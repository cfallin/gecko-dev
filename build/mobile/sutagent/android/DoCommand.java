--- conflicted
+++ resolved
@@ -1,2972 +1,2967 @@
-/* ***** BEGIN LICENSE BLOCK *****
- * Version: MPL 1.1/GPL 2.0/LGPL 2.1
- *
- * The contents of this file are subject to the Mozilla Public License Version
- * 1.1 (the "License"); you may not use this file except in compliance with
- * the License. You may obtain a copy of the License at
- * http://www.mozilla.org/MPL/
- *
- * Software distributed under the License is distributed on an "AS IS" basis,
- * WITHOUT WARRANTY OF ANY KIND, either express or implied. See the License
- * for the specific language governing rights and limitations under the
- * License.
- *
- * The Original Code is Android SUTAgent code.
- *
- * The Initial Developer of the Original Code is
- * Bob Moss.
- * Portions created by the Initial Developer are Copyright (C) 2010
- * the Initial Developer. All Rights Reserved.
- *
- * Contributor(s):
- *  Bob Moss <bmoss@mozilla.com>
- * 
- * Alternatively, the contents of this file may be used under the terms of
- * either the GNU General Public License Version 2 or later (the "GPL"), or
- * the GNU Lesser General Public License Version 2.1 or later (the "LGPL"),
- * in which case the provisions of the GPL or the LGPL are applicable instead
- * of those above. If you wish to allow use of your version of this file only
- * under the terms of either the GPL or the LGPL, and not to allow others to
- * use your version of this file under the terms of the MPL, indicate your
- * decision by deleting the provisions above and replace them with the notice
- * and other provisions required by the GPL or the LGPL. If you do not delete
- * the provisions above, a recipient may use your version of this file under
- * the terms of any one of the MPL, the GPL or the LGPL.
- *
- * ***** END LICENSE BLOCK ***** */
-
-package com.mozilla.SUTAgentAndroid.service;
-
-import java.io.BufferedInputStream;
-import java.io.BufferedOutputStream;
-import java.io.BufferedReader;
-import java.io.ByteArrayOutputStream;
-import java.io.File;
-import java.io.FileInputStream;
-import java.io.FileNotFoundException;
-import java.io.FileOutputStream;
-import java.io.FileReader;
-import java.io.IOException;
-import java.io.InputStream;
-import java.io.InputStreamReader;
-import java.io.OutputStream;
-import java.io.PrintWriter;
-import java.lang.reflect.Field;
-import java.net.Socket;
-import java.net.SocketException;
-import java.net.UnknownHostException;
-import java.security.MessageDigest;
-import java.security.NoSuchAlgorithmException;
-import java.text.SimpleDateFormat;
-import java.util.ArrayList;
-import java.util.Calendar;
-import java.util.Collections;
-import java.util.Date;
-import java.util.GregorianCalendar;
-import java.util.HashMap;
-import java.util.List;
-import java.util.Map;
-import java.util.TimeZone;
-import java.util.Timer;
-import java.util.zip.Adler32;
-import java.util.zip.CheckedInputStream;
-import java.util.zip.CheckedOutputStream;
-import java.util.zip.ZipEntry;
-import java.util.zip.ZipFile;
-import java.util.zip.ZipInputStream;
-import java.util.zip.ZipOutputStream;
-
-import org.apache.commons.net.ftp.FTP;
-import org.apache.commons.net.ftp.FTPClient;
-import org.apache.commons.net.ftp.FTPFile;
-import org.apache.commons.net.ftp.FTPReply;
-import org.apache.http.HttpResponse;
-import org.apache.http.HttpStatus;
-import org.apache.http.client.ClientProtocolException;
-import org.apache.http.client.HttpClient;
-import org.apache.http.client.methods.HttpGet;
-import org.apache.http.impl.client.DefaultHttpClient;
-
-import com.mozilla.SUTAgentAndroid.SUTAgentAndroid;
-
-import android.app.Activity;
-import android.app.ActivityManager;
-import android.app.AlarmManager;
-import android.content.ActivityNotFoundException;
-import android.content.Context;
-import android.content.ContextWrapper;
-import android.content.Intent;
-import android.content.pm.ActivityInfo;
-import android.content.pm.PackageInfo;
-import android.content.pm.PackageManager;
-import android.content.pm.PackageManager.NameNotFoundException;
-import android.content.res.Configuration;
-import android.net.Uri;
-import android.os.Build;
-import android.os.Debug;
-import android.os.Environment;
-import android.os.StatFs;
-import android.os.SystemClock;
-import android.provider.Settings;
-import android.util.DisplayMetrics;
-import android.util.Log;
-import android.view.WindowManager;
-
-public class DoCommand {
-	
-	String lineSep = System.getProperty("line.separator");
-	Process	pProc;
-	OutputStream sutIn;
-	InputStream	sutErr;
-	InputStream	sutOut;
-	AlertLooperThread alrt = null;
-	ContextWrapper	contextWrapper = null;
-	
-	String	currentDir = "/";
-	String	sErrorPrefix = "##AGENT-WARNING## ";
-	
-<<<<<<< HEAD
-	private final String prgVersion = "SUTAgentAndroid Version 0.94";
-=======
-	private final String prgVersion = "SUTAgentAndroid Version 0.87";
->>>>>>> 7367f7ec
-	
-	public enum Command
-		{
-		RUN ("run"),
-		EXEC ("exec"),
-		ENVRUN ("envrun"),
-		KILL ("kill"),
-		PS ("ps"),
-		DEVINFO ("info"),
-		OS ("os"),
-		ID ("id"),
-		UPTIME ("uptime"),
-		SETTIME ("settime"),
-		SYSTIME ("systime"),
-		SCREEN ("screen"),
-		MEMORY ("memory"),
-		POWER ("power"),
-		PROCESS ("process"),
-		GETAPPROOT ("getapproot"),
-		TESTROOT ("testroot"),
-		ALRT ("alrt"),
-		DISK ("disk"),
-		CP ("cp"),
-		TIME ("time"),
-		HASH ("hash"),
-		CD ("cd"),
-		CAT ("cat"),
-		CWD ("cwd"),
-		MV ("mv"),
-		PUSH ("push"),
-		RM ("rm"),
-		PRUNE ("rmdr"),
-		MKDR ("mkdr"),
-		DIRWRITABLE ("dirw"),
-		DEAD ("dead"),
-		MEMS ("mems"),
-		LS ("ls"),
-		TMPD ("tmpd"),
-		PING ("ping"),
-		REBT ("rebt"),
-		UNZP ("unzp"),
-		ZIP ("zip"),
-		CLOK ("clok"),
-		STAT ("stat"),
-		QUIT ("quit"),
-		EXIT ("exit"),
-		HELP ("help"),
-		FTPG ("ftpg"),
-		FTPP ("ftpp"),
-		INST ("inst"),
-		UPDT ("updt"),
-		UNINST ("uninst"),
-		TEST ("test"),
-		VER ("ver"),
-		TZGET ("tzget"),
-		TZSET ("tzset"),
-		UNKNOWN ("unknown");
-		
-		private final String theCmd;
-		
-		Command(String theCmd) { this.theCmd = theCmd; }
-
-		public String theCmd() {return theCmd;}
-		
-		public static Command getCmd(String sCmd)
-			{
-			Command retCmd = UNKNOWN;
-			for (Command cmd : Command.values())
-				{
-				if (cmd.theCmd().equalsIgnoreCase(sCmd))
-					{
-					retCmd = cmd;
-					break;
-					}
-				}
-			return (retCmd);
-			}
-		}
-	
-	public DoCommand(ContextWrapper service)
-		{
-		this.contextWrapper = service;
-		}
-	
-	public String processCommand(String theCmdLine, PrintWriter out, BufferedInputStream in, OutputStream cmdOut)
-		{
-		String 	strReturn = "";
-		Command	cCmd = null;
-		Command cSubCmd = null;
-		
-		String [] Argv = parseCmdLine2(theCmdLine);
-		
-		int Argc = Argv.length;
-		
-		cCmd = Command.getCmd(Argv[0]);
-		
-		switch(cCmd)
-			{
-			case VER:
-				strReturn = prgVersion;
-				break;
-				
-			case CLOK:
-				strReturn = GetClok();
-				break;
-				
-			case TZGET:
-				strReturn = GetTimeZone();
-				break;
-				
-			case TZSET:
-				if (Argc == 2)
-					strReturn = SetTimeZone(Argv[1]);
-				else
-					strReturn = sErrorPrefix + "Wrong number of arguments for settz command!";
-				break;
-				
-			case UPDT:
-				strReturn = StartUpdateOMatic(Argv[1], Argv[2]);
-				break;
-			
-			case SETTIME:
-				strReturn = SetSystemTime(Argv[1], Argv[2], cmdOut);
-				break;
-			
-			case CWD:
-				try {
-					strReturn = new java.io.File(currentDir).getCanonicalPath();
-					} 
-				catch (IOException e)
-					{
-					e.printStackTrace();
-					}
-				break;
-				
-			case CD:
-				if (Argc == 2)
-					strReturn = changeDir(Argv[1]);
-				else
-					strReturn = sErrorPrefix + "Wrong number of arguments for cd command!";
-				break;
-			
-			case LS:
-				strReturn = PrintDir(((Argc > 1) ? Argv[1] : currentDir));
-				break;
-				
-			case GETAPPROOT:
-				if (Argc == 2)
-					strReturn = GetAppRoot(Argv[1]);
-				else
-					strReturn = sErrorPrefix + "Wrong number of arguments for getapproot command!";
-				break;
-				
-			case TESTROOT:
-				strReturn = GetTestRoot();
-				break;
-				
-			case DEAD:
-				if (Argc == 2)
-					strReturn = (IsProcessDead(Argv[1]) ? (Argv[1] + " is hung or unresponsive") : (Argv[1] + " is ok"));
-				else
-					strReturn = sErrorPrefix + "Wrong number of arguments for dead command!";
-				break;
-				
-			case PS:
-				strReturn = GetProcessInfo();
-				break;
-				
-			case PUSH:
-				if (Argc == 3)
-					{
-					long lArg = 0;
-				    try
-				    	{
-				        lArg = Long.parseLong(Argv[2].trim());
-				        System.out.println("long l = " + lArg);
-				    	}
-				    catch (NumberFormatException nfe)
-				    	{
-				        System.out.println("NumberFormatException: " + nfe.getMessage());
-				    	}
-					
-					strReturn = Push(Argv[1], in, lArg);
-					}
-				else
-					strReturn = sErrorPrefix + "Wrong number of arguments for push command!";
-				break;
-				
-			case INST:
-				if (Argc >= 2)
-					strReturn = InstallApp(Argv[1], cmdOut);
-				else
-					strReturn = sErrorPrefix + "Wrong number of arguments for inst command!";
-				break;
-				
-			case UNINST:
-				if (Argc >= 2)
-					strReturn = UnInstallApp(Argv[1], cmdOut);
-				else
-					strReturn = sErrorPrefix + "Wrong number of arguments for inst command!";
-				break;
-				
-			case ALRT:
-				if (Argc == 2)
-					{
-					if (Argv[1].contentEquals("on"))
-						{
-						StartAlert();
-						}
-					else
-						{
-						StopAlert();
-						}
-					}
-				else
-					{
-					strReturn = sErrorPrefix + "Wrong number of arguments for alrt command!";
-					}
-				break;
-				
-			case REBT:
-				RunReboot(cmdOut);
-				break;
-				
-			case TMPD:
-				strReturn = GetTmpDir();
-				break;
-				
-			case DEVINFO:
-				if (Argc == 1)
-					{
-					strReturn += SUTAgentAndroid.sUniqueID;
-					strReturn += "\n";
-					strReturn += GetOSInfo();
-					strReturn += "\n";
-					strReturn += GetSystemTime();
-					strReturn += "\n";
-					strReturn += GetUptime();
-					strReturn += "\n";
-					strReturn += GetScreenInfo();
-					strReturn += "\n";
-					strReturn += GetMemoryInfo();
-					strReturn += "\n";
-					strReturn += GetPowerInfo();
-					strReturn += "\n";
-					strReturn += GetProcessInfo();
-					}
-				else
-					{
-					cSubCmd = Command.getCmd(Argv[1]);
-					switch(cSubCmd)
-						{
-						case ID:
-							strReturn = SUTAgentAndroid.sUniqueID;
-							break;
-							
-						case SCREEN:
-							strReturn = GetScreenInfo();
-							break;
-							
-						case PROCESS:
-							strReturn = GetProcessInfo();
-							break;
-							
-						case OS:
-							strReturn = GetOSInfo();
-							break;
-							
-						case SYSTIME:
-							strReturn = GetSystemTime();
-							break;
-							
-						case UPTIME:
-							strReturn = GetUptime();
-							break;
-							
-						case MEMORY:
-							strReturn = GetMemoryInfo();
-							break;
-							
-						case POWER:
-							strReturn += GetPowerInfo();
-							break;
-							
-						default:
-							break;
-						}
-					}
-				break;
-				
-			case STAT:
-				if (Argc == 2)
-					strReturn = StatProcess(Argv[1]);
-				else
-					strReturn = sErrorPrefix + "Wrong number of arguments for ping command!";
-				break;
-				
-			case PING:
-				if (Argc == 2)
-					strReturn = SendPing(Argv[1], cmdOut);
-				else
-					strReturn = sErrorPrefix + "Wrong number of arguments for ping command!";
-				break;
-				
-			case HASH:
-				if (Argc == 2)
-					strReturn = HashFile(Argv[1]);
-				else
-					strReturn = sErrorPrefix + "Wrong number of arguments for hash command!";
-				break;
-				
-			case PRUNE:
-				if (Argc == 2)
-					strReturn = PruneDir(Argv[1]);
-				else
-					strReturn = sErrorPrefix + "Wrong number of arguments for prune command!";
-				break;
-				
-			case FTPG:
-				if (Argc == 4)
-					strReturn = FTPGetFile(Argv[1], Argv[2], Argv[3], cmdOut);
-				else
-					strReturn = sErrorPrefix + "Wrong number of arguments for ftpg command!";
-				break;
-				
-			case CAT:
-				if (Argc == 2)
-					strReturn = Cat(Argv[1], cmdOut);
-				else
-					strReturn = sErrorPrefix + "Wrong number of arguments for cat command!";
-				break;
-				
-			case DIRWRITABLE:
-				if (Argc == 2)
-					strReturn = IsDirWritable(Argv[1]);
-				else
-					strReturn = sErrorPrefix + "Wrong number of arguments for dirwritable command!";
-				break;
-				
-			case TIME:
-				if (Argc == 2)
-					strReturn = PrintFileTimestamp(Argv[1]);
-				else
-					strReturn = sErrorPrefix + "Wrong number of arguments for time command!";
-				break;
-				
-			case MKDR:
-				if (Argc == 2)
-					strReturn = MakeDir(Argv[1]);
-				else
-					strReturn = sErrorPrefix + "Wrong number of arguments for mkdr command!";
-				break;
-				
-			case RM:
-				if (Argc == 2)
-					strReturn = RemoveFile(Argv[1]);
-				else
-					strReturn = sErrorPrefix + "Wrong number of arguments for mkdr command!";
-				break;
-				
-			case MV:
-				if (Argc == 3)
-					strReturn = Move(Argv[1], Argv[2]);
-				else
-					strReturn = sErrorPrefix + "Wrong number of arguments for mv command!";
-				break;
-				
-			case CP:
-				if (Argc == 3)
-					strReturn = CopyFile(Argv[1], Argv[2]);
-				else
-					strReturn = sErrorPrefix + "Wrong number of arguments for cp command!";
-				break;
-				
-			case QUIT:
-			case EXIT:
-				strReturn = Argv[0];
-				break;
-				
-			case TEST:
-//				boolean bRet = false;
-/*				
-				Configuration userConfig = new Configuration();
-				Settings.System.getConfiguration( contextWrapper.getContentResolver(), userConfig );
-				Calendar cal = Calendar.getInstance( userConfig.locale);
-				TimeZone ctz = cal.getTimeZone();
-				String sctzLongName = ctz.getDisplayName();
-				String pstzName = TimeZone.getDefault().getDisplayName();
-*/
-				String sTimeZoneName = GetTimeZone();
-				
-				TimeZone tz = TimeZone.getTimeZone("America/Los_Angeles");
-				TimeZone tz2 = TimeZone.getTimeZone("GMT-08:00");
-				int	nOffset = (-8 * 3600000);
-				String [] zoneNames = TimeZone.getAvailableIDs(nOffset);
-				int nNumMatches = zoneNames.length;
-				TimeZone.setDefault(tz);
-				
-				String sOldTZ = System.setProperty("persist.sys.timezone", "America/Los_Angeles");
-				
-/*				
-				byte[] buffer = new byte [4096];
-				int	nRead = 0;
-				long lTotalRead = 0;
-
-				Context ctx = SUTAgentAndroid.me.getApplicationContext();
-
-				FTPClient ftp = new FTPClient();
-				try 
-					{
-					String strRet = "";
-					int	reply = 0;
-					FileOutputStream outStream = null;
-					
-					ftp.connect("ftp.mozilla.org");
-					strRet = ftp.getReplyString();
-					reply = ftp.getReplyCode();
-					
-				    if(!FTPReply.isPositiveCompletion(reply))
-				    	{
-				        ftp.disconnect();
-				        System.err.println("FTP server refused connection.");
-				        System.exit(1);
-				        }
-				    // transfer files
-				    
-				    ftp.login("anonymous", "b@t.com");
-					strRet = ftp.getReplyString();
-					reply = ftp.getReplyCode();
-					
-				    if(!FTPReply.isPositiveCompletion(reply))
-				    	{
-				        ftp.disconnect();
-				        System.err.println("FTP server refused connection.");
-				        System.exit(1);
-				        }
-				    
-				    ftp.enterLocalPassiveMode();
-				    
-				    if (ftp.setFileType(FTP.BINARY_FILE_TYPE))
-				    	{
-				    	File root = Environment.getExternalStorageDirectory();
-				    	if (root.canWrite())
-				    		{
-				    		File outFile = new File(root, "firefox-3.6b4.cab");
-				    		outStream = new FileOutputStream(outFile);
-				    		}
-				    	else
-				    		outStream = ctx.openFileOutput("firefox-3.6b4.cab", Context.MODE_WORLD_READABLE | Context.MODE_WORLD_WRITEABLE);
-//				    	outStream = new FileOutputStream("/sdcard/firefox-3.6b4.cab");
-				    	InputStream ftpIn = ftp.retrieveFileStream("pub/mozilla.org/firefox/releases/3.6b4/wince-arm/en-US/firefox-3.6b4.cab");
-						while ((nRead = ftpIn.read(buffer)) != -1)
-							{
-							lTotalRead += nRead;
-							outStream.write(buffer, 0, nRead);
-							strRet = "\r" + lTotalRead + " bytes received";
-							cmdOut.write(strRet.getBytes());
-							cmdOut.flush();
-							}
-						
-						ftpIn.close();
-						boolean bRet = ftp.completePendingCommand();
-						outStream.flush();
-
-				    	/*				    	
-				    	if (ftp.retrieveFile("pub/mozilla.org/firefox/releases/3.6b4/wince-arm/en-US/firefox-3.6b4.cab", outStream))
-				    		{
-				    		outStream.flush();
-				    		}
-				    	 * /				    		
-			    		outStream.close();
-						strRet = ftp.getReplyString();
-						reply = ftp.getReplyCode();
-				    	}
-					strRet = ftp.getReplyString();
-					reply = ftp.getReplyCode();
-				    ftp.logout();
-				    
-				    strReturn = "\r\n" + strRet; 
-					}
-				catch (SocketException e)
-					{
-					// TODO Auto-generated catch block
-					strReturn = e.getMessage();
-					e.printStackTrace();
-					}
-				catch (IOException e)
-					{
-					// TODO Auto-generated catch block
-					strReturn = e.getMessage();
-					e.printStackTrace();
-					}
-*/				
-//				strReturn = InstallApplication();
-//				strReturn = InstallApp(Argv[1], cmdOut);
-				
-//				strReturn = UninstallApplication();
-//				String sPingCheck = SendPing("www.mozilla.org",null);
-//				if (sPingCheck.contains("3 received"))
-//					strReturn = sPingCheck;
-//				RunReboot(cmdOut);
-/*
-				try 
-					{
-					FileOutputStream outFile = ctx.openFileOutput("test.txt", Context.MODE_WORLD_READABLE | Context.MODE_WORLD_WRITEABLE);
-					OutputStreamWriter outS = new OutputStreamWriter(outFile);
-					outS.write("Hello world 1" + lineSep);
-					outS.write("Hello world 2" + lineSep);
-					outS.write("Hello world 3" + lineSep);
-					outS.write("Hello world 4" + lineSep);
-					outS.flush();
-					outS.close();
-					
-					String [] files = ctx.fileList();
-					File aFile   = ctx.getFilesDir();
-					String aPath = aFile.getCanonicalPath();
-					String hold = aFile.getName();
-					
-					strReturn = PrintDir(aPath);
-					strReturn += "\r\n";
-					
-					String src = aPath + "/test.txt";
-					String dst = aPath + "/test2.txt";
-					strReturn += CopyFile(src, dst);
-					strReturn += "\r\n";
-					
-					strReturn += PrintDir(aPath);
-					strReturn += "\r\n";
-					
-					dst = aPath + "/test3.txt";
-					strReturn += Move(src, dst);
-					strReturn += "\r\n";
-					
-					strReturn += PrintDir(aPath);
-					strReturn += "\r\n";
-
-					src = aPath + "/test2.txt";
-					strReturn += RemoveFile(src);
-					strReturn += "\r\n";
-					strReturn += RemoveFile(dst);
-					strReturn += "\r\n";
-					strReturn += PrintDir(aPath);
-					}
-				catch (FileNotFoundException e)
-					{
-					// TODO Auto-generated catch block
-					e.printStackTrace();
-					} 
-				catch (IOException e) 
-					{
-					// TODO Auto-generated catch block
-					e.printStackTrace();
-					}
-*/
-				break;
-				
-			case ENVRUN:
-				if (Argc >= 2)
-					{
-					String [] theArgs = new String [Argc - 1];
-			
-					for (int lcv = 1; lcv < Argc; lcv++)
-						{
-						theArgs[lcv - 1] = Argv[lcv];
-						}
-			
-					strReturn = StartPrg2(theArgs, cmdOut);
-					}
-				else
-					{
-					strReturn = sErrorPrefix + "Wrong number of arguments for " + Argv[0] + " command!";
-					}
-				break;
-				
-			case EXEC:
-			case RUN:
-				if (Argc >= 2)
-					{
-					String [] theArgs = new String [Argc - 1];
-				
-					for (int lcv = 1; lcv < Argc; lcv++)
-						{
-						theArgs[lcv - 1] = Argv[lcv];
-						}
-				
-					if (Argv[1].contains("/") || Argv[1].contains("\\") || !Argv[1].contains("."))
-						strReturn = StartPrg(theArgs, cmdOut);
-					else
-						strReturn = StartJavaPrg(theArgs);
-					}
-				else
-					{
-					strReturn = sErrorPrefix + "Wrong number of arguments for " + Argv[0] + " command!";
-					}
-				break;
-
-			case KILL:
-				if (Argc == 2)
-//					strReturn = NewKillProc(Argv[1], Argv[2], cmdOut);
-//					strReturn = NewKillProc(Argv[1], cmdOut);
-					strReturn = KillProcess(Argv[1], cmdOut);
-				else
-					strReturn = sErrorPrefix + "Wrong number of arguments for kill command!";
-				break;
-				
-			case DISK:
-				strReturn = GetDiskInfo((Argc == 2 ? Argv[1] : "/"));
-				break;
-				
-			case UNZP:
-				strReturn = Unzip(Argv[1], (Argc == 3 ? Argv[2] : ""));
-				break;
-				
-			case ZIP:
-				strReturn = Zip(Argv[1], (Argc == 3 ? Argv[2] : ""));
-				break;
-				
-			case HELP:
-				strReturn = PrintUsage();
-				break;
-				
-			default:
-				strReturn = sErrorPrefix + "[" + Argv[0] + "] command";
-				if (Argc > 1)
-					{
-					strReturn += " with arg(s) =";
-					for (int lcv = 1; lcv < Argc; lcv++)
-						{
-						strReturn += " [" + Argv[lcv] + "]";
-						}
-					}
-				strReturn += " is currently not implemented.";
-				break;
-			}
-		
-		return(strReturn);
-		}
-/*
-	class AlertLooperThread extends Thread
-		{
-	    public Handler mHandler;
-	    private Looper looper = null;
-	    private DoAlert da	= null;
-	    
-	    public void term()
-	    	{
-	    	if (da != null)
-	    		da.term();
-	    	}
-	    
-	    public void quit()
-	    	{
-	    	if (looper != null)
-	    		looper.quit();
-	    	}
-	    
-	    public void run()
-	    	{
-	        Looper.prepare();
-	        
-	        looper = Looper.myLooper();
-	          
-	        mHandler = new Handler()
-	        	{
-	            public void handleMessage(Message msg)
-	            	{
-	                  // process incoming messages here
-	            	}
-	        	};
-	          
-			alertTimer = new Timer();
-			da = new DoAlert();
-    		alertTimer.scheduleAtFixedRate(da, 0, 5000);
-    		Looper.loop();
-	    	}
-		}
-	
-	class DoAlert extends TimerTask
-		{
-		int	lcv = 0;
-		Toast toast = null;
-		Ringtone rt = null;
-		
-		DoAlert()
-			{
-			Context	ctx = SUTAgentAndroid.me.getApplication().getApplicationContext();
-			this.toast = Toast.makeText(ctx, "Help me!", Toast.LENGTH_LONG);
-			rt = RingtoneManager.getRingtone(ctx, RingtoneManager.getDefaultUri(RingtoneManager.TYPE_ALARM));
-			}
-		
-		public void term()
-			{
-			if (rt != null)
-				{
-				if (rt.isPlaying())
-					rt.stop();
-				}
-			
-			if (toast != null)
-				toast.cancel();
-			}
-	
-		public void run ()
-			{
-			String sText =(((lcv++ % 2) == 0)  ? "Help me!" : "I've fallen down!" );
-			toast.setText(sText);
-			toast.show();
-			if (rt != null)
-				rt.play();
-			}
-		}
-*/
-	public void StartAlert()
-		{
-		// start the alert message
-		alrt = new AlertLooperThread(this.contextWrapper);
-		alrt.start();
-		}
-
-	public void StopAlert()
-		{
-		if (alrt == null)
-			return;
-		
-		Timer alertTimer = alrt.getAlertTimer();
-		// stop the alert message
-		if (alertTimer != null)
-			{
-			// Kill the timer
-			alertTimer.cancel();
-			alertTimer.purge();
-			alertTimer = null;
-			// Clear any messages either queued or on screen
-			alrt.term();
-			// Give the messages a chance to be processed
-			try {
-				Thread.sleep(1000);
-				}
-			catch (InterruptedException e)
-				{
-				e.printStackTrace();
-				}
-			// Kill the thread
-			alrt.quit();
-			alrt = null;
-			System.gc();
-			}
-		}
-
-	public String [] parseCmdLine2(String theCmdLine)
-		{
-		String	cmdString;
-		String	workingString;
-		String	workingString2;
-		String	workingString3;
-		List<String> lst = new ArrayList<String>();
-		int nLength = 0;
-		int nFirstSpace = -1;
-		
-		// Null cmd line
-		if (theCmdLine == null)
-			{
-			String [] theArgs = new String [1];
-			theArgs[0] = new String("");
-			return(theArgs);
-			}
-		else
-			{
-			nLength = theCmdLine.length();
-			nFirstSpace = theCmdLine.indexOf(' ');
-			}
-		
-		if (nFirstSpace == -1)
-			{
-			String [] theArgs = new String [1];
-			theArgs[0] = new String(theCmdLine);
-			return(theArgs);
-			}
-		
-		// Get the command
-		cmdString = new String(theCmdLine.substring(0, nFirstSpace)); 
-		lst.add(cmdString);
-		
-		// Jump past the command and trim
-		workingString = (theCmdLine.substring(nFirstSpace + 1, nLength)).trim();
-		
-		while ((nLength = workingString.length()) > 0)
-			{
-			int nEnd = 0;
-			int	nStart = 0;
-			
-			// if we have a quote
-			if (workingString.startsWith("\""))
-				{
-				// point to the first non quote char
-				nStart = 1;
-				// find the matching quote
-				nEnd = workingString.indexOf('"', nStart);
-				
-				char prevChar;
-				
-				while(nEnd != -1)
-					{
-					// check to see if the quotation mark has been escaped
-					prevChar = workingString.charAt(nEnd - 1);
-					if (prevChar == '\\')
-						{
-						// if escaped, point past this quotation mark and find the next
-						nEnd++;
-						if (nEnd < nLength)
-							nEnd = workingString.indexOf('"', nEnd);
-						else
-							nEnd = -1;
-						}
-					else
-						break;
-					}
-				
-				// there isn't one
-				if (nEnd == -1)
-					{
-					// point at the quote
-					nStart = 0;
-					// so find the next space
-					nEnd = workingString.indexOf(' ', nStart);
-					// there isn't one of those either
-					if (nEnd == -1)
-						nEnd = nLength;	// Just grab the rest of the cmdline
-					}
-				}
-			else // no quote so find the next space
-				{
-				nEnd = workingString.indexOf(' ', nStart);
-				// there isn't one of those
-				if (nEnd == -1)
-					nEnd = nLength;	// Just grab the rest of the cmdline
-				}
-			
-			// get the substring
-			workingString2 = workingString.substring(nStart, nEnd);
-
-			// if we have escaped quotes
-			if (workingString2.contains("\\\""))
-				{
-				do
-					{
-					// replace escaped quote with embedded quote
-					workingString3 = workingString2.replace("\\\"", "\"");
-					workingString2 = workingString3;
-					}
-				while(workingString2.contains("\\\""));
-				}
-
-			// add it to the list
-			lst.add(new String(workingString2));
-			
-			// if we are dealing with a quote
-			if (nStart > 0)
-				nEnd++; //  point past the end one
-			
-			// jump past the substring and trim it
-			workingString = (workingString.substring(nEnd)).trim();
-			}
-		
-		// ok we're done package up the results
-		int nItems = lst.size();
-		
-		String [] theArgs = new String [nItems];
-		
-		for (int lcv = 0; lcv < nItems; lcv++)
-			{
-			theArgs[lcv] = lst.get(lcv);
-			}
-	
-		return(theArgs);
-		}
-	
-	public String [] parseCmdLine(String theCmdLine) {
-		String	cmdString;
-		String	workingString;
-		String	workingString2;
-		List<String> lst = new ArrayList<String>();
-		int nLength = 0;
-		int nFirstSpace = -1;
-		
-		// Null cmd line
-		if (theCmdLine == null)
-			{
-			String [] theArgs = new String [1];
-			theArgs[0] = new String("");
-			return(theArgs);
-			}
-		else
-			{
-			nLength = theCmdLine.length();
-			nFirstSpace = theCmdLine.indexOf(' ');
-			}
-		
-		if (nFirstSpace == -1)
-			{
-			String [] theArgs = new String [1];
-			theArgs[0] = new String(theCmdLine);
-			return(theArgs);
-			}
-		
-		// Get the command
-		cmdString = new String(theCmdLine.substring(0, nFirstSpace)); 
-		lst.add(cmdString);
-		
-		// Jump past the command and trim
-		workingString = (theCmdLine.substring(nFirstSpace + 1, nLength)).trim();
-		
-		while ((nLength = workingString.length()) > 0)
-			{
-			int nEnd = 0;
-			int	nStart = 0;
-			
-			// if we have a quote
-			if (workingString.startsWith("\""))
-				{
-				// point to the first non quote char
-				nStart = 1;
-				// find the matching quote
-				nEnd = workingString.indexOf('"', nStart);
-				// there isn't one
-				if (nEnd == -1)
-					{
-					// point at the quote
-					nStart = 0;
-					// so find the next space
-					nEnd = workingString.indexOf(' ', nStart);
-					// there isn't one of those either
-					if (nEnd == -1)
-						nEnd = nLength;	// Just grab the rest of the cmdline
-					}
-				else
-					{
-					nStart = 0;
-					nEnd++;
-					}
-				}
-			else // no quote so find the next space
-				{
-				nEnd = workingString.indexOf(' ', nStart);
-				// there isn't one of those
-				if (nEnd == -1)
-					nEnd = nLength;	// Just grab the rest of the cmdline
-				}
-			
-			// get the substring
-			workingString2 = workingString.substring(nStart, nEnd);
-			
-			// add it to the list
-			lst.add(new String(workingString2));
-			
-			// if we are dealing with a quote
-//			if (nStart > 0)
-//				nEnd++; //  point past the end one
-			
-			// jump past the substring and trim it
-			workingString = (workingString.substring(nEnd)).trim();
-			}
-		
-		int nItems = lst.size();
-		
-		String [] theArgs = new String [nItems];
-		
-		for (int lcv = 0; lcv < nItems; lcv++)
-			{
-			theArgs[lcv] = lst.get(lcv);
-			}
-	
-		return(theArgs);
-		}
-	
-	public String fixFileName(String fileName)
-		{
-		String	sRet = "";
-		String	sTmpFileName = "";
-		
-		sRet = fileName.replace('\\', '/');
-		
-		if (sRet.startsWith("/"))
-			sTmpFileName = sRet;
-		else
-			sTmpFileName = currentDir + "/" + sRet;
-		
-		sRet = sTmpFileName.replace('\\', '/');
-		sTmpFileName = sRet;
-		sRet = sTmpFileName.replace("//", "/");
-		
-		return(sRet);
-		}
-	
-	public String AddFilesToZip(ZipOutputStream out, String baseDir, String relDir)
-	{
-		final int 			BUFFER 	= 2048;
-		String				sRet	= "";
-		String 				curDir 	= "";
-		String				relFN	= "";
-		BufferedInputStream origin = null;
-	    byte 				data[] = new byte[BUFFER];
-	    
-	    if (relDir.length() > 0)
-	    	curDir = baseDir + "/" + relDir;
-	    else
-	    	curDir = baseDir;
-	    
-		File f = new File(curDir);
-		
-		if (f.isFile())
-			{
-		    try {
-		    	relFN = ((relDir.length() > 0) ? relDir + "/" + f.getName() : f.getName());
-		    	System.out.println("Adding: "+relFN);
-		    	sRet += "Adding: "+	relFN + lineSep;
-		    	FileInputStream fi = new FileInputStream(curDir);
-		    	origin = new BufferedInputStream(fi, BUFFER);
-		    	ZipEntry entry = new ZipEntry(relFN);
-		    	out.putNextEntry(entry);
-		    	int count;
-		    	while((count = origin.read(data, 0, BUFFER)) != -1)
-        			{
-		    		out.write(data, 0, count);
-        			}
-		    	origin.close();
-				}
-		    catch(Exception e)
-		    	{
-			    e.printStackTrace();
-		    	}
-		    
-		    return(sRet);
-			}
-		
-		String	files[] = f.list();
-		
-		if (files != null)
-			{
-			try {
-				for(int i = 0; i < files.length; i++)
-					{
-					f = new File(curDir + "/" + files[i]);
-					if (f.isDirectory())
-						{
-						if (relDir.length() > 0)
-							sRet += AddFilesToZip(out, baseDir, relDir + "/" + files[i]);
-						else
-							sRet += AddFilesToZip(out, baseDir, files[i]);
-						}
-					else
-						{
-						relFN = ((relDir.length() > 0) ? relDir + "/" + files[i] : files[i]);
-						System.out.println("Adding: "+relFN);
-						sRet += "Adding: "+	relFN + lineSep;
-						FileInputStream fi = new FileInputStream(curDir + "/" + files[i]);
-						origin = new BufferedInputStream(fi, BUFFER);
-						ZipEntry entry = new ZipEntry(relFN);
-						out.putNextEntry(entry);
-						int count;
-						while((count = origin.read(data, 0, BUFFER)) != -1)
-		        			{
-							out.write(data, 0, count);
-		        			}
-						origin.close();
-						}
-					}
-	    		}
-			catch(Exception e)
-	    		{
-				e.printStackTrace();
-	    		}
-			}
-
-		return(sRet);
-	}
-	
-	public String Zip(String zipFileName, String srcName)
-		{
-		String	fixedZipFileName = fixFileName(zipFileName);
-		String	fixedSrcName = fixFileName(srcName);
-		String sRet = "";
-		
-		try {
-		    FileOutputStream dest = new FileOutputStream(fixedZipFileName);
-		    CheckedOutputStream checksum = new CheckedOutputStream(dest, new Adler32());
-		    ZipOutputStream out = new ZipOutputStream(new BufferedOutputStream(checksum));
-		    out.setMethod(ZipOutputStream.DEFLATED);
-		    
-		    sRet += AddFilesToZip(out, fixedSrcName, "");
-		    
-		    out.close();
-		    System.out.println("checksum:		           "+checksum.getChecksum().getValue());
-	        sRet += "checksum:		           "+checksum.getChecksum().getValue();
-		    }
-		catch(Exception e)
-			{
-		    e.printStackTrace();
-		    }
-		
-		return(sRet);
-	}
-
-	public String Unzip(String zipFileName, String dstDirectory)
-		{
-		String 	sRet = "";
-		String	fixedZipFileName = fixFileName(zipFileName);
-		String	fixedDstDirectory = fixFileName(dstDirectory);
-		String	dstFileName = "";
-		int		nNumExtracted = 0;
-		boolean bRet = false;
-		
-		try {
-			final int BUFFER = 2048;
-			BufferedOutputStream dest = null;
-			ZipFile zipFile = new ZipFile(fixedZipFileName);
-			int nNumEntries = zipFile.size();
-			zipFile.close();
-			
-			FileInputStream fis = new FileInputStream(fixedZipFileName);
-			CheckedInputStream checksum = new CheckedInputStream(fis, new Adler32());
-			ZipInputStream zis = new ZipInputStream(new BufferedInputStream(checksum));
-			ZipEntry entry;
-
-			byte [] data = new byte[BUFFER];
-			
-			while((entry = zis.getNextEntry()) != null)
-        		{
-				System.out.println("Extracting: " + entry);
-				int count;
-				if (fixedDstDirectory.length() > 0)
-					dstFileName = fixedDstDirectory + entry.getName();
-				else
-					dstFileName = entry.getName();
-				
-				String tmpDir = dstFileName.substring(0, dstFileName.lastIndexOf('/'));
-				File tmpFile = new File(tmpDir);
-				if (!tmpFile.exists())
-					{
-					bRet = tmpFile.mkdirs();
-					}
-				else
-					bRet = true;
-				
-				if (bRet)
-					{
-					// if we aren't just creating a directory
-					if (dstFileName.lastIndexOf('/') != (dstFileName.length() - 1))
-						{
-						// write out the file
-						FileOutputStream fos = new FileOutputStream(dstFileName);
-						dest = new BufferedOutputStream(fos, BUFFER);
-						while ((count = zis.read(data, 0, BUFFER)) != -1)
-        					{
-							dest.write(data, 0, count);
-        					}
-						dest.flush();
-						dest.close();
-						dest = null;
-						fos.close();
-						fos = null;
-						}
-					nNumExtracted++;
-					}
-				else
-					sRet += " - failed" + lineSep;
-        		}
-			
-			data = null;
-			zis.close();
-			System.out.println("Checksum:          "+checksum.getChecksum().getValue());
-			sRet += "Checksum:          "+checksum.getChecksum().getValue();
-			sRet += lineSep + nNumExtracted + " of " + nNumEntries + " sucessfully extracted";
-			}
-		catch(Exception e)
-			{
-			e.printStackTrace();
-			}
-		
-		return(sRet);
-		}
-	
-	public String StatProcess(String string)
-		{
-		String sRet = "";
-		ActivityManager aMgr = (ActivityManager) contextWrapper.getSystemService(Activity.ACTIVITY_SERVICE);
-		int	[] nPids = new int [1];
-		
-		nPids[0] = Integer.parseInt(string);
-		
-		android.os.Debug.MemoryInfo[] mi = aMgr.getProcessMemoryInfo(nPids);
-		
-		sRet  = "Dalvik Private Dirty pages         " + mi[0].dalvikPrivateDirty     + " kb\n";
-		sRet += "Dalvik Proportional Set Size       " + mi[0].dalvikPss              + " kb\n";
-		sRet += "Dalvik Shared Dirty pages          " + mi[0].dalvikSharedDirty      + " kb\n\n";
-		sRet += "Native Private Dirty pages heap    " + mi[0].nativePrivateDirty     + " kb\n";
-		sRet += "Native Proportional Set Size heap  " + mi[0].nativePss              + " kb\n";
-		sRet += "Native Shared Dirty pages heap     " + mi[0].nativeSharedDirty      + " kb\n\n";
-		sRet += "Other Private Dirty pages          " + mi[0].otherPrivateDirty      + " kb\n";
-		sRet += "Other Proportional Set Size        " + mi[0].otherPss               + " kb\n";
-		sRet += "Other Shared Dirty pages           " + mi[0].otherSharedDirty       + " kb\n\n";
-		sRet += "Total Private Dirty Memory         " + mi[0].getTotalPrivateDirty() + " kb\n";
-		sRet += "Total Proportional Set Size Memory " + mi[0].getTotalPss()          + " kb\n";
-		sRet += "Total Shared Dirty Memory          " + mi[0].getTotalSharedDirty()  + " kb";
-		
-		
-		return(sRet);
-		}
-	
-	public String GetTestRoot()
-		{
-		String	sRet = null;
-		
-		if (Environment.getExternalStorageState().equalsIgnoreCase(Environment.MEDIA_MOUNTED))
-			{
-			sRet = Environment.getExternalStorageDirectory().getAbsolutePath();
-			}
-		else
-			{
-			sRet = GetTmpDir();			
-			}
-		
-		return(sRet);
-		}
-	
-	public String GetAppRoot(String AppName)
-		{
-		String sRet = "";
-		Context ctx = contextWrapper.getApplicationContext();
-		
-		if (ctx != null)
-			{
-			try {
-				Context appCtx = ctx.createPackageContext(AppName, 0);
-				ContextWrapper appCtxW = new ContextWrapper(appCtx);
-				sRet = appCtxW.getPackageResourcePath();
-				appCtxW = null;
-				appCtx = null;
-				ctx = null;
-				System.gc();
-				}
-			catch (NameNotFoundException e)
-				{
-				e.printStackTrace();
-				}
-			}
-		return(sRet);
-		}
-
-	public String changeDir(String newDir)
-		{
-		String	tmpDir	= fixFileName(newDir);
-		String	sRet = sErrorPrefix + "Couldn't change directory to " + tmpDir;
-		
-		File tmpFile = new java.io.File(tmpDir);
-		
-		if (tmpFile.exists())
-			{
-			try {
-				currentDir = tmpFile.getCanonicalPath();
-				sRet = "";
-				}
-			catch (IOException e)
-				{
-				// TODO Auto-generated catch block
-				e.printStackTrace();
-				}
-			}
-		
-		return(sRet);
-		}
-	
-	static final String HEXES = "0123456789abcdef";
-	
-	public static String getHex( byte [] raw )
-		{
-	    if ( raw == null )
-	    	{
-	    	return null;
-	    	}
-	    
-	    final StringBuilder hex = new StringBuilder( 2 * raw.length );
-	    for ( final byte b : raw )
-	    	{
-	    	hex.append(HEXES.charAt((b & 0xF0) >> 4)).append(HEXES.charAt((b & 0x0F)));
-	    	}
-	    return hex.toString();
-		}
-
-	public String HashFile(String fileName)
-		{
-		String			sTmpFileName = fixFileName(fileName);
-		String			sRet 		= sErrorPrefix + "Couldn't calculate hash for file " + sTmpFileName;
-		byte[] 			buffer 		= new byte [4096];
-		int				nRead 		= 0;
-		long 			lTotalRead 	= 0;
-		MessageDigest	digest 		= null;
-		
-		try {
-			digest = java.security.MessageDigest.getInstance("MD5");
-			}
-		catch (NoSuchAlgorithmException e)
-			{
-			e.printStackTrace();
-			}
-		
-		try {
-			FileInputStream srcFile  = new FileInputStream(sTmpFileName);
-			while((nRead = srcFile.read(buffer)) != -1)
-				{
-				digest.update(buffer, 0, nRead);
-				lTotalRead += nRead;
-				}
-			srcFile.close();
-			byte [] hash = digest.digest();
-			
-			sRet = getHex(hash);
-			}
-		catch (FileNotFoundException e)
-			{
-			sRet += " file not found";
-			e.printStackTrace();
-			}
-		catch (IOException e)
-			{
-			sRet += " io exception";
-			e.printStackTrace();
-			} 
-		return(sRet);
-		}
-	
-	public String RemoveFile(String fileName)
-		{
-		String	sTmpFileName = fixFileName(fileName);
-		String	sRet = sErrorPrefix + "Couldn't delete file " + sTmpFileName;
-		
-		File f = new File(sTmpFileName);
-		
-		if (f.delete())
-			sRet = "deleted " + sTmpFileName;
-		
-		return(sRet);
-		}
-	
-	public String PruneDir(String sDir)
-		{
-		String	sRet = "";
-		int nFiles = 0;
-		String sSubDir = null;
-		String	sTmpDir = fixFileName(sDir);
-		
-		File dir = new File(sTmpDir);
-		
-		if (dir.isDirectory())
-			{
-			sRet = "Deleting file(s) from " + sTmpDir;
-			
-			File [] files = dir.listFiles();
-			if (files != null)
-				{
-				if ((nFiles = files.length) > 0)
-					{
-					for (int lcv = 0; lcv < nFiles; lcv++)
-						{
-						if (files[lcv].isDirectory())
-							{
-							sSubDir = files[lcv].getAbsolutePath();
-							sRet += "\n" + PruneDir(sSubDir);
-							}
-						else
-							{
-							if (files[lcv].delete())
-								{
-								sRet += "\n\tDeleted " + files[lcv].getName();
-								}
-							else
-								{
-								sRet += "\n\tUnable to delete " + files[lcv].getName();
-								}
-							}
-						}
-					}
-				else
-					sRet += "\n\t<empty>";
-				}
-			
-			if (dir.delete())
-				{
-				sRet += "\nDeleting directory " + sTmpDir;
-				}
-			else
-				{
-				sRet += "\nUnable to delete directory " + sTmpDir;
-				}
-			}
-		else
-			{
-			sRet += sErrorPrefix + sTmpDir + " is not a directory";
-			}
-		
-		return(sRet);
-		}
-	
-	public String PrintDir(String sDir)
-		{
-		String	sRet = "";
-		int nFiles = 0;
-		String	sTmpDir = fixFileName(sDir);
-		
-		File dir = new File(sTmpDir);
-		
-		if (dir.isDirectory())
-			{
-			File [] files = dir.listFiles();
-		
-			if (files != null)
-				{
-				if ((nFiles = files.length) > 0)
-					{
-					for (int lcv = 0; lcv < nFiles; lcv++)
-						{
-						sRet += files[lcv].getName();
-						if (lcv < (nFiles - 1))
-							sRet += "\n";
-						}
-					}
-				else
-					sRet = "<empty>";
-				}
-			}
-		else
-			{
-			sRet = sErrorPrefix + sTmpDir + " is not a directory";
-			}
-		
-		return(sRet);
-		}
-	
-	public String Move(String srcFileName, String dstFileName)
-		{
-		String	sTmpSrcFileName = fixFileName(srcFileName);
-		String	sTmpDstFileName = fixFileName(dstFileName);
-		String sRet = sErrorPrefix + "Could not move " + sTmpSrcFileName + " to " + sTmpDstFileName;
-		
-		File srcFile = new File(sTmpSrcFileName);
-		File dstFile = new File(sTmpDstFileName);
-		
-		if (srcFile.renameTo(dstFile))
-			sRet = sTmpSrcFileName + " moved to " + sTmpDstFileName;
-		
-		return (sRet);
-		}
-	
-	public String CopyFile(String srcFileName, String dstFileName)
-		{
-		String	sTmpSrcFileName = fixFileName(srcFileName);
-		String	sTmpDstFileName = fixFileName(dstFileName);
-		String sRet = sErrorPrefix + "Could not copy " + sTmpSrcFileName + " to " + sTmpDstFileName;
-		File destFile = null;
-		byte[] buffer = new byte [4096];
-		int	nRead = 0;
-		long lTotalRead = 0;
-		long lTotalWritten = 0;
-		
-		try 
-			{
-			FileInputStream srcFile  = new FileInputStream(sTmpSrcFileName);
-			FileOutputStream dstFile = new FileOutputStream(sTmpDstFileName);
-			
-			while((nRead = srcFile.read(buffer)) != -1)
-				{
-				lTotalRead += nRead;
-				dstFile.write(buffer, 0, nRead);
-				}
-			dstFile.flush();
-			dstFile.close();
-			
-			destFile = new File(sTmpDstFileName);
-			lTotalWritten = destFile.length();
-
-			if (lTotalWritten == lTotalRead)
-				sRet = sTmpSrcFileName + " copied to " + sTmpDstFileName;
-			else
-				sRet = sErrorPrefix + "Failed to copy " + sTmpSrcFileName + " [length = " + lTotalWritten + "] to " + sTmpDstFileName + " [length = " + lTotalRead + "]";
-			}
-		catch (FileNotFoundException e)
-			{
-			e.printStackTrace();
-			} 
-		catch (IOException e)
-			{
-			e.printStackTrace();
-			}
-
-		return (sRet);
-		}
-	
-	public String IsDirWritable(String sDir)
-		{
-		String sRet = "";
-		String	sTmpDir = fixFileName(sDir);
-		File dir = new File(sTmpDir);
-		
-		if (dir.isDirectory())
-			{
-			sRet = "[" + sDir + "] " + (dir.canWrite() ? "is" : "is not") + " writable";
-			}
-		else
-			{
-			sRet = sErrorPrefix + "[" + sDir + "] is not a directory";
-			}
-		
-		return(sRet);
-		}
-	
-	public String Push(String fileName, BufferedInputStream bufIn, long lSize)
-	{
-		byte []				buffer 			= new byte [8192];
-		int					nRead			= 0;
-		long				lRead			= 0;
-		String				sTmpFileName 	= fixFileName(fileName);
-		String				sRet			= sErrorPrefix + "Push failed!";
-		
-		try {
-			FileOutputStream dstFile = new FileOutputStream(sTmpFileName, false);
-			while((nRead != -1) && (lRead < lSize))
-				{
-				nRead = bufIn.read(buffer);
-				if (nRead != -1)
-					{
-					dstFile.write(buffer, 0, nRead);
-					dstFile.flush();
-					lRead += nRead;
-					}
-				}
-			
-			dstFile.flush();
-			dstFile.close();
-			
-			if (lRead == lSize)
-				{
-				sRet = HashFile(sTmpFileName);
-				}
-			}
-		catch (IOException e)
-			{
-			e.printStackTrace();
-			}
-		
-		buffer = null;
-		
-		return(sRet);
-	}
-	
-	public String FTPGetFile(String sServer, String sSrcFileName, String sDstFileName, OutputStream out)
-		{
-		byte[] buffer = new byte [4096];
-		int	nRead = 0;
-		long lTotalRead = 0;
-		String sRet = sErrorPrefix + "FTP Get failed for " + sSrcFileName;
-		String strRet = "";
-		int	reply = 0;
-		FileOutputStream outStream = null;
-		String	sTmpDstFileName = fixFileName(sDstFileName);
-		
-		FTPClient ftp = new FTPClient();
-		try 
-			{
-			ftp.connect(sServer);
-			reply = ftp.getReplyCode();
-		    if(FTPReply.isPositiveCompletion(reply))
-		    	{
-			    ftp.login("anonymous", "b@t.com");
-				reply = ftp.getReplyCode();
-			    if(FTPReply.isPositiveCompletion(reply))
-			    	{
-				    ftp.enterLocalPassiveMode();
-				    if (ftp.setFileType(FTP.BINARY_FILE_TYPE))
-				    	{
-				    	File dstFile = new File(sTmpDstFileName);
-				    	outStream = new FileOutputStream(dstFile);
-				    	FTPFile [] ftpFiles = ftp.listFiles(sSrcFileName);
-				    	long lFtpSize = ftpFiles[0].getSize();
-				    	if (lFtpSize <= 0)
-				    		lFtpSize = 1;
-				    	
-				    	InputStream ftpIn = ftp.retrieveFileStream(sSrcFileName);
-						while ((nRead = ftpIn.read(buffer)) != -1)
-							{
-							lTotalRead += nRead;
-							outStream.write(buffer, 0, nRead);
-							strRet = "\r" + lTotalRead + " of " + lFtpSize + " bytes received " + ((lTotalRead * 100) / lFtpSize) + "% completed";
-							out.write(strRet.getBytes());
-							out.flush();
-							}
-						ftpIn.close();
-						@SuppressWarnings("unused")
-						boolean bRet = ftp.completePendingCommand();
-						outStream.flush();
-			    		outStream.close();
-						strRet = ftp.getReplyString();
-						reply = ftp.getReplyCode();
-				    	}
-					strRet = ftp.getReplyString();
-					reply = ftp.getReplyCode();
-				    ftp.logout();
-				    ftp.disconnect();
-				    sRet = "\n" + strRet; 
-			    	}
-			    else
-			    	{
-			        ftp.disconnect();
-			        System.err.println("FTP server refused login.");
-			        }
-		    	}
-		    else
-		    	{
-		        ftp.disconnect();
-		        System.err.println("FTP server refused connection.");
-		        }
-			}
-		catch (SocketException e)
-			{
-			sRet = e.getMessage();
-			strRet = ftp.getReplyString();
-			reply = ftp.getReplyCode();
-			sRet += "\n" + strRet;
-			e.printStackTrace();
-			}
-		catch (IOException e)
-			{
-			sRet = e.getMessage();
-			strRet = ftp.getReplyString();
-			reply = ftp.getReplyCode();
-			sRet += "\n" + strRet;
-			e.printStackTrace();
-			}
-		return (sRet);
-	}
-	
-	public String Cat(String fileName, OutputStream out)
-		{
-		String	sTmpFileName = fixFileName(fileName);
-		String	sRet = sErrorPrefix + "Could not read the file " + sTmpFileName;
-		byte[]	buffer = new byte [4096];
-		int		nRead = 0;
-		
-		try {
-			FileInputStream fin = new FileInputStream(sTmpFileName);
-			while ((nRead = fin.read(buffer)) != -1)
-				{
-				out.write(buffer,0,nRead);
-				}
-			out.flush();
-			sRet = "";
-			}
-		catch (FileNotFoundException e)
-			{
-			sRet = e.toString();
-			} 
-		catch (IOException e) 
-			{
-			sRet = e.toString();
-			}
-		return (sRet);
-		}
-	
-	public String MakeDir(String sDir)
-		{
-		String	sTmpDir = fixFileName(sDir);
-		String sRet = sErrorPrefix + "Could not create the directory " + sTmpDir;
-		File dir = new File(sTmpDir);
-		
-		if (dir.mkdirs())
-			sRet = sDir + " successfully created";
-		
-		return (sRet);
-		}
-	// move this to SUTAgentAndroid.java
-	public String GetScreenInfo()
-		{
-		String sRet = "";
-		DisplayMetrics metrics = new DisplayMetrics();
-		WindowManager wMgr = (WindowManager) contextWrapper.getSystemService(Context.WINDOW_SERVICE);
-		wMgr.getDefaultDisplay().getMetrics(metrics);
-		sRet = "X:" + metrics.widthPixels + " Y:" + metrics.heightPixels;
-		return (sRet);
-		}
-	// move this to SUTAgentAndroid.java
-	public int [] GetScreenXY()
-		{
-			int [] nRetXY = new int [2];
-			DisplayMetrics metrics = new DisplayMetrics();
-			WindowManager wMgr = (WindowManager) contextWrapper.getSystemService(Context.WINDOW_SERVICE);
-			wMgr.getDefaultDisplay().getMetrics(metrics);
-			nRetXY[0] = metrics.widthPixels;
-			nRetXY[1] = metrics.heightPixels;
-			return(nRetXY);
-		}
-	
-	public String KillProcess(String sProcName, OutputStream out)
-		{
-		String [] theArgs = new String [3];
-		
-		theArgs[0] = "su";
-		theArgs[1] = "-c";
-		theArgs[2] = "kill";
-
-		String sRet = sErrorPrefix + "Unable to kill " + sProcName + "\n";
-		ActivityManager aMgr = (ActivityManager) contextWrapper.getSystemService(Activity.ACTIVITY_SERVICE);
-		List <ActivityManager.RunningAppProcessInfo> lProcesses = aMgr.getRunningAppProcesses();
-		int lcv = 0;
-		String strProcName = "";
-		int	nPID = 0;
-		
-		for (lcv = 0; lcv < lProcesses.size(); lcv++)
-			{
-			if (lProcesses.get(lcv).processName.contains(sProcName))
-				{
-				strProcName = lProcesses.get(lcv).processName;
-				nPID = lProcesses.get(lcv).pid;
-				sRet = sErrorPrefix + "Failed to kill " + nPID + " " + strProcName + "\n";
-
-				theArgs[2] += " " + nPID;
-				
-				try 
-					{
-					pProc = Runtime.getRuntime().exec(theArgs);
-					RedirOutputThread outThrd = new RedirOutputThread(pProc, out);
-					outThrd.start();
-					outThrd.join(5000);
-					}
-				catch (IOException e) 
-					{
-					sRet = e.getMessage();
-					e.printStackTrace();
-					} 
-				catch (InterruptedException e)
-					{
-					e.printStackTrace();
-					}
-
-				// Give the messages a chance to be processed
-				try {
-					Thread.sleep(2000);
-					}
-				catch (InterruptedException e)
-					{
-					e.printStackTrace();
-					}
-				break;
-				}
-			}
-		
-		if (nPID > 0)
-			{
-			sRet = "Successfully killed " + nPID + " " + strProcName + "\n";
-			lProcesses = aMgr.getRunningAppProcesses();
-			for (lcv = 0; lcv < lProcesses.size(); lcv++)
-				{
-				if (lProcesses.get(lcv).processName.contains(sProcName))
-					{
-					sRet = sErrorPrefix + "Unable to kill " + nPID + " " + strProcName + "\n";
-					break;
-					}
-				}
-			}
-		
-		return (sRet);
-		}
-
-	public boolean IsProcessDead(String sProcName)
-		{
-		boolean bRet = false;
-		ActivityManager aMgr = (ActivityManager) contextWrapper.getSystemService(Activity.ACTIVITY_SERVICE);
-		List <ActivityManager.ProcessErrorStateInfo> lProcesses = aMgr.getProcessesInErrorState();
-		int lcv = 0;
-		
-		if (lProcesses != null)
-			{
-			for (lcv = 0; lcv < lProcesses.size(); lcv++)
-				{
-				if (lProcesses.get(lcv).processName.contentEquals(sProcName) && 
-					lProcesses.get(lcv).condition != ActivityManager.ProcessErrorStateInfo.NO_ERROR)
-					{
-					bRet = true;
-					break;
-					}
-				}
-			}
-	
-		return (bRet);
-		}
-
-	public String GetProcessInfo()
-		{
-		String sRet = "";
-		ActivityManager aMgr = (ActivityManager) contextWrapper.getSystemService(Activity.ACTIVITY_SERVICE);
-		List <ActivityManager.RunningAppProcessInfo> lProcesses = aMgr.getRunningAppProcesses();
-		int	nProcs = lProcesses.size();
-		int lcv = 0;
-		String strProcName = "";
-		int	nPID = 0;
-		int nUser = 0;
-		
-		for (lcv = 0; lcv < nProcs; lcv++)
-			{
-			strProcName = lProcesses.get(lcv).processName;
-			nPID = lProcesses.get(lcv).pid;
-			nUser = lProcesses.get(lcv).uid;
-			sRet += nUser + "\t" + nPID + "\t" + strProcName;
-			if (lcv < (nProcs - 1))
-				sRet += "\n";
-			}
-			
-		return (sRet);
-		}
-	
-	public String GetOSInfo()
-		{
-		String sRet = "";
-		
-		sRet = Build.DISPLAY;
-		
-		return (sRet);
-		}
-	
-	public String GetPowerInfo()
-		{
-		String sRet = "";
-	
-		sRet = "Power status:\n  AC power " + SUTAgentAndroid.sACStatus + "\n";
-		sRet += "  Battery charge " + SUTAgentAndroid.sPowerStatus + "\n";
-		sRet += "  Remaining charge:      " + SUTAgentAndroid.nChargeLevel + "%\n";
-		sRet += "  Battery Temperature:   " + (((float)(SUTAgentAndroid.nBatteryTemp))/10) + " (c)\n";
-		return (sRet);
-		}
-
-	public String GetDiskInfo(String sPath)
-		{
-		String sRet = "";
-		StatFs statFS = new StatFs(sPath);
-		
-		int nBlockCount = statFS.getBlockCount();
-		int nBlockSize = statFS.getBlockSize();
-		int nBlocksAvail = statFS.getAvailableBlocks();
-		int nBlocksFree = statFS.getFreeBlocks();
-	
-		sRet = "total:     " + (nBlockCount * nBlockSize) + "\nfree:      " + (nBlocksFree * nBlockSize) + "\navailable: " + (nBlocksAvail * nBlockSize);
-	
-		return (sRet);
-		}
-
-	public String GetMemoryInfo()
-		{
-		String sRet = "PA:" + GetMemoryConfig();
-		return (sRet);
-		}
-
-	public long GetMemoryConfig()
-		{
-		ActivityManager aMgr = (ActivityManager) contextWrapper.getSystemService(Activity.ACTIVITY_SERVICE);
-		ActivityManager.MemoryInfo outInfo = new ActivityManager.MemoryInfo();
-		aMgr.getMemoryInfo(outInfo);
-		long lMem = outInfo.availMem;
-
-		return (lMem);
-		}
-	
-	public String RegisterTheDevice(String sSrvr, String sPort, String sData)
-		{
-		String sRet = "";
-		String line = "";
-		
-		if (sSrvr != null && sPort != null && sData != null)
-			{
-			try
-				{
-				int nPort = Integer.parseInt(sPort);
-				Socket socket = new Socket(sSrvr, nPort);
-				PrintWriter out = new PrintWriter(socket.getOutputStream(), false);
-				BufferedReader in = new BufferedReader(new InputStreamReader(socket.getInputStream()));
-				out.println(sData);
-				if ( out.checkError() == false )
-					{
-					socket.setSoTimeout(30000);
-					while (socket.isInputShutdown() == false)
-						{
-						line = in.readLine();
-						line = line.toLowerCase();
-						if ((line == null) || (line.contains("ok")))
-							{
-							sRet += line;
-							break;
-							}
-						sRet += line;
-						}
-					}
-				out.close();
-				in.close();
-				socket.close();
-				}
-			catch(NumberFormatException e)
-				{
-				e.printStackTrace();
-				} 
-			catch (UnknownHostException e)
-				{
-				e.printStackTrace();
-				}
-			catch (IOException e)
-				{
-				sRet += "reg exception thrown";
-				e.printStackTrace();
-				}
-			}
-		return(sRet);
-		}
-	
-	public String GetInternetData(String sHost, String sPort, String sURL)
-		{
-		String sRet = "";
-		String sNewURL = "";
-		HttpClient httpClient = new DefaultHttpClient();
-		try 
-			{
-			sNewURL = "http://" + sHost + ((sPort.length() > 0) ? (":" + sPort) : "") + sURL;
-
-			HttpGet request = new HttpGet(sNewURL);
-			HttpResponse response = httpClient.execute(request);
-			int status = response.getStatusLine().getStatusCode();
-			// we assume that the response body contains the error message
-			if (status != HttpStatus.SC_OK)
-				{
-			    ByteArrayOutputStream ostream = new ByteArrayOutputStream();
-			    response.getEntity().writeTo(ostream);
-			    Log.e("HTTP CLIENT", ostream.toString());
-				}
-			else
-				{
-			    InputStream content = response.getEntity().getContent();
-//			    int nAvailable = content.available();
-//			    byte [] data = new byte [nAvailable];
-			    byte [] data = new byte [2048];
-			    int nRead = content.read(data);
-			    sRet = new String(data, 0, nRead);
-			    content.close(); // this will also close the connection
-				}
-			}
-		catch (IllegalArgumentException e)
-			{
-			sRet = e.getLocalizedMessage();
-			e.printStackTrace();
-			}
-		catch (ClientProtocolException e)
-			{
-			sRet = e.getLocalizedMessage();
-			e.printStackTrace();
-			}
-		catch (IOException e)
-			{
-			sRet = e.getLocalizedMessage();
-			e.printStackTrace();
-			}
-		
-		return(sRet);
-		}
-	
-	public String GetTimeZone()
-		{
-		String	sRet = "";
-		TimeZone tz;
-		
-		tz = TimeZone.getDefault();
-		Date now = new Date();
-		sRet = tz.getDisplayName(tz.inDaylightTime(now), TimeZone.LONG);
-		
-		return(sRet);
-		}
-	
-	public String SetTimeZone(String sTimeZone)
-		{
-		String			sRet = "Unable to set timezone to " + sTimeZone;
-		TimeZone 		tz = null;
-		AlarmManager 	amgr = null;
-		
-		if ((sTimeZone.length() > 0) && (sTimeZone.startsWith("GMT")))
-			{
-			amgr = (AlarmManager) contextWrapper.getSystemService(Context.ALARM_SERVICE);
-			if (amgr != null)
-				amgr.setTimeZone(sTimeZone);
-			}
-		else
-			{
-			String [] zoneNames = TimeZone.getAvailableIDs();
-			int nNumMatches = zoneNames.length;
-			int	lcv = 0;
-			
-			for (lcv = 0; lcv < nNumMatches; lcv++)
-				{
-				if (zoneNames[lcv].equalsIgnoreCase(sTimeZone))
-					break;
-				}
-
-			if (lcv < nNumMatches)
-				{
-				amgr = (AlarmManager) contextWrapper.getSystemService(Context.ALARM_SERVICE);
-				if (amgr != null)
-					amgr.setTimeZone(zoneNames[lcv]);
-				}
-			}
-		
-		if (amgr != null)
-			{
-			tz = TimeZone.getDefault();
-			Date now = new Date();
-			sRet = tz.getDisplayName(tz.inDaylightTime(now), TimeZone.LONG);
-			}
-		
-		return(sRet);
-		}
-
-	public String GetSystemTime()
-		{
-		String sRet = "";
-		Calendar cal = Calendar.getInstance();
-		SimpleDateFormat sdf = new SimpleDateFormat("yyyy/MM/dd hh:mm:ss:SSS");
-		sRet = sdf.format(cal.getTime());
-	
-		return (sRet);
-		}
-	
-	public String SetSystemTime(String sDate, String sTime, OutputStream out)
-		{
-		String sRet = "";
-		
-		if (((sDate != null) && (sTime != null)) && 
-			(sDate.contains("/") || sDate.contains(".")) &&
-			(sTime.contains(":")))
-			{
-			int year = Integer.parseInt(sDate.substring(0,4));
-			int month = Integer.parseInt(sDate.substring(5,7));
-			int day = Integer.parseInt(sDate.substring(8,10));
-			
-			int hour = Integer.parseInt(sTime.substring(0,2));
-			int mins = Integer.parseInt(sTime.substring(3,5));
-			int secs = Integer.parseInt(sTime.substring(6,8));
-
-			Calendar cal = new GregorianCalendar(TimeZone.getDefault());
-			cal.set(year, month - 1, day, hour, mins, secs);
-			long lMillisecs = cal.getTime().getTime();
-			
-			String sM = Long.toString(lMillisecs);
-			String sMillis = sM.substring(0, sM.length() - 3) + "." + sM.substring(sM.length() - 3);
-			String [] theArgs = new String [3];
-		
-			theArgs[0] = "su";
-			theArgs[1] = "-c";
-			theArgs[2] = "date -u " + sMillis;
-		
-			try 
-				{
-				pProc = Runtime.getRuntime().exec(theArgs);
-				RedirOutputThread outThrd = new RedirOutputThread(pProc, null);
-				outThrd.start();
-				outThrd.join(10000);
-				sRet = GetSystemTime();
-				}
-			catch (IOException e) 
-				{
-				sRet = e.getMessage();
-				e.printStackTrace();
-				} 
-			catch (InterruptedException e)
-				{
-				e.printStackTrace();
-				}
-			}
-		else
-			{
-			sRet = "Invalid argument(s)";
-			}
-
-		return (sRet);
-		}
-
-	public String GetClok()
-		{
-		long lMillisecs = System.currentTimeMillis();
-		String sRet = "";
-		
-		if (lMillisecs > 0)
-			sRet = Long.toString(lMillisecs);
-		
-		return(sRet);
-		}
-	
-	public String GetUptime()
-		{
-		String sRet = "";
-		long lHold = 0;
-		long lUptime = SystemClock.elapsedRealtime();
-		int	nDays = 0;
-		int	nHours = 0;
-		int nMinutes = 0;
-		int nSecs = 0;
-		int nMilliseconds = 0;
-		
-		if (lUptime > 0)
-			{
-			nDays = (int)(lUptime / (24L * 60L * 60L * 1000L));
-			lHold = lUptime % (24L * 60L * 60L * 1000L);
-			nHours = (int)(lHold / (60L * 60L * 1000L));
-			lHold %= 60L * 60L * 1000L;
-			nMinutes = (int)(lHold / (60L * 1000L));
-			lHold %= 60L * 1000L;
-			nSecs = (int)(lHold / 1000L);
-			nMilliseconds = (int)(lHold % 1000);
-			sRet = "" + nDays + " days " + nHours + " hours " + nMinutes + " minutes " + nSecs + " seconds " + nMilliseconds + " ms";
-			}
-
-		return (sRet);
-		}
-
-	public String NewKillProc(String sProcId, OutputStream out)
-		{
-		String sRet = "";
-		String [] theArgs = new String [3];
-		
-		theArgs[0] = "su";
-		theArgs[1] = "-c";
-		theArgs[2] = "kill " + sProcId;
-
-		try 
-			{
-			pProc = Runtime.getRuntime().exec(theArgs);
-			RedirOutputThread outThrd = new RedirOutputThread(pProc, out);
-			outThrd.start();
-			outThrd.join(5000);
-			}
-		catch (IOException e) 
-			{
-			sRet = e.getMessage();
-			e.printStackTrace();
-			} 
-		catch (InterruptedException e)
-			{
-			// TODO Auto-generated catch block
-			e.printStackTrace();
-			}
-
-		return(sRet);
-		}
-	
-	public String SendPing(String sIPAddr, OutputStream out)
-		{
-		String sRet = "";
-		String [] theArgs = new String [4];
-		
-		theArgs[0] = "ping";
-		theArgs[1] = "-c";
-		theArgs[2] = "3";
-		theArgs[3] = sIPAddr;
-		
-		try 
-			{
-			pProc = Runtime.getRuntime().exec(theArgs);
-			RedirOutputThread outThrd = new RedirOutputThread(pProc, out);
-			outThrd.start();
-			outThrd.join(5000);
-			if (out == null)
-				sRet = outThrd.strOutput;
-			}
-		catch (IOException e) 
-			{
-			sRet = e.getMessage();
-			e.printStackTrace();
-			} 
-		catch (InterruptedException e)
-			{
-			e.printStackTrace();
-			}
-	
-		return (sRet);
-		}
-	
-	public String GetTmpDir()
-	{
-		String 	sRet = "";
-		Context ctx = contextWrapper.getApplicationContext();
-        File dir = ctx.getFilesDir();
-        ctx = null;
-        try {
-			sRet = dir.getCanonicalPath();
-			} 
-        catch (IOException e)
-        	{
-			e.printStackTrace();
-        	}
-        return(sRet);
-	}
-	
-	public String PrintFileTimestamp(String sFile)
-		{
-		String 	sRet = "";
-		String	sTmpFileName = fixFileName(sFile);
-		File 	theFile = new File(sTmpFileName);
-		
-		if (theFile.exists())
-			{
-			long lModified = theFile.lastModified();
-			Date dtModified = new Date(lModified);
-			SimpleDateFormat sdf = new SimpleDateFormat("yyyy/MM/dd hh:mm:ss:SSS");
-			sRet = "Last modified: " + sdf.format(dtModified);
-			}
-		else
-			{
-			sRet = sErrorPrefix + "[" + sTmpFileName + "] doesn't exist";
-			}
-
-		return(sRet);
-		}
-	
-	public String GetIniData(String sSection, String sKey, String sFile)
-		{
-		String sRet = "";
-		String sComp = "";
-		String sLine = "";
-		boolean bFound = false;
-		BufferedReader in = null;
-		String	sTmpFileName = fixFileName(sFile);
-		
-		try {
-			in = new BufferedReader(new FileReader(sTmpFileName));
-			sComp = "[" + sSection + "]";
-			while ((sLine = in.readLine()) != null)
-				{
-				if (sLine.equalsIgnoreCase(sComp))
-					{
-					bFound = true;
-					break;
-					}
-				}
-			
-			if (bFound)
-				{
-				sComp = (sKey + " =").toLowerCase();
-				while ((sLine = in.readLine()) != null)
-					{
-					if (sLine.toLowerCase().contains(sComp))
-						{
-						String [] temp = null;
-						temp = sLine.split("=");
-						if (temp != null)
-							{
-							if (temp.length > 1)
-								sRet = temp[1].trim();
-							}
-						break;
-						}
-					}
-				}
-			in.close();
-			}
-		catch (FileNotFoundException e)
-			{
-			sComp = e.toString();
-			} 
-		catch (IOException e) 
-			{
-			sComp = e.toString();
-			}
-		return (sRet);
-		}
-	
-	public String RunReboot(OutputStream out)
-		{
-		String sRet = "";
-		String [] theArgs = new String [3];
-	
-		theArgs[0] = "su";
-		theArgs[1] = "-c";
-		theArgs[2] = "reboot";
-	
-		try 
-			{
-			// Tell all of the data channels we are rebooting
-			((ASMozStub)this.contextWrapper).SendToDataChannel("Rebooting ...");
-			
-			pProc = Runtime.getRuntime().exec(theArgs);
-			RedirOutputThread outThrd = new RedirOutputThread(pProc, out);
-			outThrd.start();
-			outThrd.join(10000);
-			}
-		catch (IOException e) 
-			{
-			sRet = e.getMessage();
-			e.printStackTrace();
-			} 
-		catch (InterruptedException e)
-			{
-			e.printStackTrace();
-			}
-
-		return (sRet);
-		}
-	
-	public String UnInstallApp(String sApp, OutputStream out)
-		{
-		String sRet = "";
-		String [] theArgs = new String [3];
-
-		theArgs[0] = "su";
-		theArgs[1] = "-c";
-		theArgs[2] = "pm uninstall " + sApp + ";reboot;exit";
-		
-		try 
-			{
-			pProc = Runtime.getRuntime().exec(theArgs);
-		
-			RedirOutputThread outThrd = new RedirOutputThread(pProc, out);
-			outThrd.start();
-			outThrd.join(60000);
-			int nRet = pProc.exitValue();
-			sRet = "\nuninst complete [" + nRet + "]";
-			}
-		catch (IOException e) 
-			{
-			sRet = e.getMessage();
-			e.printStackTrace();
-			} 
-		catch (InterruptedException e)
-			{
-			// TODO Auto-generated catch block
-			e.printStackTrace();
-			}
-		
-		return (sRet);
-	}
-	
-	public String InstallApp(String sApp, OutputStream out)
-		{
-		String sRet = "";
-		String [] theArgs = new String [3];
-		File	srcFile = new File(sApp);
-//		boolean bDone = false;
-//		int		nExitCode;
-
-		theArgs[0] = "su";
-		theArgs[1] = "-c";
-		theArgs[2] = "mv " + GetTmpDir() + "/" + srcFile.getName() + " /data/local/tmp/" + srcFile.getName() + ";exit";
-//		theArgs[2] += ";chmod 666 /data/local/tmp/" + srcFile.getName();
-//		theArgs[2] += ";pm install /data/local/tmp/" + srcFile.getName() + " Cleanup";
-//		theArgs[2] += ";done;exit";
-		
-		sRet = CopyFile(sApp, GetTmpDir() + "/" + srcFile.getName());
-		try {
-			out.write(sRet.getBytes());
-			out.flush();
-		} catch (IOException e1) {
-			// TODO Auto-generated catch block
-			e1.printStackTrace();
-		}
-//		CopyFile(sApp, GetTmpDir() + "/" + srcFile.getName());
-
-		try 
-			{
-			pProc = Runtime.getRuntime().exec(theArgs);
-			
-			RedirOutputThread outThrd = new RedirOutputThread(pProc, out);
-			outThrd.start();
-			outThrd.join(90000);
-			int nRet = pProc.exitValue();
-//			boolean bRet = outThrd.isAlive();
-			sRet = "\nmove complete [" + nRet + "]";
-			try 
-				{
-				out.write(sRet.getBytes());
-				out.flush();
-				}
-			catch (IOException e1)
-				{
-				// TODO Auto-generated catch block
-				e1.printStackTrace();
-				}
-			
-			theArgs[2] = "chmod 666 /data/local/tmp/" + srcFile.getName() + ";exit";
-			pProc = Runtime.getRuntime().exec(theArgs);
-			RedirOutputThread outThrd2 = new RedirOutputThread(pProc, out);
-			outThrd2.start();
-			outThrd2.join(10000);
-			int nRet2 = pProc.exitValue();
-//			bRet = outThrd2.isAlive();
-			sRet = "\npermission change complete [" + nRet2 + "]\n";
-			try {
-				out.write(sRet.getBytes());
-				out.flush();
-				}
-			catch (IOException e1)
-				{
-				// TODO Auto-generated catch block
-				e1.printStackTrace();
-				}
-			
-			theArgs[2] = "pm install /data/local/tmp/" + srcFile.getName() + " Cleanup" + ";exit";
-			pProc = Runtime.getRuntime().exec(theArgs);
-			RedirOutputThread outThrd3 = new RedirOutputThread(pProc, out);
-			outThrd3.start();
-			outThrd3.join(60000);
-			int nRet3 = pProc.exitValue();
-			sRet = "\ninstallation complete [" + nRet3 + "]";
-			try {
-				out.write(sRet.getBytes());
-				out.flush();
-				}
-			catch (IOException e1)
-				{
-				// TODO Auto-generated catch block
-				e1.printStackTrace();
-				}
-			
-			theArgs[2] = "rm /data/local/tmp/" + srcFile.getName() + ";exit";
-			pProc = Runtime.getRuntime().exec(theArgs);
-			RedirOutputThread outThrd4 = new RedirOutputThread(pProc, out);
-			outThrd4.start();
-			outThrd4.join(60000);
-			int nRet4 = pProc.exitValue();
-			sRet = "\ntmp file removed [" + nRet4 + "]";
-			try {
-				out.write(sRet.getBytes());
-				out.flush();
-				}
-			catch (IOException e1)
-				{
-				// TODO Auto-generated catch block
-				e1.printStackTrace();
-				}
-			sRet = "\nSuccess";
-			}
-		catch (IOException e) 
-			{
-			sRet = e.getMessage();
-			e.printStackTrace();
-			} 
-		catch (InterruptedException e)
-			{
-			// TODO Auto-generated catch block
-			e.printStackTrace();
-			}
-
-		return (sRet);
-		}
-
-	public String StartUpdateOMatic(String sPkgName, String sPkgFileName)
-		{
-		String sRet = "";
-	
-		Context ctx = contextWrapper.getApplicationContext();
-		PackageManager pm = ctx.getPackageManager();
-
-		Intent prgIntent = new Intent();
-		prgIntent.setPackage("com.mozilla.UpdateOMatic");
-		prgIntent.addFlags(Intent.FLAG_ACTIVITY_NEW_TASK);
-
-		try {
-			PackageInfo pi = pm.getPackageInfo("com.mozilla.UpdateOMatic", PackageManager.GET_ACTIVITIES | PackageManager.GET_INTENT_FILTERS);
-			ActivityInfo [] ai = pi.activities;
-			for (int i = 0; i < ai.length; i++)
-				{
-				ActivityInfo a = ai[i];
-				if (a.name.length() > 0)
-					{
-					prgIntent.setClassName(a.packageName, a.name);
-					break;
-					}
-				}
-			}
-		catch (NameNotFoundException e)
-			{
-			e.printStackTrace();
-			}
-		
-		prgIntent.putExtra("pkgName", sPkgName);
-		prgIntent.putExtra("pkgFileName", sPkgFileName);
-
-		try 
-			{
-			contextWrapper.startActivity(prgIntent);
-			sRet = "exit";
-			}
-		catch(ActivityNotFoundException anf)
-			{
-			anf.printStackTrace();
-			} 
-	
-		ctx = null;
-		return (sRet);
-		}
-
-	public String StartJavaPrg(String [] sArgs)
-		{
-		String sRet = "";
-		String sArgList = "";
-		String sUrl = "";
-		String sRedirFileName = "";
-		
-		Context ctx = contextWrapper.getApplicationContext();
-		PackageManager pm = ctx.getPackageManager();
-
-		Intent prgIntent = new Intent();
-		prgIntent.setPackage(sArgs[0]);
-		prgIntent.addFlags(Intent.FLAG_ACTIVITY_NEW_TASK);
-
-		try {
-			PackageInfo pi = pm.getPackageInfo(sArgs[0], PackageManager.GET_ACTIVITIES | PackageManager.GET_INTENT_FILTERS);
-			ActivityInfo [] ai = pi.activities;
-			for (int i = 0; i < ai.length; i++)
-				{
-				ActivityInfo a = ai[i];
-				if (a.name.length() > 0)
-					{
-					prgIntent.setClassName(a.packageName, a.name);
-					break;
-					}
-				}
-			}
-		catch (NameNotFoundException e)
-			{
-			e.printStackTrace();
-			}
-		
-		if (sArgs.length > 1)
-			{
-//			if (sArgs[0].contains("android.browser"))
-				prgIntent.setAction(Intent.ACTION_VIEW);
-			
-			if (sArgs[0].contains("fennec"))
-				{
-				sArgList = "";
-				sUrl = "";
-				
-				for (int lcv = 1; lcv < sArgs.length; lcv++)
-					{
-					if (sArgs[lcv].contains("://"))
-						sUrl = sArgs[lcv];
-					else
-						{
-						if (sArgs[lcv].equals(">"))
-							{
-							lcv++;
-							if (lcv < sArgs.length)
-								sRedirFileName = sArgs[lcv++];
-							}
-						else
-							sArgList += " " + sArgs[lcv];
-						}
-					}
-				
-				if (sArgList.length() > 0)
-					prgIntent.putExtra("args", sArgList.trim());
-				
-				if (sUrl.length() > 0)
-					prgIntent.setData(Uri.parse(sUrl.trim()));
-				}
-			else
-				{
-				for (int lcv = 1; lcv < sArgs.length; lcv++)
-					sArgList += " " + sArgs[lcv];
-				
-				prgIntent.setData(Uri.parse(sArgList.trim()));
-				}
-			}
-		else
-			prgIntent.setData(Uri.parse("about:blank"));
-
-		try 
-			{
-			contextWrapper.startActivity(prgIntent);
-			}
-		catch(ActivityNotFoundException anf)
-			{
-			anf.printStackTrace();
-			}
-		
-		ctx = null;
-		return (sRet);
-		}
-
-	public String StartPrg(String [] progArray, OutputStream out)
-		{
-		String sRet = "";
-		
-		try 
-			{
-			pProc = Runtime.getRuntime().exec(progArray);
-			RedirOutputThread outThrd = new RedirOutputThread(pProc, out);
-			outThrd.start();
-			outThrd.join(10000);
-			int nRetCode = pProc.exitValue();
-			sRet = "return code [" + nRetCode + "]";
-			}
-		catch (IOException e) 
-			{
-			e.printStackTrace();
-			}
-		catch (InterruptedException e)
-			{
-			e.printStackTrace();
-			sRet = "Timed out!";
-			}
-
-		return (sRet);
-		}
-/*	
-	@SuppressWarnings("unchecked")
-	public static void set(String key, String value) throws Exception
-		{
-	    Class[] classes = Collections.class.getDeclaredClasses();
-	    Map env = System.getenv();
-	    for(Class cl : classes)
-	    	{
-	        if("java.util.Collections$UnmodifiableMap".equals(cl.getName()))
-	        	{
-	            Field field = cl.getDeclaredField("m");
-	            field.setAccessible(true);
-	            Object obj = field.get(env);
-	            Map<String, String> map = (Map<String, String>) obj;
-	            map.put(key, value);
-	        	}
-	    	}
-		}
-
-*/	
-	public String StartPrg2(String [] progArray, OutputStream out)
-		{
-		String sRet = "";
-		
-		int	nArraySize = 0;
-		int	nArgs = progArray.length - 1; // 1st arg is the environment string
-		int	lcv	= 0;
-		int	temp = 0;
-
-		String sEnvString = progArray[0];
-
-		// Set up command line args stripping off the environment string
-		String [] theArgs = new String [nArgs];
-		for (lcv = 0; lcv < nArgs; lcv++)
-			{
-			theArgs[lcv] = progArray[lcv + 1];
-			}
-		
-		try 
-			{
-			String [] envStrings = sEnvString.split(",");
-			Map<String, String> newEnv = new HashMap<String, String>();
-			
-			for (lcv = 0; lcv < envStrings.length; lcv++)
-				{
-				temp = envStrings[lcv].indexOf("=");
-				if (temp > 0)
-					{
-					newEnv.put(	envStrings[lcv].substring(0, temp), 
-								envStrings[lcv].substring(temp + 1, envStrings[lcv].length()));
-					}
-				}
-			
-			Map<String, String> sysEnv = System.getenv();
-			
-			nArraySize = sysEnv.size();
-			
-			for (Map.Entry<String, String> entry : newEnv.entrySet())
-				{
-				if (!sysEnv.containsKey(entry.getKey()))
-					{
-					nArraySize++;
-					}
-				}
-			
-			String[] envArray = new String[nArraySize];
-				
-			int		i = 0;
-			int		offset;
-			String	sKey = "";
-			String 	sValue = "";
-			
-	        for (Map.Entry<String, String> entry : sysEnv.entrySet())
-	        	{
-	        	sKey = entry.getKey();
-	        	if (newEnv.containsKey(sKey))
-	        		{
-	        		sValue = newEnv.get(sKey);
-	        		if ((offset = sValue.indexOf("$" + sKey)) != -1)
-	        			{
-	        			envArray[i++] = sKey + 
-	        							"=" + 
-	        							sValue.substring(0, offset) + 
-	        							entry.getValue() + 
-	        							sValue.substring(offset + sKey.length() + 1);
-	        			}
-	        		else
-	        			envArray[i++] = sKey + "=" + sValue;
-	        		newEnv.remove(sKey);
-	        		}
-	        	else
-	        		envArray[i++] = entry.getKey() + "=" + entry.getValue();
-	        	}
-	        
-			for (Map.Entry<String, String> entry : newEnv.entrySet())
-				{
-        		envArray[i++] = entry.getKey() + "=" + entry.getValue();
-				}
-	        
-			pProc = Runtime.getRuntime().exec(theArgs, envArray);
-
-			RedirOutputThread outThrd = new RedirOutputThread(pProc, out);
-			outThrd.start();
-			outThrd.join(10000);
-			int nRetCode = pProc.exitValue();
-			sRet = "return code [" + nRetCode + "]";
-			}
-		catch(UnsupportedOperationException e)
-			{
-			if (e != null)
-				e.printStackTrace();
-			}
-		catch(ClassCastException e)
-			{
-			if (e != null)
-				e.printStackTrace();
-			}
-		catch(IllegalArgumentException e)
-			{
-			if (e != null)
-				e.printStackTrace();
-			}
-		catch(NullPointerException e)
-			{
-			if (e != null)
-				e.printStackTrace();
-			}
-		catch (IOException e) 
-			{
-			e.printStackTrace();
-			}
-		catch (InterruptedException e)
-			{
-			e.printStackTrace();
-			sRet = "Timed out!";
-			}
-
-		return (sRet);
-		}
-/*	
-	public String InstallApplication()
-		{
-		String sRet = "";
-		String sFileName = Environment.getExternalStorageDirectory() + "/org.mozilla.fennec.apk";
-		
-		Intent instIntent = new Intent();
-		
-		instIntent.setAction(android.content.Intent.ACTION_VIEW);
-		instIntent.setDataAndType(Uri.fromFile(new File(sFileName)), "application/vnd.android.package-archive");
-//		instIntent.setDataAndType(Uri.parse("file:///sdcard/org.mozilla.fennec.apk"), "application/vnd.android.package-archive");
-		SUTAgentAndroid.me.startActivity(instIntent);
-		
-//		Instrumentation inst = new Instrumentation();
-//		inst.sendKeyDownUpSync(KeyEvent.KEYCODE_SOFT_LEFT);
-		
-		return(sRet);
-		}
-
-	public String UninstallApplication()
-		{
-		String sRet = "";
-		Uri		pkgURI = Uri.parse("package:" + "org.mozilla.fennec");
-	
-		Intent unInstIntent = new Intent(Intent.ACTION_DELETE, pkgURI);
-	
-		SUTAgentAndroid.me.startActivity(unInstIntent);
-
-		return(sRet);
-		}
-*/
-	private String PrintUsage()
-		{
-		String sRet = 
-			"run [executable] [args]      - start program no wait\n" +
-			"exec [executable] [args]     - start program wait\n" +
-			"fire [executable] [args]     - start program no wait\n" +
-			"envrun [env pairs] [cmdline] - start program no wait\n" +
-			"kill [program name]          - kill program no path\n" +
-			"killall                      - kill all processes started\n" +
-			"ps                           - list of running processes\n" +
-			"info                         - list of device info\n" +
-			"        [os]                 - os version for device\n" +
-			"        [id]                 - unique identifier for device\n" +
-			"        [uptime]             - uptime for device\n" +
-			"        [systime]            - current system time on device\n" +
-			"        [screen]             - width, height and bits per pixel for device\n" +
-			"        [memory]             - physical, free, available, storage memory for device\n" +
-			"        [processes]          - list of running processes see 'ps'\n" +
-			"deadman timeout              - set the duration for the deadman timer\n" +
-			"alrt [on/off]                - start or stop sysalert behavior\n" +
-			"disk [arg]                   - prints disk space info\n" +
-			"cp file1 file2               - copy file1 to file2 on device\n" +
-			"time file                    - timestamp for file on device\n" +
-			"hash file                    - generate hash for file on device\n" +
-			"cd directory                 - change cwd on device\n" +
-			"cat file                     - cat file on device\n" +
-			"cwd                          - display cwd on device\n" +
-			"mv file1 file2               - move file1 to file2 on device\n" +
-			"push filename                - push file to device\n" +
-			"rm file                      - delete file on device\n" +
-			"rmdr directory               - delete directory on device even if not empty\n" +
-			"mkdr directory               - create directory on device\n" +
-			"dirw directory               - tests whether the directory is writable on the device\n" +
-			"stat processid               - stat process on device\n" +
-			"dead processid               - print whether the process is alive or hung on device\n" +
-			"mems                         - dump memory stats on device\n" +
-			"ls                           - print directory on device\n" +
-			"tmpd                         - print temp directory on device\n" +
-			"ping [hostname/ipaddr]       - ping a network device\n" +
-			"unzp zipfile destdir         - unzip the zipfile into the destination dir\n" +
-			"zip zipfile src              - zip the source file/dir into zipfile\n" +
-			"rebt                         - reboot device\n" +
-			"inst /path/filename.apk      - install the referenced apk file\n" +
-			"uninst packagename           - uninstall the referenced package\n" +
-			"updt pkgname pkgfile         - unpdate the referenced package\n" +
-			"clok                         - the current device time expressed as the number of millisecs since epoch\n" +
-			"settime date time            - sets the device date and time (YYYY/MM/DD HH:MM:SS)\n" +
-			"tzset timezone               - sets the device timezone format is GMTxhh:mm x = +/- or a recognized Olsen string\n" +
-			"tzget                        - returns the current timezone set on the device\n" +
-			"rebt                         - reboot device\n" +
-			"quit                         - disconnect SUTAgent\n" +
-			"exit                         - close SUTAgent\n" +
-			"ver                          - SUTAgent version\n" +
-			"help                         - you're reading it";
-		return (sRet);
-		}
-}
+/* ***** BEGIN LICENSE BLOCK *****
+ * Version: MPL 1.1/GPL 2.0/LGPL 2.1
+ *
+ * The contents of this file are subject to the Mozilla Public License Version
+ * 1.1 (the "License"); you may not use this file except in compliance with
+ * the License. You may obtain a copy of the License at
+ * http://www.mozilla.org/MPL/
+ *
+ * Software distributed under the License is distributed on an "AS IS" basis,
+ * WITHOUT WARRANTY OF ANY KIND, either express or implied. See the License
+ * for the specific language governing rights and limitations under the
+ * License.
+ *
+ * The Original Code is Android SUTAgent code.
+ *
+ * The Initial Developer of the Original Code is
+ * Bob Moss.
+ * Portions created by the Initial Developer are Copyright (C) 2010
+ * the Initial Developer. All Rights Reserved.
+ *
+ * Contributor(s):
+ *  Bob Moss <bmoss@mozilla.com>
+ * 
+ * Alternatively, the contents of this file may be used under the terms of
+ * either the GNU General Public License Version 2 or later (the "GPL"), or
+ * the GNU Lesser General Public License Version 2.1 or later (the "LGPL"),
+ * in which case the provisions of the GPL or the LGPL are applicable instead
+ * of those above. If you wish to allow use of your version of this file only
+ * under the terms of either the GPL or the LGPL, and not to allow others to
+ * use your version of this file under the terms of the MPL, indicate your
+ * decision by deleting the provisions above and replace them with the notice
+ * and other provisions required by the GPL or the LGPL. If you do not delete
+ * the provisions above, a recipient may use your version of this file under
+ * the terms of any one of the MPL, the GPL or the LGPL.
+ *
+ * ***** END LICENSE BLOCK ***** */
+
+package com.mozilla.SUTAgentAndroid.service;
+
+import java.io.BufferedInputStream;
+import java.io.BufferedOutputStream;
+import java.io.BufferedReader;
+import java.io.ByteArrayOutputStream;
+import java.io.File;
+import java.io.FileInputStream;
+import java.io.FileNotFoundException;
+import java.io.FileOutputStream;
+import java.io.FileReader;
+import java.io.IOException;
+import java.io.InputStream;
+import java.io.InputStreamReader;
+import java.io.OutputStream;
+import java.io.PrintWriter;
+import java.lang.reflect.Field;
+import java.net.Socket;
+import java.net.SocketException;
+import java.net.UnknownHostException;
+import java.security.MessageDigest;
+import java.security.NoSuchAlgorithmException;
+import java.text.SimpleDateFormat;
+import java.util.ArrayList;
+import java.util.Calendar;
+import java.util.Collections;
+import java.util.Date;
+import java.util.GregorianCalendar;
+import java.util.HashMap;
+import java.util.List;
+import java.util.Map;
+import java.util.TimeZone;
+import java.util.Timer;
+import java.util.zip.Adler32;
+import java.util.zip.CheckedInputStream;
+import java.util.zip.CheckedOutputStream;
+import java.util.zip.ZipEntry;
+import java.util.zip.ZipFile;
+import java.util.zip.ZipInputStream;
+import java.util.zip.ZipOutputStream;
+
+import org.apache.commons.net.ftp.FTP;
+import org.apache.commons.net.ftp.FTPClient;
+import org.apache.commons.net.ftp.FTPFile;
+import org.apache.commons.net.ftp.FTPReply;
+import org.apache.http.HttpResponse;
+import org.apache.http.HttpStatus;
+import org.apache.http.client.ClientProtocolException;
+import org.apache.http.client.HttpClient;
+import org.apache.http.client.methods.HttpGet;
+import org.apache.http.impl.client.DefaultHttpClient;
+
+import com.mozilla.SUTAgentAndroid.SUTAgentAndroid;
+
+import android.app.Activity;
+import android.app.ActivityManager;
+import android.app.AlarmManager;
+import android.content.ActivityNotFoundException;
+import android.content.Context;
+import android.content.ContextWrapper;
+import android.content.Intent;
+import android.content.pm.ActivityInfo;
+import android.content.pm.PackageInfo;
+import android.content.pm.PackageManager;
+import android.content.pm.PackageManager.NameNotFoundException;
+import android.content.res.Configuration;
+import android.net.Uri;
+import android.os.Build;
+import android.os.Debug;
+import android.os.Environment;
+import android.os.StatFs;
+import android.os.SystemClock;
+import android.provider.Settings;
+import android.util.DisplayMetrics;
+import android.util.Log;
+import android.view.WindowManager;
+
+public class DoCommand {
+	
+	String lineSep = System.getProperty("line.separator");
+	Process	pProc;
+	OutputStream sutIn;
+	InputStream	sutErr;
+	InputStream	sutOut;
+	AlertLooperThread alrt = null;
+	ContextWrapper	contextWrapper = null;
+	
+	String	currentDir = "/";
+	String	sErrorPrefix = "##AGENT-WARNING## ";
+	
+	private final String prgVersion = "SUTAgentAndroid Version 0.87";
+	
+	public enum Command
+		{
+		RUN ("run"),
+		EXEC ("exec"),
+		ENVRUN ("envrun"),
+		KILL ("kill"),
+		PS ("ps"),
+		DEVINFO ("info"),
+		OS ("os"),
+		ID ("id"),
+		UPTIME ("uptime"),
+		SETTIME ("settime"),
+		SYSTIME ("systime"),
+		SCREEN ("screen"),
+		MEMORY ("memory"),
+		POWER ("power"),
+		PROCESS ("process"),
+		GETAPPROOT ("getapproot"),
+		TESTROOT ("testroot"),
+		ALRT ("alrt"),
+		DISK ("disk"),
+		CP ("cp"),
+		TIME ("time"),
+		HASH ("hash"),
+		CD ("cd"),
+		CAT ("cat"),
+		CWD ("cwd"),
+		MV ("mv"),
+		PUSH ("push"),
+		RM ("rm"),
+		PRUNE ("rmdr"),
+		MKDR ("mkdr"),
+		DIRWRITABLE ("dirw"),
+		DEAD ("dead"),
+		MEMS ("mems"),
+		LS ("ls"),
+		TMPD ("tmpd"),
+		PING ("ping"),
+		REBT ("rebt"),
+		UNZP ("unzp"),
+		ZIP ("zip"),
+		CLOK ("clok"),
+		STAT ("stat"),
+		QUIT ("quit"),
+		EXIT ("exit"),
+		HELP ("help"),
+		FTPG ("ftpg"),
+		FTPP ("ftpp"),
+		INST ("inst"),
+		UPDT ("updt"),
+		UNINST ("uninst"),
+		TEST ("test"),
+		VER ("ver"),
+		TZGET ("tzget"),
+		TZSET ("tzset"),
+		UNKNOWN ("unknown");
+		
+		private final String theCmd;
+		
+		Command(String theCmd) { this.theCmd = theCmd; }
+
+		public String theCmd() {return theCmd;}
+		
+		public static Command getCmd(String sCmd)
+			{
+			Command retCmd = UNKNOWN;
+			for (Command cmd : Command.values())
+				{
+				if (cmd.theCmd().equalsIgnoreCase(sCmd))
+					{
+					retCmd = cmd;
+					break;
+					}
+				}
+			return (retCmd);
+			}
+		}
+	
+	public DoCommand(ContextWrapper service)
+		{
+		this.contextWrapper = service;
+		}
+	
+	public String processCommand(String theCmdLine, PrintWriter out, BufferedInputStream in, OutputStream cmdOut)
+		{
+		String 	strReturn = "";
+		Command	cCmd = null;
+		Command cSubCmd = null;
+		
+		String [] Argv = parseCmdLine2(theCmdLine);
+		
+		int Argc = Argv.length;
+		
+		cCmd = Command.getCmd(Argv[0]);
+		
+		switch(cCmd)
+			{
+			case VER:
+				strReturn = prgVersion;
+				break;
+				
+			case CLOK:
+				strReturn = GetClok();
+				break;
+				
+			case TZGET:
+				strReturn = GetTimeZone();
+				break;
+				
+			case TZSET:
+				if (Argc == 2)
+					strReturn = SetTimeZone(Argv[1]);
+				else
+					strReturn = sErrorPrefix + "Wrong number of arguments for settz command!";
+				break;
+				
+			case UPDT:
+				strReturn = StartUpdateOMatic(Argv[1], Argv[2]);
+				break;
+			
+			case SETTIME:
+				strReturn = SetSystemTime(Argv[1], Argv[2], cmdOut);
+				break;
+			
+			case CWD:
+				try {
+					strReturn = new java.io.File(currentDir).getCanonicalPath();
+					} 
+				catch (IOException e)
+					{
+					e.printStackTrace();
+					}
+				break;
+				
+			case CD:
+				if (Argc == 2)
+					strReturn = changeDir(Argv[1]);
+				else
+					strReturn = sErrorPrefix + "Wrong number of arguments for cd command!";
+				break;
+			
+			case LS:
+				strReturn = PrintDir(((Argc > 1) ? Argv[1] : currentDir));
+				break;
+				
+			case GETAPPROOT:
+				if (Argc == 2)
+					strReturn = GetAppRoot(Argv[1]);
+				else
+					strReturn = sErrorPrefix + "Wrong number of arguments for getapproot command!";
+				break;
+				
+			case TESTROOT:
+				strReturn = GetTestRoot();
+				break;
+				
+			case DEAD:
+				if (Argc == 2)
+					strReturn = (IsProcessDead(Argv[1]) ? (Argv[1] + " is hung or unresponsive") : (Argv[1] + " is ok"));
+				else
+					strReturn = sErrorPrefix + "Wrong number of arguments for dead command!";
+				break;
+				
+			case PS:
+				strReturn = GetProcessInfo();
+				break;
+				
+			case PUSH:
+				if (Argc == 3)
+					{
+					long lArg = 0;
+				    try
+				    	{
+				        lArg = Long.parseLong(Argv[2].trim());
+				        System.out.println("long l = " + lArg);
+				    	}
+				    catch (NumberFormatException nfe)
+				    	{
+				        System.out.println("NumberFormatException: " + nfe.getMessage());
+				    	}
+					
+					strReturn = Push(Argv[1], in, lArg);
+					}
+				else
+					strReturn = sErrorPrefix + "Wrong number of arguments for push command!";
+				break;
+				
+			case INST:
+				if (Argc >= 2)
+					strReturn = InstallApp(Argv[1], cmdOut);
+				else
+					strReturn = sErrorPrefix + "Wrong number of arguments for inst command!";
+				break;
+				
+			case UNINST:
+				if (Argc >= 2)
+					strReturn = UnInstallApp(Argv[1], cmdOut);
+				else
+					strReturn = sErrorPrefix + "Wrong number of arguments for inst command!";
+				break;
+				
+			case ALRT:
+				if (Argc == 2)
+					{
+					if (Argv[1].contentEquals("on"))
+						{
+						StartAlert();
+						}
+					else
+						{
+						StopAlert();
+						}
+					}
+				else
+					{
+					strReturn = sErrorPrefix + "Wrong number of arguments for alrt command!";
+					}
+				break;
+				
+			case REBT:
+				RunReboot(cmdOut);
+				break;
+				
+			case TMPD:
+				strReturn = GetTmpDir();
+				break;
+				
+			case DEVINFO:
+				if (Argc == 1)
+					{
+					strReturn += SUTAgentAndroid.sUniqueID;
+					strReturn += "\n";
+					strReturn += GetOSInfo();
+					strReturn += "\n";
+					strReturn += GetSystemTime();
+					strReturn += "\n";
+					strReturn += GetUptime();
+					strReturn += "\n";
+					strReturn += GetScreenInfo();
+					strReturn += "\n";
+					strReturn += GetMemoryInfo();
+					strReturn += "\n";
+					strReturn += GetPowerInfo();
+					strReturn += "\n";
+					strReturn += GetProcessInfo();
+					}
+				else
+					{
+					cSubCmd = Command.getCmd(Argv[1]);
+					switch(cSubCmd)
+						{
+						case ID:
+							strReturn = SUTAgentAndroid.sUniqueID;
+							break;
+							
+						case SCREEN:
+							strReturn = GetScreenInfo();
+							break;
+							
+						case PROCESS:
+							strReturn = GetProcessInfo();
+							break;
+							
+						case OS:
+							strReturn = GetOSInfo();
+							break;
+							
+						case SYSTIME:
+							strReturn = GetSystemTime();
+							break;
+							
+						case UPTIME:
+							strReturn = GetUptime();
+							break;
+							
+						case MEMORY:
+							strReturn = GetMemoryInfo();
+							break;
+							
+						case POWER:
+							strReturn += GetPowerInfo();
+							break;
+							
+						default:
+							break;
+						}
+					}
+				break;
+				
+			case STAT:
+				if (Argc == 2)
+					strReturn = StatProcess(Argv[1]);
+				else
+					strReturn = sErrorPrefix + "Wrong number of arguments for ping command!";
+				break;
+				
+			case PING:
+				if (Argc == 2)
+					strReturn = SendPing(Argv[1], cmdOut);
+				else
+					strReturn = sErrorPrefix + "Wrong number of arguments for ping command!";
+				break;
+				
+			case HASH:
+				if (Argc == 2)
+					strReturn = HashFile(Argv[1]);
+				else
+					strReturn = sErrorPrefix + "Wrong number of arguments for hash command!";
+				break;
+				
+			case PRUNE:
+				if (Argc == 2)
+					strReturn = PruneDir(Argv[1]);
+				else
+					strReturn = sErrorPrefix + "Wrong number of arguments for prune command!";
+				break;
+				
+			case FTPG:
+				if (Argc == 4)
+					strReturn = FTPGetFile(Argv[1], Argv[2], Argv[3], cmdOut);
+				else
+					strReturn = sErrorPrefix + "Wrong number of arguments for ftpg command!";
+				break;
+				
+			case CAT:
+				if (Argc == 2)
+					strReturn = Cat(Argv[1], cmdOut);
+				else
+					strReturn = sErrorPrefix + "Wrong number of arguments for cat command!";
+				break;
+				
+			case DIRWRITABLE:
+				if (Argc == 2)
+					strReturn = IsDirWritable(Argv[1]);
+				else
+					strReturn = sErrorPrefix + "Wrong number of arguments for dirwritable command!";
+				break;
+				
+			case TIME:
+				if (Argc == 2)
+					strReturn = PrintFileTimestamp(Argv[1]);
+				else
+					strReturn = sErrorPrefix + "Wrong number of arguments for time command!";
+				break;
+				
+			case MKDR:
+				if (Argc == 2)
+					strReturn = MakeDir(Argv[1]);
+				else
+					strReturn = sErrorPrefix + "Wrong number of arguments for mkdr command!";
+				break;
+				
+			case RM:
+				if (Argc == 2)
+					strReturn = RemoveFile(Argv[1]);
+				else
+					strReturn = sErrorPrefix + "Wrong number of arguments for mkdr command!";
+				break;
+				
+			case MV:
+				if (Argc == 3)
+					strReturn = Move(Argv[1], Argv[2]);
+				else
+					strReturn = sErrorPrefix + "Wrong number of arguments for mv command!";
+				break;
+				
+			case CP:
+				if (Argc == 3)
+					strReturn = CopyFile(Argv[1], Argv[2]);
+				else
+					strReturn = sErrorPrefix + "Wrong number of arguments for cp command!";
+				break;
+				
+			case QUIT:
+			case EXIT:
+				strReturn = Argv[0];
+				break;
+				
+			case TEST:
+//				boolean bRet = false;
+/*				
+				Configuration userConfig = new Configuration();
+				Settings.System.getConfiguration( contextWrapper.getContentResolver(), userConfig );
+				Calendar cal = Calendar.getInstance( userConfig.locale);
+				TimeZone ctz = cal.getTimeZone();
+				String sctzLongName = ctz.getDisplayName();
+				String pstzName = TimeZone.getDefault().getDisplayName();
+*/
+				String sTimeZoneName = GetTimeZone();
+				
+				TimeZone tz = TimeZone.getTimeZone("America/Los_Angeles");
+				TimeZone tz2 = TimeZone.getTimeZone("GMT-08:00");
+				int	nOffset = (-8 * 3600000);
+				String [] zoneNames = TimeZone.getAvailableIDs(nOffset);
+				int nNumMatches = zoneNames.length;
+				TimeZone.setDefault(tz);
+				
+				String sOldTZ = System.setProperty("persist.sys.timezone", "America/Los_Angeles");
+				
+/*				
+				byte[] buffer = new byte [4096];
+				int	nRead = 0;
+				long lTotalRead = 0;
+
+				Context ctx = SUTAgentAndroid.me.getApplicationContext();
+
+				FTPClient ftp = new FTPClient();
+				try 
+					{
+					String strRet = "";
+					int	reply = 0;
+					FileOutputStream outStream = null;
+					
+					ftp.connect("ftp.mozilla.org");
+					strRet = ftp.getReplyString();
+					reply = ftp.getReplyCode();
+					
+				    if(!FTPReply.isPositiveCompletion(reply))
+				    	{
+				        ftp.disconnect();
+				        System.err.println("FTP server refused connection.");
+				        System.exit(1);
+				        }
+				    // transfer files
+				    
+				    ftp.login("anonymous", "b@t.com");
+					strRet = ftp.getReplyString();
+					reply = ftp.getReplyCode();
+					
+				    if(!FTPReply.isPositiveCompletion(reply))
+				    	{
+				        ftp.disconnect();
+				        System.err.println("FTP server refused connection.");
+				        System.exit(1);
+				        }
+				    
+				    ftp.enterLocalPassiveMode();
+				    
+				    if (ftp.setFileType(FTP.BINARY_FILE_TYPE))
+				    	{
+				    	File root = Environment.getExternalStorageDirectory();
+				    	if (root.canWrite())
+				    		{
+				    		File outFile = new File(root, "firefox-3.6b4.cab");
+				    		outStream = new FileOutputStream(outFile);
+				    		}
+				    	else
+				    		outStream = ctx.openFileOutput("firefox-3.6b4.cab", Context.MODE_WORLD_READABLE | Context.MODE_WORLD_WRITEABLE);
+//				    	outStream = new FileOutputStream("/sdcard/firefox-3.6b4.cab");
+				    	InputStream ftpIn = ftp.retrieveFileStream("pub/mozilla.org/firefox/releases/3.6b4/wince-arm/en-US/firefox-3.6b4.cab");
+						while ((nRead = ftpIn.read(buffer)) != -1)
+							{
+							lTotalRead += nRead;
+							outStream.write(buffer, 0, nRead);
+							strRet = "\r" + lTotalRead + " bytes received";
+							cmdOut.write(strRet.getBytes());
+							cmdOut.flush();
+							}
+						
+						ftpIn.close();
+						boolean bRet = ftp.completePendingCommand();
+						outStream.flush();
+
+				    	/*				    	
+				    	if (ftp.retrieveFile("pub/mozilla.org/firefox/releases/3.6b4/wince-arm/en-US/firefox-3.6b4.cab", outStream))
+				    		{
+				    		outStream.flush();
+				    		}
+				    	 * /				    		
+			    		outStream.close();
+						strRet = ftp.getReplyString();
+						reply = ftp.getReplyCode();
+				    	}
+					strRet = ftp.getReplyString();
+					reply = ftp.getReplyCode();
+				    ftp.logout();
+				    
+				    strReturn = "\r\n" + strRet; 
+					}
+				catch (SocketException e)
+					{
+					// TODO Auto-generated catch block
+					strReturn = e.getMessage();
+					e.printStackTrace();
+					}
+				catch (IOException e)
+					{
+					// TODO Auto-generated catch block
+					strReturn = e.getMessage();
+					e.printStackTrace();
+					}
+*/				
+//				strReturn = InstallApplication();
+//				strReturn = InstallApp(Argv[1], cmdOut);
+				
+//				strReturn = UninstallApplication();
+//				String sPingCheck = SendPing("www.mozilla.org",null);
+//				if (sPingCheck.contains("3 received"))
+//					strReturn = sPingCheck;
+//				RunReboot(cmdOut);
+/*
+				try 
+					{
+					FileOutputStream outFile = ctx.openFileOutput("test.txt", Context.MODE_WORLD_READABLE | Context.MODE_WORLD_WRITEABLE);
+					OutputStreamWriter outS = new OutputStreamWriter(outFile);
+					outS.write("Hello world 1" + lineSep);
+					outS.write("Hello world 2" + lineSep);
+					outS.write("Hello world 3" + lineSep);
+					outS.write("Hello world 4" + lineSep);
+					outS.flush();
+					outS.close();
+					
+					String [] files = ctx.fileList();
+					File aFile   = ctx.getFilesDir();
+					String aPath = aFile.getCanonicalPath();
+					String hold = aFile.getName();
+					
+					strReturn = PrintDir(aPath);
+					strReturn += "\r\n";
+					
+					String src = aPath + "/test.txt";
+					String dst = aPath + "/test2.txt";
+					strReturn += CopyFile(src, dst);
+					strReturn += "\r\n";
+					
+					strReturn += PrintDir(aPath);
+					strReturn += "\r\n";
+					
+					dst = aPath + "/test3.txt";
+					strReturn += Move(src, dst);
+					strReturn += "\r\n";
+					
+					strReturn += PrintDir(aPath);
+					strReturn += "\r\n";
+
+					src = aPath + "/test2.txt";
+					strReturn += RemoveFile(src);
+					strReturn += "\r\n";
+					strReturn += RemoveFile(dst);
+					strReturn += "\r\n";
+					strReturn += PrintDir(aPath);
+					}
+				catch (FileNotFoundException e)
+					{
+					// TODO Auto-generated catch block
+					e.printStackTrace();
+					} 
+				catch (IOException e) 
+					{
+					// TODO Auto-generated catch block
+					e.printStackTrace();
+					}
+*/
+				break;
+				
+			case ENVRUN:
+				if (Argc >= 2)
+					{
+					String [] theArgs = new String [Argc - 1];
+			
+					for (int lcv = 1; lcv < Argc; lcv++)
+						{
+						theArgs[lcv - 1] = Argv[lcv];
+						}
+			
+					strReturn = StartPrg2(theArgs, cmdOut);
+					}
+				else
+					{
+					strReturn = sErrorPrefix + "Wrong number of arguments for " + Argv[0] + " command!";
+					}
+				break;
+				
+			case EXEC:
+			case RUN:
+				if (Argc >= 2)
+					{
+					String [] theArgs = new String [Argc - 1];
+				
+					for (int lcv = 1; lcv < Argc; lcv++)
+						{
+						theArgs[lcv - 1] = Argv[lcv];
+						}
+				
+					if (Argv[1].contains("/") || Argv[1].contains("\\") || !Argv[1].contains("."))
+						strReturn = StartPrg(theArgs, cmdOut);
+					else
+						strReturn = StartJavaPrg(theArgs);
+					}
+				else
+					{
+					strReturn = sErrorPrefix + "Wrong number of arguments for " + Argv[0] + " command!";
+					}
+				break;
+
+			case KILL:
+				if (Argc == 2)
+//					strReturn = NewKillProc(Argv[1], Argv[2], cmdOut);
+//					strReturn = NewKillProc(Argv[1], cmdOut);
+					strReturn = KillProcess(Argv[1], cmdOut);
+				else
+					strReturn = sErrorPrefix + "Wrong number of arguments for kill command!";
+				break;
+				
+			case DISK:
+				strReturn = GetDiskInfo((Argc == 2 ? Argv[1] : "/"));
+				break;
+				
+			case UNZP:
+				strReturn = Unzip(Argv[1], (Argc == 3 ? Argv[2] : ""));
+				break;
+				
+			case ZIP:
+				strReturn = Zip(Argv[1], (Argc == 3 ? Argv[2] : ""));
+				break;
+				
+			case HELP:
+				strReturn = PrintUsage();
+				break;
+				
+			default:
+				strReturn = sErrorPrefix + "[" + Argv[0] + "] command";
+				if (Argc > 1)
+					{
+					strReturn += " with arg(s) =";
+					for (int lcv = 1; lcv < Argc; lcv++)
+						{
+						strReturn += " [" + Argv[lcv] + "]";
+						}
+					}
+				strReturn += " is currently not implemented.";
+				break;
+			}
+		
+		return(strReturn);
+		}
+/*
+	class AlertLooperThread extends Thread
+		{
+	    public Handler mHandler;
+	    private Looper looper = null;
+	    private DoAlert da	= null;
+	    
+	    public void term()
+	    	{
+	    	if (da != null)
+	    		da.term();
+	    	}
+	    
+	    public void quit()
+	    	{
+	    	if (looper != null)
+	    		looper.quit();
+	    	}
+	    
+	    public void run()
+	    	{
+	        Looper.prepare();
+	        
+	        looper = Looper.myLooper();
+	          
+	        mHandler = new Handler()
+	        	{
+	            public void handleMessage(Message msg)
+	            	{
+	                  // process incoming messages here
+	            	}
+	        	};
+	          
+			alertTimer = new Timer();
+			da = new DoAlert();
+    		alertTimer.scheduleAtFixedRate(da, 0, 5000);
+    		Looper.loop();
+	    	}
+		}
+	
+	class DoAlert extends TimerTask
+		{
+		int	lcv = 0;
+		Toast toast = null;
+		Ringtone rt = null;
+		
+		DoAlert()
+			{
+			Context	ctx = SUTAgentAndroid.me.getApplication().getApplicationContext();
+			this.toast = Toast.makeText(ctx, "Help me!", Toast.LENGTH_LONG);
+			rt = RingtoneManager.getRingtone(ctx, RingtoneManager.getDefaultUri(RingtoneManager.TYPE_ALARM));
+			}
+		
+		public void term()
+			{
+			if (rt != null)
+				{
+				if (rt.isPlaying())
+					rt.stop();
+				}
+			
+			if (toast != null)
+				toast.cancel();
+			}
+	
+		public void run ()
+			{
+			String sText =(((lcv++ % 2) == 0)  ? "Help me!" : "I've fallen down!" );
+			toast.setText(sText);
+			toast.show();
+			if (rt != null)
+				rt.play();
+			}
+		}
+*/
+	public void StartAlert()
+		{
+		// start the alert message
+		alrt = new AlertLooperThread(this.contextWrapper);
+		alrt.start();
+		}
+
+	public void StopAlert()
+		{
+		if (alrt == null)
+			return;
+		
+		Timer alertTimer = alrt.getAlertTimer();
+		// stop the alert message
+		if (alertTimer != null)
+			{
+			// Kill the timer
+			alertTimer.cancel();
+			alertTimer.purge();
+			alertTimer = null;
+			// Clear any messages either queued or on screen
+			alrt.term();
+			// Give the messages a chance to be processed
+			try {
+				Thread.sleep(1000);
+				}
+			catch (InterruptedException e)
+				{
+				e.printStackTrace();
+				}
+			// Kill the thread
+			alrt.quit();
+			alrt = null;
+			System.gc();
+			}
+		}
+
+	public String [] parseCmdLine2(String theCmdLine)
+		{
+		String	cmdString;
+		String	workingString;
+		String	workingString2;
+		String	workingString3;
+		List<String> lst = new ArrayList<String>();
+		int nLength = 0;
+		int nFirstSpace = -1;
+		
+		// Null cmd line
+		if (theCmdLine == null)
+			{
+			String [] theArgs = new String [1];
+			theArgs[0] = new String("");
+			return(theArgs);
+			}
+		else
+			{
+			nLength = theCmdLine.length();
+			nFirstSpace = theCmdLine.indexOf(' ');
+			}
+		
+		if (nFirstSpace == -1)
+			{
+			String [] theArgs = new String [1];
+			theArgs[0] = new String(theCmdLine);
+			return(theArgs);
+			}
+		
+		// Get the command
+		cmdString = new String(theCmdLine.substring(0, nFirstSpace)); 
+		lst.add(cmdString);
+		
+		// Jump past the command and trim
+		workingString = (theCmdLine.substring(nFirstSpace + 1, nLength)).trim();
+		
+		while ((nLength = workingString.length()) > 0)
+			{
+			int nEnd = 0;
+			int	nStart = 0;
+			
+			// if we have a quote
+			if (workingString.startsWith("\""))
+				{
+				// point to the first non quote char
+				nStart = 1;
+				// find the matching quote
+				nEnd = workingString.indexOf('"', nStart);
+				
+				char prevChar;
+				
+				while(nEnd != -1)
+					{
+					// check to see if the quotation mark has been escaped
+					prevChar = workingString.charAt(nEnd - 1);
+					if (prevChar == '\\')
+						{
+						// if escaped, point past this quotation mark and find the next
+						nEnd++;
+						if (nEnd < nLength)
+							nEnd = workingString.indexOf('"', nEnd);
+						else
+							nEnd = -1;
+						}
+					else
+						break;
+					}
+				
+				// there isn't one
+				if (nEnd == -1)
+					{
+					// point at the quote
+					nStart = 0;
+					// so find the next space
+					nEnd = workingString.indexOf(' ', nStart);
+					// there isn't one of those either
+					if (nEnd == -1)
+						nEnd = nLength;	// Just grab the rest of the cmdline
+					}
+				}
+			else // no quote so find the next space
+				{
+				nEnd = workingString.indexOf(' ', nStart);
+				// there isn't one of those
+				if (nEnd == -1)
+					nEnd = nLength;	// Just grab the rest of the cmdline
+				}
+			
+			// get the substring
+			workingString2 = workingString.substring(nStart, nEnd);
+
+			// if we have escaped quotes
+			if (workingString2.contains("\\\""))
+				{
+				do
+					{
+					// replace escaped quote with embedded quote
+					workingString3 = workingString2.replace("\\\"", "\"");
+					workingString2 = workingString3;
+					}
+				while(workingString2.contains("\\\""));
+				}
+
+			// add it to the list
+			lst.add(new String(workingString2));
+			
+			// if we are dealing with a quote
+			if (nStart > 0)
+				nEnd++; //  point past the end one
+			
+			// jump past the substring and trim it
+			workingString = (workingString.substring(nEnd)).trim();
+			}
+		
+		// ok we're done package up the results
+		int nItems = lst.size();
+		
+		String [] theArgs = new String [nItems];
+		
+		for (int lcv = 0; lcv < nItems; lcv++)
+			{
+			theArgs[lcv] = lst.get(lcv);
+			}
+	
+		return(theArgs);
+		}
+	
+	public String [] parseCmdLine(String theCmdLine) {
+		String	cmdString;
+		String	workingString;
+		String	workingString2;
+		List<String> lst = new ArrayList<String>();
+		int nLength = 0;
+		int nFirstSpace = -1;
+		
+		// Null cmd line
+		if (theCmdLine == null)
+			{
+			String [] theArgs = new String [1];
+			theArgs[0] = new String("");
+			return(theArgs);
+			}
+		else
+			{
+			nLength = theCmdLine.length();
+			nFirstSpace = theCmdLine.indexOf(' ');
+			}
+		
+		if (nFirstSpace == -1)
+			{
+			String [] theArgs = new String [1];
+			theArgs[0] = new String(theCmdLine);
+			return(theArgs);
+			}
+		
+		// Get the command
+		cmdString = new String(theCmdLine.substring(0, nFirstSpace)); 
+		lst.add(cmdString);
+		
+		// Jump past the command and trim
+		workingString = (theCmdLine.substring(nFirstSpace + 1, nLength)).trim();
+		
+		while ((nLength = workingString.length()) > 0)
+			{
+			int nEnd = 0;
+			int	nStart = 0;
+			
+			// if we have a quote
+			if (workingString.startsWith("\""))
+				{
+				// point to the first non quote char
+				nStart = 1;
+				// find the matching quote
+				nEnd = workingString.indexOf('"', nStart);
+				// there isn't one
+				if (nEnd == -1)
+					{
+					// point at the quote
+					nStart = 0;
+					// so find the next space
+					nEnd = workingString.indexOf(' ', nStart);
+					// there isn't one of those either
+					if (nEnd == -1)
+						nEnd = nLength;	// Just grab the rest of the cmdline
+					}
+				else
+					{
+					nStart = 0;
+					nEnd++;
+					}
+				}
+			else // no quote so find the next space
+				{
+				nEnd = workingString.indexOf(' ', nStart);
+				// there isn't one of those
+				if (nEnd == -1)
+					nEnd = nLength;	// Just grab the rest of the cmdline
+				}
+			
+			// get the substring
+			workingString2 = workingString.substring(nStart, nEnd);
+			
+			// add it to the list
+			lst.add(new String(workingString2));
+			
+			// if we are dealing with a quote
+//			if (nStart > 0)
+//				nEnd++; //  point past the end one
+			
+			// jump past the substring and trim it
+			workingString = (workingString.substring(nEnd)).trim();
+			}
+		
+		int nItems = lst.size();
+		
+		String [] theArgs = new String [nItems];
+		
+		for (int lcv = 0; lcv < nItems; lcv++)
+			{
+			theArgs[lcv] = lst.get(lcv);
+			}
+	
+		return(theArgs);
+		}
+	
+	public String fixFileName(String fileName)
+		{
+		String	sRet = "";
+		String	sTmpFileName = "";
+		
+		sRet = fileName.replace('\\', '/');
+		
+		if (sRet.startsWith("/"))
+			sTmpFileName = sRet;
+		else
+			sTmpFileName = currentDir + "/" + sRet;
+		
+		sRet = sTmpFileName.replace('\\', '/');
+		sTmpFileName = sRet;
+		sRet = sTmpFileName.replace("//", "/");
+		
+		return(sRet);
+		}
+	
+	public String AddFilesToZip(ZipOutputStream out, String baseDir, String relDir)
+	{
+		final int 			BUFFER 	= 2048;
+		String				sRet	= "";
+		String 				curDir 	= "";
+		String				relFN	= "";
+		BufferedInputStream origin = null;
+	    byte 				data[] = new byte[BUFFER];
+	    
+	    if (relDir.length() > 0)
+	    	curDir = baseDir + "/" + relDir;
+	    else
+	    	curDir = baseDir;
+	    
+		File f = new File(curDir);
+		
+		if (f.isFile())
+			{
+		    try {
+		    	relFN = ((relDir.length() > 0) ? relDir + "/" + f.getName() : f.getName());
+		    	System.out.println("Adding: "+relFN);
+		    	sRet += "Adding: "+	relFN + lineSep;
+		    	FileInputStream fi = new FileInputStream(curDir);
+		    	origin = new BufferedInputStream(fi, BUFFER);
+		    	ZipEntry entry = new ZipEntry(relFN);
+		    	out.putNextEntry(entry);
+		    	int count;
+		    	while((count = origin.read(data, 0, BUFFER)) != -1)
+        			{
+		    		out.write(data, 0, count);
+        			}
+		    	origin.close();
+				}
+		    catch(Exception e)
+		    	{
+			    e.printStackTrace();
+		    	}
+		    
+		    return(sRet);
+			}
+		
+		String	files[] = f.list();
+		
+		if (files != null)
+			{
+			try {
+				for(int i = 0; i < files.length; i++)
+					{
+					f = new File(curDir + "/" + files[i]);
+					if (f.isDirectory())
+						{
+						if (relDir.length() > 0)
+							sRet += AddFilesToZip(out, baseDir, relDir + "/" + files[i]);
+						else
+							sRet += AddFilesToZip(out, baseDir, files[i]);
+						}
+					else
+						{
+						relFN = ((relDir.length() > 0) ? relDir + "/" + files[i] : files[i]);
+						System.out.println("Adding: "+relFN);
+						sRet += "Adding: "+	relFN + lineSep;
+						FileInputStream fi = new FileInputStream(curDir + "/" + files[i]);
+						origin = new BufferedInputStream(fi, BUFFER);
+						ZipEntry entry = new ZipEntry(relFN);
+						out.putNextEntry(entry);
+						int count;
+						while((count = origin.read(data, 0, BUFFER)) != -1)
+		        			{
+							out.write(data, 0, count);
+		        			}
+						origin.close();
+						}
+					}
+	    		}
+			catch(Exception e)
+	    		{
+				e.printStackTrace();
+	    		}
+			}
+
+		return(sRet);
+	}
+	
+	public String Zip(String zipFileName, String srcName)
+		{
+		String	fixedZipFileName = fixFileName(zipFileName);
+		String	fixedSrcName = fixFileName(srcName);
+		String sRet = "";
+		
+		try {
+		    FileOutputStream dest = new FileOutputStream(fixedZipFileName);
+		    CheckedOutputStream checksum = new CheckedOutputStream(dest, new Adler32());
+		    ZipOutputStream out = new ZipOutputStream(new BufferedOutputStream(checksum));
+		    out.setMethod(ZipOutputStream.DEFLATED);
+		    
+		    sRet += AddFilesToZip(out, fixedSrcName, "");
+		    
+		    out.close();
+		    System.out.println("checksum:		           "+checksum.getChecksum().getValue());
+	        sRet += "checksum:		           "+checksum.getChecksum().getValue();
+		    }
+		catch(Exception e)
+			{
+		    e.printStackTrace();
+		    }
+		
+		return(sRet);
+	}
+
+	public String Unzip(String zipFileName, String dstDirectory)
+		{
+		String 	sRet = "";
+		String	fixedZipFileName = fixFileName(zipFileName);
+		String	fixedDstDirectory = fixFileName(dstDirectory);
+		String	dstFileName = "";
+		int		nNumExtracted = 0;
+		boolean bRet = false;
+		
+		try {
+			final int BUFFER = 2048;
+			BufferedOutputStream dest = null;
+			ZipFile zipFile = new ZipFile(fixedZipFileName);
+			int nNumEntries = zipFile.size();
+			zipFile.close();
+			
+			FileInputStream fis = new FileInputStream(fixedZipFileName);
+			CheckedInputStream checksum = new CheckedInputStream(fis, new Adler32());
+			ZipInputStream zis = new ZipInputStream(new BufferedInputStream(checksum));
+			ZipEntry entry;
+
+			byte [] data = new byte[BUFFER];
+			
+			while((entry = zis.getNextEntry()) != null)
+        		{
+				System.out.println("Extracting: " + entry);
+				int count;
+				if (fixedDstDirectory.length() > 0)
+					dstFileName = fixedDstDirectory + entry.getName();
+				else
+					dstFileName = entry.getName();
+				
+				String tmpDir = dstFileName.substring(0, dstFileName.lastIndexOf('/'));
+				File tmpFile = new File(tmpDir);
+				if (!tmpFile.exists())
+					{
+					bRet = tmpFile.mkdirs();
+					}
+				else
+					bRet = true;
+				
+				if (bRet)
+					{
+					// if we aren't just creating a directory
+					if (dstFileName.lastIndexOf('/') != (dstFileName.length() - 1))
+						{
+						// write out the file
+						FileOutputStream fos = new FileOutputStream(dstFileName);
+						dest = new BufferedOutputStream(fos, BUFFER);
+						while ((count = zis.read(data, 0, BUFFER)) != -1)
+        					{
+							dest.write(data, 0, count);
+        					}
+						dest.flush();
+						dest.close();
+						dest = null;
+						fos.close();
+						fos = null;
+						}
+					nNumExtracted++;
+					}
+				else
+					sRet += " - failed" + lineSep;
+        		}
+			
+			data = null;
+			zis.close();
+			System.out.println("Checksum:          "+checksum.getChecksum().getValue());
+			sRet += "Checksum:          "+checksum.getChecksum().getValue();
+			sRet += lineSep + nNumExtracted + " of " + nNumEntries + " sucessfully extracted";
+			}
+		catch(Exception e)
+			{
+			e.printStackTrace();
+			}
+		
+		return(sRet);
+		}
+	
+	public String StatProcess(String string)
+		{
+		String sRet = "";
+		ActivityManager aMgr = (ActivityManager) contextWrapper.getSystemService(Activity.ACTIVITY_SERVICE);
+		int	[] nPids = new int [1];
+		
+		nPids[0] = Integer.parseInt(string);
+		
+		android.os.Debug.MemoryInfo[] mi = aMgr.getProcessMemoryInfo(nPids);
+		
+		sRet  = "Dalvik Private Dirty pages         " + mi[0].dalvikPrivateDirty     + " kb\n";
+		sRet += "Dalvik Proportional Set Size       " + mi[0].dalvikPss              + " kb\n";
+		sRet += "Dalvik Shared Dirty pages          " + mi[0].dalvikSharedDirty      + " kb\n\n";
+		sRet += "Native Private Dirty pages heap    " + mi[0].nativePrivateDirty     + " kb\n";
+		sRet += "Native Proportional Set Size heap  " + mi[0].nativePss              + " kb\n";
+		sRet += "Native Shared Dirty pages heap     " + mi[0].nativeSharedDirty      + " kb\n\n";
+		sRet += "Other Private Dirty pages          " + mi[0].otherPrivateDirty      + " kb\n";
+		sRet += "Other Proportional Set Size        " + mi[0].otherPss               + " kb\n";
+		sRet += "Other Shared Dirty pages           " + mi[0].otherSharedDirty       + " kb\n\n";
+		sRet += "Total Private Dirty Memory         " + mi[0].getTotalPrivateDirty() + " kb\n";
+		sRet += "Total Proportional Set Size Memory " + mi[0].getTotalPss()          + " kb\n";
+		sRet += "Total Shared Dirty Memory          " + mi[0].getTotalSharedDirty()  + " kb";
+		
+		
+		return(sRet);
+		}
+	
+	public String GetTestRoot()
+		{
+		String	sRet = null;
+		
+		if (Environment.getExternalStorageState().equalsIgnoreCase(Environment.MEDIA_MOUNTED))
+			{
+			sRet = Environment.getExternalStorageDirectory().getAbsolutePath();
+			}
+		else
+			{
+			sRet = GetTmpDir();			
+			}
+		
+		return(sRet);
+		}
+	
+	public String GetAppRoot(String AppName)
+		{
+		String sRet = "";
+		Context ctx = contextWrapper.getApplicationContext();
+		
+		if (ctx != null)
+			{
+			try {
+				Context appCtx = ctx.createPackageContext(AppName, 0);
+				ContextWrapper appCtxW = new ContextWrapper(appCtx);
+				sRet = appCtxW.getPackageResourcePath();
+				appCtxW = null;
+				appCtx = null;
+				ctx = null;
+				System.gc();
+				}
+			catch (NameNotFoundException e)
+				{
+				e.printStackTrace();
+				}
+			}
+		return(sRet);
+		}
+
+	public String changeDir(String newDir)
+		{
+		String	tmpDir	= fixFileName(newDir);
+		String	sRet = sErrorPrefix + "Couldn't change directory to " + tmpDir;
+		
+		File tmpFile = new java.io.File(tmpDir);
+		
+		if (tmpFile.exists())
+			{
+			try {
+				currentDir = tmpFile.getCanonicalPath();
+				sRet = "";
+				}
+			catch (IOException e)
+				{
+				// TODO Auto-generated catch block
+				e.printStackTrace();
+				}
+			}
+		
+		return(sRet);
+		}
+	
+	static final String HEXES = "0123456789abcdef";
+	
+	public static String getHex( byte [] raw )
+		{
+	    if ( raw == null )
+	    	{
+	    	return null;
+	    	}
+	    
+	    final StringBuilder hex = new StringBuilder( 2 * raw.length );
+	    for ( final byte b : raw )
+	    	{
+	    	hex.append(HEXES.charAt((b & 0xF0) >> 4)).append(HEXES.charAt((b & 0x0F)));
+	    	}
+	    return hex.toString();
+		}
+
+	public String HashFile(String fileName)
+		{
+		String			sTmpFileName = fixFileName(fileName);
+		String			sRet 		= sErrorPrefix + "Couldn't calculate hash for file " + sTmpFileName;
+		byte[] 			buffer 		= new byte [4096];
+		int				nRead 		= 0;
+		long 			lTotalRead 	= 0;
+		MessageDigest	digest 		= null;
+		
+		try {
+			digest = java.security.MessageDigest.getInstance("MD5");
+			}
+		catch (NoSuchAlgorithmException e)
+			{
+			e.printStackTrace();
+			}
+		
+		try {
+			FileInputStream srcFile  = new FileInputStream(sTmpFileName);
+			while((nRead = srcFile.read(buffer)) != -1)
+				{
+				digest.update(buffer, 0, nRead);
+				lTotalRead += nRead;
+				}
+			srcFile.close();
+			byte [] hash = digest.digest();
+			
+			sRet = getHex(hash);
+			}
+		catch (FileNotFoundException e)
+			{
+			sRet += " file not found";
+			e.printStackTrace();
+			}
+		catch (IOException e)
+			{
+			sRet += " io exception";
+			e.printStackTrace();
+			} 
+		return(sRet);
+		}
+	
+	public String RemoveFile(String fileName)
+		{
+		String	sTmpFileName = fixFileName(fileName);
+		String	sRet = sErrorPrefix + "Couldn't delete file " + sTmpFileName;
+		
+		File f = new File(sTmpFileName);
+		
+		if (f.delete())
+			sRet = "deleted " + sTmpFileName;
+		
+		return(sRet);
+		}
+	
+	public String PruneDir(String sDir)
+		{
+		String	sRet = "";
+		int nFiles = 0;
+		String sSubDir = null;
+		String	sTmpDir = fixFileName(sDir);
+		
+		File dir = new File(sTmpDir);
+		
+		if (dir.isDirectory())
+			{
+			sRet = "Deleting file(s) from " + sTmpDir;
+			
+			File [] files = dir.listFiles();
+			if (files != null)
+				{
+				if ((nFiles = files.length) > 0)
+					{
+					for (int lcv = 0; lcv < nFiles; lcv++)
+						{
+						if (files[lcv].isDirectory())
+							{
+							sSubDir = files[lcv].getAbsolutePath();
+							sRet += "\n" + PruneDir(sSubDir);
+							}
+						else
+							{
+							if (files[lcv].delete())
+								{
+								sRet += "\n\tDeleted " + files[lcv].getName();
+								}
+							else
+								{
+								sRet += "\n\tUnable to delete " + files[lcv].getName();
+								}
+							}
+						}
+					}
+				else
+					sRet += "\n\t<empty>";
+				}
+			
+			if (dir.delete())
+				{
+				sRet += "\nDeleting directory " + sTmpDir;
+				}
+			else
+				{
+				sRet += "\nUnable to delete directory " + sTmpDir;
+				}
+			}
+		else
+			{
+			sRet += sErrorPrefix + sTmpDir + " is not a directory";
+			}
+		
+		return(sRet);
+		}
+	
+	public String PrintDir(String sDir)
+		{
+		String	sRet = "";
+		int nFiles = 0;
+		String	sTmpDir = fixFileName(sDir);
+		
+		File dir = new File(sTmpDir);
+		
+		if (dir.isDirectory())
+			{
+			File [] files = dir.listFiles();
+		
+			if (files != null)
+				{
+				if ((nFiles = files.length) > 0)
+					{
+					for (int lcv = 0; lcv < nFiles; lcv++)
+						{
+						sRet += files[lcv].getName();
+						if (lcv < (nFiles - 1))
+							sRet += "\n";
+						}
+					}
+				else
+					sRet = "<empty>";
+				}
+			}
+		else
+			{
+			sRet = sErrorPrefix + sTmpDir + " is not a directory";
+			}
+		
+		return(sRet);
+		}
+	
+	public String Move(String srcFileName, String dstFileName)
+		{
+		String	sTmpSrcFileName = fixFileName(srcFileName);
+		String	sTmpDstFileName = fixFileName(dstFileName);
+		String sRet = sErrorPrefix + "Could not move " + sTmpSrcFileName + " to " + sTmpDstFileName;
+		
+		File srcFile = new File(sTmpSrcFileName);
+		File dstFile = new File(sTmpDstFileName);
+		
+		if (srcFile.renameTo(dstFile))
+			sRet = sTmpSrcFileName + " moved to " + sTmpDstFileName;
+		
+		return (sRet);
+		}
+	
+	public String CopyFile(String srcFileName, String dstFileName)
+		{
+		String	sTmpSrcFileName = fixFileName(srcFileName);
+		String	sTmpDstFileName = fixFileName(dstFileName);
+		String sRet = sErrorPrefix + "Could not copy " + sTmpSrcFileName + " to " + sTmpDstFileName;
+		File destFile = null;
+		byte[] buffer = new byte [4096];
+		int	nRead = 0;
+		long lTotalRead = 0;
+		long lTotalWritten = 0;
+		
+		try 
+			{
+			FileInputStream srcFile  = new FileInputStream(sTmpSrcFileName);
+			FileOutputStream dstFile = new FileOutputStream(sTmpDstFileName);
+			
+			while((nRead = srcFile.read(buffer)) != -1)
+				{
+				lTotalRead += nRead;
+				dstFile.write(buffer, 0, nRead);
+				}
+			dstFile.flush();
+			dstFile.close();
+			
+			destFile = new File(sTmpDstFileName);
+			lTotalWritten = destFile.length();
+
+			if (lTotalWritten == lTotalRead)
+				sRet = sTmpSrcFileName + " copied to " + sTmpDstFileName;
+			else
+				sRet = sErrorPrefix + "Failed to copy " + sTmpSrcFileName + " [length = " + lTotalWritten + "] to " + sTmpDstFileName + " [length = " + lTotalRead + "]";
+			}
+		catch (FileNotFoundException e)
+			{
+			e.printStackTrace();
+			} 
+		catch (IOException e)
+			{
+			e.printStackTrace();
+			}
+
+		return (sRet);
+		}
+	
+	public String IsDirWritable(String sDir)
+		{
+		String sRet = "";
+		String	sTmpDir = fixFileName(sDir);
+		File dir = new File(sTmpDir);
+		
+		if (dir.isDirectory())
+			{
+			sRet = "[" + sDir + "] " + (dir.canWrite() ? "is" : "is not") + " writable";
+			}
+		else
+			{
+			sRet = sErrorPrefix + "[" + sDir + "] is not a directory";
+			}
+		
+		return(sRet);
+		}
+	
+	public String Push(String fileName, BufferedInputStream bufIn, long lSize)
+	{
+		byte []				buffer 			= new byte [8192];
+		int					nRead			= 0;
+		long				lRead			= 0;
+		String				sTmpFileName 	= fixFileName(fileName);
+		String				sRet			= sErrorPrefix + "Push failed!";
+		
+		try {
+			FileOutputStream dstFile = new FileOutputStream(sTmpFileName, false);
+			while((nRead != -1) && (lRead < lSize))
+				{
+				nRead = bufIn.read(buffer);
+				if (nRead != -1)
+					{
+					dstFile.write(buffer, 0, nRead);
+					dstFile.flush();
+					lRead += nRead;
+					}
+				}
+			
+			dstFile.flush();
+			dstFile.close();
+			
+			if (lRead == lSize)
+				{
+				sRet = HashFile(sTmpFileName);
+				}
+			}
+		catch (IOException e)
+			{
+			e.printStackTrace();
+			}
+		
+		buffer = null;
+		
+		return(sRet);
+	}
+	
+	public String FTPGetFile(String sServer, String sSrcFileName, String sDstFileName, OutputStream out)
+		{
+		byte[] buffer = new byte [4096];
+		int	nRead = 0;
+		long lTotalRead = 0;
+		String sRet = sErrorPrefix + "FTP Get failed for " + sSrcFileName;
+		String strRet = "";
+		int	reply = 0;
+		FileOutputStream outStream = null;
+		String	sTmpDstFileName = fixFileName(sDstFileName);
+		
+		FTPClient ftp = new FTPClient();
+		try 
+			{
+			ftp.connect(sServer);
+			reply = ftp.getReplyCode();
+		    if(FTPReply.isPositiveCompletion(reply))
+		    	{
+			    ftp.login("anonymous", "b@t.com");
+				reply = ftp.getReplyCode();
+			    if(FTPReply.isPositiveCompletion(reply))
+			    	{
+				    ftp.enterLocalPassiveMode();
+				    if (ftp.setFileType(FTP.BINARY_FILE_TYPE))
+				    	{
+				    	File dstFile = new File(sTmpDstFileName);
+				    	outStream = new FileOutputStream(dstFile);
+				    	FTPFile [] ftpFiles = ftp.listFiles(sSrcFileName);
+				    	long lFtpSize = ftpFiles[0].getSize();
+				    	if (lFtpSize <= 0)
+				    		lFtpSize = 1;
+				    	
+				    	InputStream ftpIn = ftp.retrieveFileStream(sSrcFileName);
+						while ((nRead = ftpIn.read(buffer)) != -1)
+							{
+							lTotalRead += nRead;
+							outStream.write(buffer, 0, nRead);
+							strRet = "\r" + lTotalRead + " of " + lFtpSize + " bytes received " + ((lTotalRead * 100) / lFtpSize) + "% completed";
+							out.write(strRet.getBytes());
+							out.flush();
+							}
+						ftpIn.close();
+						@SuppressWarnings("unused")
+						boolean bRet = ftp.completePendingCommand();
+						outStream.flush();
+			    		outStream.close();
+						strRet = ftp.getReplyString();
+						reply = ftp.getReplyCode();
+				    	}
+					strRet = ftp.getReplyString();
+					reply = ftp.getReplyCode();
+				    ftp.logout();
+				    ftp.disconnect();
+				    sRet = "\n" + strRet; 
+			    	}
+			    else
+			    	{
+			        ftp.disconnect();
+			        System.err.println("FTP server refused login.");
+			        }
+		    	}
+		    else
+		    	{
+		        ftp.disconnect();
+		        System.err.println("FTP server refused connection.");
+		        }
+			}
+		catch (SocketException e)
+			{
+			sRet = e.getMessage();
+			strRet = ftp.getReplyString();
+			reply = ftp.getReplyCode();
+			sRet += "\n" + strRet;
+			e.printStackTrace();
+			}
+		catch (IOException e)
+			{
+			sRet = e.getMessage();
+			strRet = ftp.getReplyString();
+			reply = ftp.getReplyCode();
+			sRet += "\n" + strRet;
+			e.printStackTrace();
+			}
+		return (sRet);
+	}
+	
+	public String Cat(String fileName, OutputStream out)
+		{
+		String	sTmpFileName = fixFileName(fileName);
+		String	sRet = sErrorPrefix + "Could not read the file " + sTmpFileName;
+		byte[]	buffer = new byte [4096];
+		int		nRead = 0;
+		
+		try {
+			FileInputStream fin = new FileInputStream(sTmpFileName);
+			while ((nRead = fin.read(buffer)) != -1)
+				{
+				out.write(buffer,0,nRead);
+				}
+			out.flush();
+			sRet = "";
+			}
+		catch (FileNotFoundException e)
+			{
+			sRet = e.toString();
+			} 
+		catch (IOException e) 
+			{
+			sRet = e.toString();
+			}
+		return (sRet);
+		}
+	
+	public String MakeDir(String sDir)
+		{
+		String	sTmpDir = fixFileName(sDir);
+		String sRet = sErrorPrefix + "Could not create the directory " + sTmpDir;
+		File dir = new File(sTmpDir);
+		
+		if (dir.mkdirs())
+			sRet = sDir + " successfully created";
+		
+		return (sRet);
+		}
+	// move this to SUTAgentAndroid.java
+	public String GetScreenInfo()
+		{
+		String sRet = "";
+		DisplayMetrics metrics = new DisplayMetrics();
+		WindowManager wMgr = (WindowManager) contextWrapper.getSystemService(Context.WINDOW_SERVICE);
+		wMgr.getDefaultDisplay().getMetrics(metrics);
+		sRet = "X:" + metrics.widthPixels + " Y:" + metrics.heightPixels;
+		return (sRet);
+		}
+	// move this to SUTAgentAndroid.java
+	public int [] GetScreenXY()
+		{
+			int [] nRetXY = new int [2];
+			DisplayMetrics metrics = new DisplayMetrics();
+			WindowManager wMgr = (WindowManager) contextWrapper.getSystemService(Context.WINDOW_SERVICE);
+			wMgr.getDefaultDisplay().getMetrics(metrics);
+			nRetXY[0] = metrics.widthPixels;
+			nRetXY[1] = metrics.heightPixels;
+			return(nRetXY);
+		}
+	
+	public String KillProcess(String sProcName, OutputStream out)
+		{
+		String [] theArgs = new String [3];
+		
+		theArgs[0] = "su";
+		theArgs[1] = "-c";
+		theArgs[2] = "kill";
+
+		String sRet = sErrorPrefix + "Unable to kill " + sProcName + "\n";
+		ActivityManager aMgr = (ActivityManager) contextWrapper.getSystemService(Activity.ACTIVITY_SERVICE);
+		List <ActivityManager.RunningAppProcessInfo> lProcesses = aMgr.getRunningAppProcesses();
+		int lcv = 0;
+		String strProcName = "";
+		int	nPID = 0;
+		
+		for (lcv = 0; lcv < lProcesses.size(); lcv++)
+			{
+			if (lProcesses.get(lcv).processName.contains(sProcName))
+				{
+				strProcName = lProcesses.get(lcv).processName;
+				nPID = lProcesses.get(lcv).pid;
+				sRet = sErrorPrefix + "Failed to kill " + nPID + " " + strProcName + "\n";
+
+				theArgs[2] += " " + nPID;
+				
+				try 
+					{
+					pProc = Runtime.getRuntime().exec(theArgs);
+					RedirOutputThread outThrd = new RedirOutputThread(pProc, out);
+					outThrd.start();
+					outThrd.join(5000);
+					}
+				catch (IOException e) 
+					{
+					sRet = e.getMessage();
+					e.printStackTrace();
+					} 
+				catch (InterruptedException e)
+					{
+					e.printStackTrace();
+					}
+
+				// Give the messages a chance to be processed
+				try {
+					Thread.sleep(2000);
+					}
+				catch (InterruptedException e)
+					{
+					e.printStackTrace();
+					}
+				break;
+				}
+			}
+		
+		if (nPID > 0)
+			{
+			sRet = "Successfully killed " + nPID + " " + strProcName + "\n";
+			lProcesses = aMgr.getRunningAppProcesses();
+			for (lcv = 0; lcv < lProcesses.size(); lcv++)
+				{
+				if (lProcesses.get(lcv).processName.contains(sProcName))
+					{
+					sRet = sErrorPrefix + "Unable to kill " + nPID + " " + strProcName + "\n";
+					break;
+					}
+				}
+			}
+		
+		return (sRet);
+		}
+
+	public boolean IsProcessDead(String sProcName)
+		{
+		boolean bRet = false;
+		ActivityManager aMgr = (ActivityManager) contextWrapper.getSystemService(Activity.ACTIVITY_SERVICE);
+		List <ActivityManager.ProcessErrorStateInfo> lProcesses = aMgr.getProcessesInErrorState();
+		int lcv = 0;
+		
+		if (lProcesses != null)
+			{
+			for (lcv = 0; lcv < lProcesses.size(); lcv++)
+				{
+				if (lProcesses.get(lcv).processName.contentEquals(sProcName) && 
+					lProcesses.get(lcv).condition != ActivityManager.ProcessErrorStateInfo.NO_ERROR)
+					{
+					bRet = true;
+					break;
+					}
+				}
+			}
+	
+		return (bRet);
+		}
+
+	public String GetProcessInfo()
+		{
+		String sRet = "";
+		ActivityManager aMgr = (ActivityManager) contextWrapper.getSystemService(Activity.ACTIVITY_SERVICE);
+		List <ActivityManager.RunningAppProcessInfo> lProcesses = aMgr.getRunningAppProcesses();
+		int	nProcs = lProcesses.size();
+		int lcv = 0;
+		String strProcName = "";
+		int	nPID = 0;
+		int nUser = 0;
+		
+		for (lcv = 0; lcv < nProcs; lcv++)
+			{
+			strProcName = lProcesses.get(lcv).processName;
+			nPID = lProcesses.get(lcv).pid;
+			nUser = lProcesses.get(lcv).uid;
+			sRet += nUser + "\t" + nPID + "\t" + strProcName;
+			if (lcv < (nProcs - 1))
+				sRet += "\n";
+			}
+			
+		return (sRet);
+		}
+	
+	public String GetOSInfo()
+		{
+		String sRet = "";
+		
+		sRet = Build.DISPLAY;
+		
+		return (sRet);
+		}
+	
+	public String GetPowerInfo()
+		{
+		String sRet = "";
+	
+		sRet = "Power status:\n  AC power " + SUTAgentAndroid.sACStatus + "\n";
+		sRet += "  Battery charge " + SUTAgentAndroid.sPowerStatus + "\n";
+		sRet += "  Remaining charge:      " + SUTAgentAndroid.nChargeLevel + "%\n";
+		sRet += "  Battery Temperature:   " + (((float)(SUTAgentAndroid.nBatteryTemp))/10) + " (c)\n";
+		return (sRet);
+		}
+
+	public String GetDiskInfo(String sPath)
+		{
+		String sRet = "";
+		StatFs statFS = new StatFs(sPath);
+		
+		int nBlockCount = statFS.getBlockCount();
+		int nBlockSize = statFS.getBlockSize();
+		int nBlocksAvail = statFS.getAvailableBlocks();
+		int nBlocksFree = statFS.getFreeBlocks();
+	
+		sRet = "total:     " + (nBlockCount * nBlockSize) + "\nfree:      " + (nBlocksFree * nBlockSize) + "\navailable: " + (nBlocksAvail * nBlockSize);
+	
+		return (sRet);
+		}
+
+	public String GetMemoryInfo()
+		{
+		String sRet = "PA:" + GetMemoryConfig();
+		return (sRet);
+		}
+
+	public long GetMemoryConfig()
+		{
+		ActivityManager aMgr = (ActivityManager) contextWrapper.getSystemService(Activity.ACTIVITY_SERVICE);
+		ActivityManager.MemoryInfo outInfo = new ActivityManager.MemoryInfo();
+		aMgr.getMemoryInfo(outInfo);
+		long lMem = outInfo.availMem;
+
+		return (lMem);
+		}
+	
+	public String RegisterTheDevice(String sSrvr, String sPort, String sData)
+		{
+		String sRet = "";
+		String line = "";
+		
+		if (sSrvr != null && sPort != null && sData != null)
+			{
+			try
+				{
+				int nPort = Integer.parseInt(sPort);
+				Socket socket = new Socket(sSrvr, nPort);
+				PrintWriter out = new PrintWriter(socket.getOutputStream(), false);
+				BufferedReader in = new BufferedReader(new InputStreamReader(socket.getInputStream()));
+				out.println(sData);
+				if ( out.checkError() == false )
+					{
+					socket.setSoTimeout(30000);
+					while (socket.isInputShutdown() == false)
+						{
+						line = in.readLine();
+						line = line.toLowerCase();
+						if ((line == null) || (line.contains("ok")))
+							{
+							sRet += line;
+							break;
+							}
+						sRet += line;
+						}
+					}
+				out.close();
+				in.close();
+				socket.close();
+				}
+			catch(NumberFormatException e)
+				{
+				e.printStackTrace();
+				} 
+			catch (UnknownHostException e)
+				{
+				e.printStackTrace();
+				}
+			catch (IOException e)
+				{
+				sRet += "reg exception thrown";
+				e.printStackTrace();
+				}
+			}
+		return(sRet);
+		}
+	
+	public String GetInternetData(String sHost, String sPort, String sURL)
+		{
+		String sRet = "";
+		String sNewURL = "";
+		HttpClient httpClient = new DefaultHttpClient();
+		try 
+			{
+			sNewURL = "http://" + sHost + ((sPort.length() > 0) ? (":" + sPort) : "") + sURL;
+
+			HttpGet request = new HttpGet(sNewURL);
+			HttpResponse response = httpClient.execute(request);
+			int status = response.getStatusLine().getStatusCode();
+			// we assume that the response body contains the error message
+			if (status != HttpStatus.SC_OK)
+				{
+			    ByteArrayOutputStream ostream = new ByteArrayOutputStream();
+			    response.getEntity().writeTo(ostream);
+			    Log.e("HTTP CLIENT", ostream.toString());
+				}
+			else
+				{
+			    InputStream content = response.getEntity().getContent();
+//			    int nAvailable = content.available();
+//			    byte [] data = new byte [nAvailable];
+			    byte [] data = new byte [2048];
+			    int nRead = content.read(data);
+			    sRet = new String(data, 0, nRead);
+			    content.close(); // this will also close the connection
+				}
+			}
+		catch (IllegalArgumentException e)
+			{
+			sRet = e.getLocalizedMessage();
+			e.printStackTrace();
+			}
+		catch (ClientProtocolException e)
+			{
+			sRet = e.getLocalizedMessage();
+			e.printStackTrace();
+			}
+		catch (IOException e)
+			{
+			sRet = e.getLocalizedMessage();
+			e.printStackTrace();
+			}
+		
+		return(sRet);
+		}
+	
+	public String GetTimeZone()
+		{
+		String	sRet = "";
+		TimeZone tz;
+		
+		tz = TimeZone.getDefault();
+		Date now = new Date();
+		sRet = tz.getDisplayName(tz.inDaylightTime(now), TimeZone.LONG);
+		
+		return(sRet);
+		}
+	
+	public String SetTimeZone(String sTimeZone)
+		{
+		String			sRet = "Unable to set timezone to " + sTimeZone;
+		TimeZone 		tz = null;
+		AlarmManager 	amgr = null;
+		
+		if ((sTimeZone.length() > 0) && (sTimeZone.startsWith("GMT")))
+			{
+			amgr = (AlarmManager) contextWrapper.getSystemService(Context.ALARM_SERVICE);
+			if (amgr != null)
+				amgr.setTimeZone(sTimeZone);
+			}
+		else
+			{
+			String [] zoneNames = TimeZone.getAvailableIDs();
+			int nNumMatches = zoneNames.length;
+			int	lcv = 0;
+			
+			for (lcv = 0; lcv < nNumMatches; lcv++)
+				{
+				if (zoneNames[lcv].equalsIgnoreCase(sTimeZone))
+					break;
+				}
+
+			if (lcv < nNumMatches)
+				{
+				amgr = (AlarmManager) contextWrapper.getSystemService(Context.ALARM_SERVICE);
+				if (amgr != null)
+					amgr.setTimeZone(zoneNames[lcv]);
+				}
+			}
+		
+		if (amgr != null)
+			{
+			tz = TimeZone.getDefault();
+			Date now = new Date();
+			sRet = tz.getDisplayName(tz.inDaylightTime(now), TimeZone.LONG);
+			}
+		
+		return(sRet);
+		}
+
+	public String GetSystemTime()
+		{
+		String sRet = "";
+		Calendar cal = Calendar.getInstance();
+		SimpleDateFormat sdf = new SimpleDateFormat("yyyy/MM/dd hh:mm:ss:SSS");
+		sRet = sdf.format(cal.getTime());
+	
+		return (sRet);
+		}
+	
+	public String SetSystemTime(String sDate, String sTime, OutputStream out)
+		{
+		String sRet = "";
+		
+		if (((sDate != null) && (sTime != null)) && 
+			(sDate.contains("/") || sDate.contains(".")) &&
+			(sTime.contains(":")))
+			{
+			int year = Integer.parseInt(sDate.substring(0,4));
+			int month = Integer.parseInt(sDate.substring(5,7));
+			int day = Integer.parseInt(sDate.substring(8,10));
+			
+			int hour = Integer.parseInt(sTime.substring(0,2));
+			int mins = Integer.parseInt(sTime.substring(3,5));
+			int secs = Integer.parseInt(sTime.substring(6,8));
+
+			Calendar cal = new GregorianCalendar(TimeZone.getDefault());
+			cal.set(year, month - 1, day, hour, mins, secs);
+			long lMillisecs = cal.getTime().getTime();
+			
+			String sM = Long.toString(lMillisecs);
+			String sMillis = sM.substring(0, sM.length() - 3) + "." + sM.substring(sM.length() - 3);
+			String [] theArgs = new String [3];
+		
+			theArgs[0] = "su";
+			theArgs[1] = "-c";
+			theArgs[2] = "date -u " + sMillis;
+		
+			try 
+				{
+				pProc = Runtime.getRuntime().exec(theArgs);
+				RedirOutputThread outThrd = new RedirOutputThread(pProc, null);
+				outThrd.start();
+				outThrd.join(10000);
+				sRet = GetSystemTime();
+				}
+			catch (IOException e) 
+				{
+				sRet = e.getMessage();
+				e.printStackTrace();
+				} 
+			catch (InterruptedException e)
+				{
+				e.printStackTrace();
+				}
+			}
+		else
+			{
+			sRet = "Invalid argument(s)";
+			}
+
+		return (sRet);
+		}
+
+	public String GetClok()
+		{
+		long lMillisecs = System.currentTimeMillis();
+		String sRet = "";
+		
+		if (lMillisecs > 0)
+			sRet = Long.toString(lMillisecs);
+		
+		return(sRet);
+		}
+	
+	public String GetUptime()
+		{
+		String sRet = "";
+		long lHold = 0;
+		long lUptime = SystemClock.elapsedRealtime();
+		int	nDays = 0;
+		int	nHours = 0;
+		int nMinutes = 0;
+		int nSecs = 0;
+		int nMilliseconds = 0;
+		
+		if (lUptime > 0)
+			{
+			nDays = (int)(lUptime / (24L * 60L * 60L * 1000L));
+			lHold = lUptime % (24L * 60L * 60L * 1000L);
+			nHours = (int)(lHold / (60L * 60L * 1000L));
+			lHold %= 60L * 60L * 1000L;
+			nMinutes = (int)(lHold / (60L * 1000L));
+			lHold %= 60L * 1000L;
+			nSecs = (int)(lHold / 1000L);
+			nMilliseconds = (int)(lHold % 1000);
+			sRet = "" + nDays + " days " + nHours + " hours " + nMinutes + " minutes " + nSecs + " seconds " + nMilliseconds + " ms";
+			}
+
+		return (sRet);
+		}
+
+	public String NewKillProc(String sProcId, OutputStream out)
+		{
+		String sRet = "";
+		String [] theArgs = new String [3];
+		
+		theArgs[0] = "su";
+		theArgs[1] = "-c";
+		theArgs[2] = "kill " + sProcId;
+
+		try 
+			{
+			pProc = Runtime.getRuntime().exec(theArgs);
+			RedirOutputThread outThrd = new RedirOutputThread(pProc, out);
+			outThrd.start();
+			outThrd.join(5000);
+			}
+		catch (IOException e) 
+			{
+			sRet = e.getMessage();
+			e.printStackTrace();
+			} 
+		catch (InterruptedException e)
+			{
+			// TODO Auto-generated catch block
+			e.printStackTrace();
+			}
+
+		return(sRet);
+		}
+	
+	public String SendPing(String sIPAddr, OutputStream out)
+		{
+		String sRet = "";
+		String [] theArgs = new String [4];
+		
+		theArgs[0] = "ping";
+		theArgs[1] = "-c";
+		theArgs[2] = "3";
+		theArgs[3] = sIPAddr;
+		
+		try 
+			{
+			pProc = Runtime.getRuntime().exec(theArgs);
+			RedirOutputThread outThrd = new RedirOutputThread(pProc, out);
+			outThrd.start();
+			outThrd.join(5000);
+			if (out == null)
+				sRet = outThrd.strOutput;
+			}
+		catch (IOException e) 
+			{
+			sRet = e.getMessage();
+			e.printStackTrace();
+			} 
+		catch (InterruptedException e)
+			{
+			e.printStackTrace();
+			}
+	
+		return (sRet);
+		}
+	
+	public String GetTmpDir()
+	{
+		String 	sRet = "";
+		Context ctx = contextWrapper.getApplicationContext();
+        File dir = ctx.getFilesDir();
+        ctx = null;
+        try {
+			sRet = dir.getCanonicalPath();
+			} 
+        catch (IOException e)
+        	{
+			e.printStackTrace();
+        	}
+        return(sRet);
+	}
+	
+	public String PrintFileTimestamp(String sFile)
+		{
+		String 	sRet = "";
+		String	sTmpFileName = fixFileName(sFile);
+		File 	theFile = new File(sTmpFileName);
+		
+		if (theFile.exists())
+			{
+			long lModified = theFile.lastModified();
+			Date dtModified = new Date(lModified);
+			SimpleDateFormat sdf = new SimpleDateFormat("yyyy/MM/dd hh:mm:ss:SSS");
+			sRet = "Last modified: " + sdf.format(dtModified);
+			}
+		else
+			{
+			sRet = sErrorPrefix + "[" + sTmpFileName + "] doesn't exist";
+			}
+
+		return(sRet);
+		}
+	
+	public String GetIniData(String sSection, String sKey, String sFile)
+		{
+		String sRet = "";
+		String sComp = "";
+		String sLine = "";
+		boolean bFound = false;
+		BufferedReader in = null;
+		String	sTmpFileName = fixFileName(sFile);
+		
+		try {
+			in = new BufferedReader(new FileReader(sTmpFileName));
+			sComp = "[" + sSection + "]";
+			while ((sLine = in.readLine()) != null)
+				{
+				if (sLine.equalsIgnoreCase(sComp))
+					{
+					bFound = true;
+					break;
+					}
+				}
+			
+			if (bFound)
+				{
+				sComp = (sKey + " =").toLowerCase();
+				while ((sLine = in.readLine()) != null)
+					{
+					if (sLine.toLowerCase().contains(sComp))
+						{
+						String [] temp = null;
+						temp = sLine.split("=");
+						if (temp != null)
+							{
+							sRet = temp[1].trim();
+							}
+						break;
+						}
+					}
+				}
+			in.close();
+			}
+		catch (FileNotFoundException e)
+			{
+			sComp = e.toString();
+			} 
+		catch (IOException e) 
+			{
+			sComp = e.toString();
+			}
+		return (sRet);
+		}
+	
+	public String RunReboot(OutputStream out)
+		{
+		String sRet = "";
+		String [] theArgs = new String [3];
+	
+		theArgs[0] = "su";
+		theArgs[1] = "-c";
+		theArgs[2] = "reboot";
+	
+		try 
+			{
+			// Tell all of the data channels we are rebooting
+			((ASMozStub)this.contextWrapper).SendToDataChannel("Rebooting ...");
+			
+			pProc = Runtime.getRuntime().exec(theArgs);
+			RedirOutputThread outThrd = new RedirOutputThread(pProc, out);
+			outThrd.start();
+			outThrd.join(10000);
+			}
+		catch (IOException e) 
+			{
+			sRet = e.getMessage();
+			e.printStackTrace();
+			} 
+		catch (InterruptedException e)
+			{
+			e.printStackTrace();
+			}
+
+		return (sRet);
+		}
+	
+	public String UnInstallApp(String sApp, OutputStream out)
+		{
+		String sRet = "";
+		String [] theArgs = new String [3];
+
+		theArgs[0] = "su";
+		theArgs[1] = "-c";
+		theArgs[2] = "pm uninstall " + sApp + ";reboot;exit";
+		
+		try 
+			{
+			pProc = Runtime.getRuntime().exec(theArgs);
+		
+			RedirOutputThread outThrd = new RedirOutputThread(pProc, out);
+			outThrd.start();
+			outThrd.join(60000);
+			int nRet = pProc.exitValue();
+			sRet = "\nuninst complete [" + nRet + "]";
+			}
+		catch (IOException e) 
+			{
+			sRet = e.getMessage();
+			e.printStackTrace();
+			} 
+		catch (InterruptedException e)
+			{
+			// TODO Auto-generated catch block
+			e.printStackTrace();
+			}
+		
+		return (sRet);
+	}
+	
+	public String InstallApp(String sApp, OutputStream out)
+		{
+		String sRet = "";
+		String [] theArgs = new String [3];
+		File	srcFile = new File(sApp);
+//		boolean bDone = false;
+//		int		nExitCode;
+
+		theArgs[0] = "su";
+		theArgs[1] = "-c";
+		theArgs[2] = "mv " + GetTmpDir() + "/" + srcFile.getName() + " /data/local/tmp/" + srcFile.getName() + ";exit";
+//		theArgs[2] += ";chmod 666 /data/local/tmp/" + srcFile.getName();
+//		theArgs[2] += ";pm install /data/local/tmp/" + srcFile.getName() + " Cleanup";
+//		theArgs[2] += ";done;exit";
+		
+		sRet = CopyFile(sApp, GetTmpDir() + "/" + srcFile.getName());
+		try {
+			out.write(sRet.getBytes());
+			out.flush();
+		} catch (IOException e1) {
+			// TODO Auto-generated catch block
+			e1.printStackTrace();
+		}
+//		CopyFile(sApp, GetTmpDir() + "/" + srcFile.getName());
+
+		try 
+			{
+			pProc = Runtime.getRuntime().exec(theArgs);
+			
+			RedirOutputThread outThrd = new RedirOutputThread(pProc, out);
+			outThrd.start();
+			outThrd.join(90000);
+			int nRet = pProc.exitValue();
+//			boolean bRet = outThrd.isAlive();
+			sRet = "\nmove complete [" + nRet + "]";
+			try 
+				{
+				out.write(sRet.getBytes());
+				out.flush();
+				}
+			catch (IOException e1)
+				{
+				// TODO Auto-generated catch block
+				e1.printStackTrace();
+				}
+			
+			theArgs[2] = "chmod 666 /data/local/tmp/" + srcFile.getName() + ";exit";
+			pProc = Runtime.getRuntime().exec(theArgs);
+			RedirOutputThread outThrd2 = new RedirOutputThread(pProc, out);
+			outThrd2.start();
+			outThrd2.join(10000);
+			int nRet2 = pProc.exitValue();
+//			bRet = outThrd2.isAlive();
+			sRet = "\npermission change complete [" + nRet2 + "]\n";
+			try {
+				out.write(sRet.getBytes());
+				out.flush();
+				}
+			catch (IOException e1)
+				{
+				// TODO Auto-generated catch block
+				e1.printStackTrace();
+				}
+			
+			theArgs[2] = "pm install /data/local/tmp/" + srcFile.getName() + " Cleanup" + ";exit";
+			pProc = Runtime.getRuntime().exec(theArgs);
+			RedirOutputThread outThrd3 = new RedirOutputThread(pProc, out);
+			outThrd3.start();
+			outThrd3.join(60000);
+			int nRet3 = pProc.exitValue();
+			sRet = "\ninstallation complete [" + nRet3 + "]";
+			try {
+				out.write(sRet.getBytes());
+				out.flush();
+				}
+			catch (IOException e1)
+				{
+				// TODO Auto-generated catch block
+				e1.printStackTrace();
+				}
+			
+			theArgs[2] = "rm /data/local/tmp/" + srcFile.getName() + ";exit";
+			pProc = Runtime.getRuntime().exec(theArgs);
+			RedirOutputThread outThrd4 = new RedirOutputThread(pProc, out);
+			outThrd4.start();
+			outThrd4.join(60000);
+			int nRet4 = pProc.exitValue();
+			sRet = "\ntmp file removed [" + nRet4 + "]";
+			try {
+				out.write(sRet.getBytes());
+				out.flush();
+				}
+			catch (IOException e1)
+				{
+				// TODO Auto-generated catch block
+				e1.printStackTrace();
+				}
+			sRet = "\nSuccess";
+			}
+		catch (IOException e) 
+			{
+			sRet = e.getMessage();
+			e.printStackTrace();
+			} 
+		catch (InterruptedException e)
+			{
+			// TODO Auto-generated catch block
+			e.printStackTrace();
+			}
+
+		return (sRet);
+		}
+
+	public String StartUpdateOMatic(String sPkgName, String sPkgFileName)
+		{
+		String sRet = "";
+	
+		Context ctx = contextWrapper.getApplicationContext();
+		PackageManager pm = ctx.getPackageManager();
+
+		Intent prgIntent = new Intent();
+		prgIntent.setPackage("com.mozilla.UpdateOMatic");
+		prgIntent.addFlags(Intent.FLAG_ACTIVITY_NEW_TASK);
+
+		try {
+			PackageInfo pi = pm.getPackageInfo("com.mozilla.UpdateOMatic", PackageManager.GET_ACTIVITIES | PackageManager.GET_INTENT_FILTERS);
+			ActivityInfo [] ai = pi.activities;
+			for (int i = 0; i < ai.length; i++)
+				{
+				ActivityInfo a = ai[i];
+				if (a.name.length() > 0)
+					{
+					prgIntent.setClassName(a.packageName, a.name);
+					break;
+					}
+				}
+			}
+		catch (NameNotFoundException e)
+			{
+			e.printStackTrace();
+			}
+		
+		prgIntent.putExtra("pkgName", sPkgName);
+		prgIntent.putExtra("pkgFileName", sPkgFileName);
+
+		try 
+			{
+			contextWrapper.startActivity(prgIntent);
+			sRet = "exit";
+			}
+		catch(ActivityNotFoundException anf)
+			{
+			anf.printStackTrace();
+			} 
+	
+		ctx = null;
+		return (sRet);
+		}
+
+	public String StartJavaPrg(String [] sArgs)
+		{
+		String sRet = "";
+		String sArgList = "";
+		String sUrl = "";
+		String sRedirFileName = "";
+		
+		Context ctx = contextWrapper.getApplicationContext();
+		PackageManager pm = ctx.getPackageManager();
+
+		Intent prgIntent = new Intent();
+		prgIntent.setPackage(sArgs[0]);
+		prgIntent.addFlags(Intent.FLAG_ACTIVITY_NEW_TASK);
+
+		try {
+			PackageInfo pi = pm.getPackageInfo(sArgs[0], PackageManager.GET_ACTIVITIES | PackageManager.GET_INTENT_FILTERS);
+			ActivityInfo [] ai = pi.activities;
+			for (int i = 0; i < ai.length; i++)
+				{
+				ActivityInfo a = ai[i];
+				if (a.name.length() > 0)
+					{
+					prgIntent.setClassName(a.packageName, a.name);
+					break;
+					}
+				}
+			}
+		catch (NameNotFoundException e)
+			{
+			e.printStackTrace();
+			}
+		
+		if (sArgs.length > 1)
+			{
+//			if (sArgs[0].contains("android.browser"))
+				prgIntent.setAction(Intent.ACTION_VIEW);
+			
+			if (sArgs[0].contains("fennec"))
+				{
+				sArgList = "";
+				sUrl = "";
+				
+				for (int lcv = 1; lcv < sArgs.length; lcv++)
+					{
+					if (sArgs[lcv].contains("://"))
+						sUrl = sArgs[lcv];
+					else
+						{
+						if (sArgs[lcv].equals(">"))
+							{
+							lcv++;
+							if (lcv < sArgs.length)
+								sRedirFileName = sArgs[lcv++];
+							}
+						else
+							sArgList += " " + sArgs[lcv];
+						}
+					}
+				
+				if (sArgList.length() > 0)
+					prgIntent.putExtra("args", sArgList.trim());
+				
+				if (sUrl.length() > 0)
+					prgIntent.setData(Uri.parse(sUrl.trim()));
+				}
+			else
+				{
+				for (int lcv = 1; lcv < sArgs.length; lcv++)
+					sArgList += " " + sArgs[lcv];
+				
+				prgIntent.setData(Uri.parse(sArgList.trim()));
+				}
+			}
+		else
+			prgIntent.setData(Uri.parse("about:blank"));
+
+		try 
+			{
+			contextWrapper.startActivity(prgIntent);
+			}
+		catch(ActivityNotFoundException anf)
+			{
+			anf.printStackTrace();
+			}
+		
+		ctx = null;
+		return (sRet);
+		}
+
+	public String StartPrg(String [] progArray, OutputStream out)
+		{
+		String sRet = "";
+		
+		try 
+			{
+			pProc = Runtime.getRuntime().exec(progArray);
+			RedirOutputThread outThrd = new RedirOutputThread(pProc, out);
+			outThrd.start();
+			outThrd.join(10000);
+			int nRetCode = pProc.exitValue();
+			sRet = "return code [" + nRetCode + "]";
+			}
+		catch (IOException e) 
+			{
+			e.printStackTrace();
+			}
+		catch (InterruptedException e)
+			{
+			e.printStackTrace();
+			sRet = "Timed out!";
+			}
+
+		return (sRet);
+		}
+/*	
+	@SuppressWarnings("unchecked")
+	public static void set(String key, String value) throws Exception
+		{
+	    Class[] classes = Collections.class.getDeclaredClasses();
+	    Map env = System.getenv();
+	    for(Class cl : classes)
+	    	{
+	        if("java.util.Collections$UnmodifiableMap".equals(cl.getName()))
+	        	{
+	            Field field = cl.getDeclaredField("m");
+	            field.setAccessible(true);
+	            Object obj = field.get(env);
+	            Map<String, String> map = (Map<String, String>) obj;
+	            map.put(key, value);
+	        	}
+	    	}
+		}
+
+*/	
+	public String StartPrg2(String [] progArray, OutputStream out)
+		{
+		String sRet = "";
+		
+		int	nArraySize = 0;
+		int	nArgs = progArray.length - 1; // 1st arg is the environment string
+		int	lcv	= 0;
+		int	temp = 0;
+
+		String sEnvString = progArray[0];
+
+		// Set up command line args stripping off the environment string
+		String [] theArgs = new String [nArgs];
+		for (lcv = 0; lcv < nArgs; lcv++)
+			{
+			theArgs[lcv] = progArray[lcv + 1];
+			}
+		
+		try 
+			{
+			String [] envStrings = sEnvString.split(",");
+			Map<String, String> newEnv = new HashMap<String, String>();
+			
+			for (lcv = 0; lcv < envStrings.length; lcv++)
+				{
+				temp = envStrings[lcv].indexOf("=");
+				if (temp > 0)
+					{
+					newEnv.put(	envStrings[lcv].substring(0, temp), 
+								envStrings[lcv].substring(temp + 1, envStrings[lcv].length()));
+					}
+				}
+			
+			Map<String, String> sysEnv = System.getenv();
+			
+			nArraySize = sysEnv.size();
+			
+			for (Map.Entry<String, String> entry : newEnv.entrySet())
+				{
+				if (!sysEnv.containsKey(entry.getKey()))
+					{
+					nArraySize++;
+					}
+				}
+			
+			String[] envArray = new String[nArraySize];
+				
+			int		i = 0;
+			int		offset;
+			String	sKey = "";
+			String 	sValue = "";
+			
+	        for (Map.Entry<String, String> entry : sysEnv.entrySet())
+	        	{
+	        	sKey = entry.getKey();
+	        	if (newEnv.containsKey(sKey))
+	        		{
+	        		sValue = newEnv.get(sKey);
+	        		if ((offset = sValue.indexOf("$" + sKey)) != -1)
+	        			{
+	        			envArray[i++] = sKey + 
+	        							"=" + 
+	        							sValue.substring(0, offset) + 
+	        							entry.getValue() + 
+	        							sValue.substring(offset + sKey.length() + 1);
+	        			}
+	        		else
+	        			envArray[i++] = sKey + "=" + sValue;
+	        		newEnv.remove(sKey);
+	        		}
+	        	else
+	        		envArray[i++] = entry.getKey() + "=" + entry.getValue();
+	        	}
+	        
+			for (Map.Entry<String, String> entry : newEnv.entrySet())
+				{
+        		envArray[i++] = entry.getKey() + "=" + entry.getValue();
+				}
+	        
+			pProc = Runtime.getRuntime().exec(theArgs, envArray);
+
+			RedirOutputThread outThrd = new RedirOutputThread(pProc, out);
+			outThrd.start();
+			outThrd.join(10000);
+			int nRetCode = pProc.exitValue();
+			sRet = "return code [" + nRetCode + "]";
+			}
+		catch(UnsupportedOperationException e)
+			{
+			if (e != null)
+				e.printStackTrace();
+			}
+		catch(ClassCastException e)
+			{
+			if (e != null)
+				e.printStackTrace();
+			}
+		catch(IllegalArgumentException e)
+			{
+			if (e != null)
+				e.printStackTrace();
+			}
+		catch(NullPointerException e)
+			{
+			if (e != null)
+				e.printStackTrace();
+			}
+		catch (IOException e) 
+			{
+			e.printStackTrace();
+			}
+		catch (InterruptedException e)
+			{
+			e.printStackTrace();
+			sRet = "Timed out!";
+			}
+
+		return (sRet);
+		}
+/*	
+	public String InstallApplication()
+		{
+		String sRet = "";
+		String sFileName = Environment.getExternalStorageDirectory() + "/org.mozilla.fennec.apk";
+		
+		Intent instIntent = new Intent();
+		
+		instIntent.setAction(android.content.Intent.ACTION_VIEW);
+		instIntent.setDataAndType(Uri.fromFile(new File(sFileName)), "application/vnd.android.package-archive");
+//		instIntent.setDataAndType(Uri.parse("file:///sdcard/org.mozilla.fennec.apk"), "application/vnd.android.package-archive");
+		SUTAgentAndroid.me.startActivity(instIntent);
+		
+//		Instrumentation inst = new Instrumentation();
+//		inst.sendKeyDownUpSync(KeyEvent.KEYCODE_SOFT_LEFT);
+		
+		return(sRet);
+		}
+
+	public String UninstallApplication()
+		{
+		String sRet = "";
+		Uri		pkgURI = Uri.parse("package:" + "org.mozilla.fennec");
+	
+		Intent unInstIntent = new Intent(Intent.ACTION_DELETE, pkgURI);
+	
+		SUTAgentAndroid.me.startActivity(unInstIntent);
+
+		return(sRet);
+		}
+*/
+	private String PrintUsage()
+		{
+		String sRet = 
+			"run [executable] [args]      - start program no wait\n" +
+			"exec [executable] [args]     - start program wait\n" +
+			"fire [executable] [args]     - start program no wait\n" +
+			"envrun [env pairs] [cmdline] - start program no wait\n" +
+			"kill [program name]          - kill program no path\n" +
+			"killall                      - kill all processes started\n" +
+			"ps                           - list of running processes\n" +
+			"info                         - list of device info\n" +
+			"        [os]                 - os version for device\n" +
+			"        [id]                 - unique identifier for device\n" +
+			"        [uptime]             - uptime for device\n" +
+			"        [systime]            - current system time on device\n" +
+			"        [screen]             - width, height and bits per pixel for device\n" +
+			"        [memory]             - physical, free, available, storage memory for device\n" +
+			"        [processes]          - list of running processes see 'ps'\n" +
+			"deadman timeout              - set the duration for the deadman timer\n" +
+			"alrt [on/off]                - start or stop sysalert behavior\n" +
+			"disk [arg]                   - prints disk space info\n" +
+			"cp file1 file2               - copy file1 to file2 on device\n" +
+			"time file                    - timestamp for file on device\n" +
+			"hash file                    - generate hash for file on device\n" +
+			"cd directory                 - change cwd on device\n" +
+			"cat file                     - cat file on device\n" +
+			"cwd                          - display cwd on device\n" +
+			"mv file1 file2               - move file1 to file2 on device\n" +
+			"push filename                - push file to device\n" +
+			"rm file                      - delete file on device\n" +
+			"rmdr directory               - delete directory on device even if not empty\n" +
+			"mkdr directory               - create directory on device\n" +
+			"dirw directory               - tests whether the directory is writable on the device\n" +
+			"stat processid               - stat process on device\n" +
+			"dead processid               - print whether the process is alive or hung on device\n" +
+			"mems                         - dump memory stats on device\n" +
+			"ls                           - print directory on device\n" +
+			"tmpd                         - print temp directory on device\n" +
+			"ping [hostname/ipaddr]       - ping a network device\n" +
+			"unzp zipfile destdir         - unzip the zipfile into the destination dir\n" +
+			"zip zipfile src              - zip the source file/dir into zipfile\n" +
+			"rebt                         - reboot device\n" +
+			"inst /path/filename.apk      - install the referenced apk file\n" +
+			"uninst packagename           - uninstall the referenced package\n" +
+			"updt pkgname pkgfile         - unpdate the referenced package\n" +
+			"clok                         - the current device time expressed as the number of millisecs since epoch\n" +
+			"settime date time            - sets the device date and time (YYYY/MM/DD HH:MM:SS)\n" +
+			"tzset timezone               - sets the device timezone format is GMTxhh:mm x = +/- or a recognized Olsen string\n" +
+			"tzget                        - returns the current timezone set on the device\n" +
+			"rebt                         - reboot device\n" +
+			"quit                         - disconnect SUTAgent\n" +
+			"exit                         - close SUTAgent\n" +
+			"ver                          - SUTAgent version\n" +
+			"help                         - you're reading it";
+		return (sRet);
+		}
+}