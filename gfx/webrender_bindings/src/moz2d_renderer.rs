--- conflicted
+++ resolved
@@ -446,14 +446,10 @@
 }
 
 impl AsyncBlobImageRasterizer for Moz2dBlobRasterizer {
-
-<<<<<<< HEAD
-    fn rasterize(&mut self, requests: &[BlobImageParams]) -> Vec<(BlobImageRequest, BlobImageResult)> {
+   
+    fn rasterize(&mut self, requests: &[BlobImageParams], _low_priority: bool) -> Vec<(BlobImageRequest, BlobImageResult)> {
         // All we do here is spin up our workers to callback into gecko to replay the drawing commands.
 
-=======
-    fn rasterize(&mut self, requests: &[BlobImageParams], _low_priority: bool) -> Vec<(BlobImageRequest, BlobImageResult)> {
->>>>>>> 170dc942
         struct Job {
             request: BlobImageRequest,
             descriptor: BlobImageDescriptor,
