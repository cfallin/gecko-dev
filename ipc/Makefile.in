# ***** BEGIN LICENSE BLOCK *****
# Version: MPL 1.1/GPL 2.0/LGPL 2.1
#
# The contents of this file are subject to the Mozilla Public License Version
# 1.1 (the "License"); you may not use this file except in compliance with
# the License. You may obtain a copy of the License at
# http://www.mozilla.org/MPL/
#
# Software distributed under the License is distributed on an "AS IS" basis,
# WITHOUT WARRANTY OF ANY KIND, either express or implied. See the License
# for the specific language governing rights and limitations under the
# License.
#
# The Original Code is the Mozilla platform.
#
# The Initial Developer of the Original Code is
# the Mozilla Foundation <http://www.mozilla.org/>.
# Portions created by the Initial Developer are Copyright (C) 2009
# the Initial Developer. All Rights Reserved.
#
# Contributor(s):
#
# Alternatively, the contents of this file may be used under the terms of
# either the GNU General Public License Version 2 or later (the "GPL"), or
# the GNU Lesser General Public License Version 2.1 or later (the "LGPL"),
# in which case the provisions of the GPL or the LGPL are applicable instead
# of those above. If you wish to allow use of your version of this file only
# under the terms of either the GPL or the LGPL, and not to allow others to
# use your version of this file under the terms of the MPL, indicate your
# decision by deleting the provisions above and replace them with the notice
# and other provisions required by the GPL or the LGPL. If you do not delete
# the provisions above, a recipient may use your version of this file under
# the terms of any one of the MPL, the GPL or the LGPL.
#
# ***** END LICENSE BLOCK *****

DEPTH = ..
topsrcdir = @top_srcdir@
srcdir = @srcdir@
VPATH = @srcdir@

include $(DEPTH)/config/autoconf.mk

<<<<<<< HEAD
=======
# NB: chromium/ and glue/ are in tier_xpcom

# tier_gecko:
DIRS += ipdl testshell

>>>>>>> 4e352d7a
TOOL_DIRS = app

include $(topsrcdir)/config/rules.mk<|MERGE_RESOLUTION|>--- conflicted
+++ resolved
@@ -41,14 +41,11 @@
 
 include $(DEPTH)/config/autoconf.mk
 
-<<<<<<< HEAD
-=======
 # NB: chromium/ and glue/ are in tier_xpcom
 
 # tier_gecko:
-DIRS += ipdl testshell
+DIRS += ipdl
 
->>>>>>> 4e352d7a
 TOOL_DIRS = app
 
 include $(topsrcdir)/config/rules.mk