--- conflicted
+++ resolved
@@ -126,14 +126,8 @@
 #if JS_HAS_TOSOURCE
     JS_FN_TYPE(js_toSource_str,  bool_toSource,  0, 0, JS_TypeHandlerString),
 #endif
-<<<<<<< HEAD
     JS_FN_TYPE(js_toString_str,  bool_toString,  0, 0, JS_TypeHandlerString),
     JS_FN_TYPE(js_valueOf_str,   bool_valueOf,   0, 0, JS_TypeHandlerBool),
-    JS_FN_TYPE(js_toJSON_str,    bool_valueOf,   0, 0, JS_TypeHandlerBool),
-=======
-    JS_FN(js_toString_str,  bool_toString,  0, 0),
-    JS_FN(js_valueOf_str,   bool_valueOf,   0, 0),
->>>>>>> 376c3661
     JS_FS_END
 };
 
