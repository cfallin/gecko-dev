/* -*- Mode: C++; tab-width: 8; indent-tabs-mode: nil; c-basic-offset: 4 -*-
 * vim: set ts=8 sw=4 et tw=78:
 *
 * ***** BEGIN LICENSE BLOCK *****
 * Version: MPL 1.1/GPL 2.0/LGPL 2.1
 *
 * The contents of this file are subject to the Mozilla Public License Version
 * 1.1 (the "License"); you may not use this file except in compliance with
 * the License. You may obtain a copy of the License at
 * http://www.mozilla.org/MPL/
 *
 * Software distributed under the License is distributed on an "AS IS" basis,
 * WITHOUT WARRANTY OF ANY KIND, either express or implied. See the License
 * for the specific language governing rights and limitations under the
 * License.
 *
 * The Original Code is Mozilla Communicator client code, released
 * March 31, 1998.
 *
 * The Initial Developer of the Original Code is
 * Netscape Communications Corporation.
 * Portions created by the Initial Developer are Copyright (C) 1998
 * the Initial Developer. All Rights Reserved.
 *
 * Contributor(s):
 *
 * Alternatively, the contents of this file may be used under the terms of
 * either of the GNU General Public License Version 2 or later (the "GPL"),
 * or the GNU Lesser General Public License Version 2.1 or later (the "LGPL"),
 * in which case the provisions of the GPL or the LGPL are applicable instead
 * of those above. If you wish to allow use of your version of this file only
 * under the terms of either the GPL or the LGPL, and not to allow others to
 * use your version of this file under the terms of the MPL, indicate your
 * decision by deleting the provisions above and replace them with the notice
 * and other provisions required by the GPL or the LGPL. If you do not delete
 * the provisions above, a recipient may use your version of this file under
 * the terms of any one of the MPL, the GPL or the LGPL.
 *
 * ***** END LICENSE BLOCK ***** */

#ifndef jscntxt_h___
#define jscntxt_h___
/*
 * JS execution context.
 */
#include <string.h>

#include "jsprvtd.h"
#include "jsarena.h"
#include "jsclist.h"
#include "jsatom.h"
#include "jsdhash.h"
#include "jsfun.h"
#include "jsgc.h"
#include "jsgcchunk.h"
#include "jshashtable.h"
#include "jsinterp.h"
#include "jsobj.h"
#include "jspropertycache.h"
#include "jspropertytree.h"
#include "jsstaticcheck.h"
#include "jsutil.h"
#include "jsvector.h"
#include "prmjtime.h"

#include "vm/Stack.h"

#ifdef _MSC_VER
#pragma warning(push)
#pragma warning(disable:4100) /* Silence unreferenced formal parameter warnings */
#pragma warning(push)
#pragma warning(disable:4355) /* Silence warning about "this" used in base member initializer list */
#endif

/* Forward declarations of nanojit types. */
namespace nanojit {

class Assembler;
class CodeAlloc;
class Fragment;
template<typename K> struct DefaultHash;
template<typename K, typename V, typename H> class HashMap;
template<typename T> class Seq;

}  /* namespace nanojit */

JS_BEGIN_EXTERN_C
struct DtoaState;
JS_END_EXTERN_C

namespace js {

/* Tracer constants. */
static const size_t MONITOR_N_GLOBAL_STATES = 4;
static const size_t FRAGMENT_TABLE_SIZE = 512;
static const size_t MAX_GLOBAL_SLOTS = 4096;
static const size_t GLOBAL_SLOTS_BUFFER_SIZE = MAX_GLOBAL_SLOTS + 1;

/* Forward declarations of tracer types. */
class VMAllocator;
class FrameInfoCache;
struct FrameInfo;
struct VMSideExit;
struct TreeFragment;
struct TracerState;
template<typename T> class Queue;
typedef Queue<uint16> SlotList;
class TypeMap;
class LoopProfile;

#if defined(JS_JIT_SPEW) || defined(DEBUG)
struct FragPI;
typedef nanojit::HashMap<uint32, FragPI, nanojit::DefaultHash<uint32> > FragStatsMap;
#endif

namespace mjit {
class JaegerCompartment;
}

class WeakMapBase;

/*
 * GetSrcNote cache to avoid O(n^2) growth in finding a source note for a
 * given pc in a script. We use the script->code pointer to tag the cache,
 * instead of the script address itself, so that source notes are always found
 * by offset from the bytecode with which they were generated.
 */
struct GSNCache {
    typedef HashMap<jsbytecode *,
                    jssrcnote *,
                    PointerHasher<jsbytecode *, 0>,
                    SystemAllocPolicy> Map;

    jsbytecode      *code;
    Map             map;

    GSNCache() : code(NULL) { }

    void purge();
};
 
inline GSNCache *
GetGSNCache(JSContext *cx);

struct PendingProxyOperation {
    PendingProxyOperation   *next;
    JSObject                *object;
};

struct ThreadData {
    /*
     * If non-zero, we were been asked to call the operation callback as soon
     * as possible.  If the thread has an active request, this contributes
     * towards rt->interruptCounter.
     */
    volatile int32      interruptFlags;

#ifdef JS_THREADSAFE
    /* The request depth for this thread. */
    unsigned            requestDepth;
#endif

#ifdef JS_TRACER
    /*
     * During trace execution (or during trace recording or
     * profiling), these fields point to the compartment doing the
     * execution on this thread. At other times, they are NULL.  If a
     * thread tries to execute/record/profile one trace while another
     * is still running, the initial one will abort. Therefore, we
     * only need to track one at a time.
     */
    JSCompartment       *onTraceCompartment;
    JSCompartment       *recordingCompartment;
    JSCompartment       *profilingCompartment;

    /* Maximum size of the tracer's code cache before we start flushing. */
    uint32              maxCodeCacheBytes;

    static const uint32 DEFAULT_JIT_CACHE_SIZE = 16 * 1024 * 1024;
#endif

    /* Keeper of the contiguous stack used by all contexts in this thread. */
    StackSpace          stackSpace;

    /*
     * Flag indicating that we are waiving any soft limits on the GC heap
     * because we want allocations to be infallible (except when we hit OOM).
     */
    bool                waiveGCQuota;

    /*
     * The GSN cache is per thread since even multi-cx-per-thread embeddings
     * do not interleave js_GetSrcNote calls.
     */
    GSNCache            gsnCache;

    /* Property cache for faster call/get/set invocation. */
    PropertyCache       propertyCache;

    /* State used by jsdtoa.cpp. */
    DtoaState           *dtoaState;

    /* Base address of the native stack for the current thread. */
    jsuword             *nativeStackBase;

    /* List of currently pending operations on proxies. */
    PendingProxyOperation *pendingProxyOperation;

    ConservativeGCThreadData conservativeGC;

    ThreadData();
    ~ThreadData();

    bool init();
    
    void mark(JSTracer *trc) {
        stackSpace.mark(trc);
    }

    void purge(JSContext *cx) {
        gsnCache.purge();

        /* FIXME: bug 506341. */
        propertyCache.purge(cx);
    }

    /* This must be called with the GC lock held. */
    void triggerOperationCallback(JSRuntime *rt);
};

} /* namespace js */

#ifdef JS_THREADSAFE

/*
 * Structure uniquely representing a thread.  It holds thread-private data
 * that can be accessed without a global lock.
 */
struct JSThread {
    typedef js::HashMap<void *,
                        JSThread *,
                        js::DefaultHasher<void *>,
                        js::SystemAllocPolicy> Map;

    /* Linked list of all contexts in use on this thread. */
    JSCList             contextList;

    /* Opaque thread-id, from NSPR's PR_GetCurrentThread(). */
    void                *id;

    /* Number of JS_SuspendRequest calls withot JS_ResumeRequest. */
    unsigned            suspendCount;

# ifdef DEBUG
    unsigned            checkRequestDepth;
# endif

    /* Factored out of JSThread for !JS_THREADSAFE embedding in JSRuntime. */
    js::ThreadData      data;

    JSThread(void *id)
      : id(id),
        suspendCount(0)
# ifdef DEBUG
      , checkRequestDepth(0)
# endif        
    {
        JS_INIT_CLIST(&contextList);
    }

    ~JSThread() {
        /* The thread must have zero contexts. */
        JS_ASSERT(JS_CLIST_IS_EMPTY(&contextList));
    }

    bool init() {
        return data.init();
    }
};

#define JS_THREAD_DATA(cx)      (&(cx)->thread()->data)

extern JSThread *
js_CurrentThreadAndLockGC(JSRuntime *rt);

/*
 * The function takes the GC lock and does not release in successful return.
 * On error (out of memory) the function releases the lock but delegates
 * the error reporting to the caller.
 */
extern JSBool
js_InitContextThreadAndLockGC(JSContext *cx);

/*
 * On entrance the GC lock must be held and it will be held on exit.
 */
extern void
js_ClearContextThread(JSContext *cx);

#endif /* JS_THREADSAFE */

typedef enum JSDestroyContextMode {
    JSDCM_NO_GC,
    JSDCM_MAYBE_GC,
    JSDCM_FORCE_GC,
    JSDCM_NEW_FAILED
} JSDestroyContextMode;

typedef enum JSRuntimeState {
    JSRTS_DOWN,
    JSRTS_LAUNCHING,
    JSRTS_UP,
    JSRTS_LANDING
} JSRuntimeState;

typedef struct JSPropertyTreeEntry {
    JSDHashEntryHdr     hdr;
    js::Shape           *child;
} JSPropertyTreeEntry;

typedef void
(* JSActivityCallback)(void *arg, JSBool active);

namespace js {

typedef js::Vector<JSCompartment *, 0, js::SystemAllocPolicy> CompartmentVector;

}

struct JSRuntime {
    /* Default compartment. */
    JSCompartment       *atomsCompartment;
#ifdef JS_THREADSAFE
    bool                atomsCompartmentIsLocked;
#endif

    /* List of compartments (protected by the GC lock). */
    js::CompartmentVector compartments;

    /* Runtime state, synchronized by the stateChange/gcLock condvar/lock. */
    JSRuntimeState      state;

    /* Context create/destroy callback. */
    JSContextCallback   cxCallback;

    /* Compartment create/destroy callback. */
    JSCompartmentCallback compartmentCallback;

    /*
     * Sets a callback that is run whenever the runtime goes idle - the
     * last active request ceases - and begins activity - when it was
     * idle and a request begins. Note: The callback is called under the
     * GC lock.
     */
    void setActivityCallback(JSActivityCallback cb, void *arg) {
        activityCallback = cb;
        activityCallbackArg = arg;
    }

    JSActivityCallback    activityCallback;
    void                 *activityCallbackArg;

    /*
     * Shape regenerated whenever a prototype implicated by an "add property"
     * property cache fill and induced trace guard has a readonly property or a
     * setter defined on it. This number proxies for the shapes of all objects
     * along the prototype chain of all objects in the runtime on which such an
     * add-property result has been cached/traced.
     *
     * See bug 492355 for more details.
     *
     * This comes early in JSRuntime to minimize the immediate format used by
     * trace-JITted code that reads it.
     */
    uint32              protoHazardShape;

    /* Garbage collector state, used by jsgc.c. */
    js::GCChunkSet      gcUserChunkSet;
    js::GCChunkSet      gcSystemChunkSet;

    js::RootedValueMap  gcRootsHash;
    js::GCLocks         gcLocksHash;
    jsrefcount          gcKeepAtoms;
    uint32              gcBytes;
    uint32              gcTriggerBytes;
    size_t              gcLastBytes;
    size_t              gcMaxBytes;
    size_t              gcMaxMallocBytes;
    size_t              gcChunksWaitingToExpire;
    uint32              gcEmptyArenaPoolLifespan;
    uint32              gcNumber;
    js::GCMarker        *gcMarkingTracer;
    bool                gcChunkAllocationSinceLastGC;
    int64               gcNextFullGCTime;
    int64               gcJitReleaseTime;
    JSGCMode            gcMode;
    volatile bool       gcIsNeeded;
    js::WeakMapBase     *gcWeakMapList;

    /* Pre-allocated space for the GC mark stacks. Pointer type ensures alignment. */
    void                *gcMarkStackObjs[js::OBJECT_MARK_STACK_SIZE / sizeof(void *)];
    void                *gcMarkStackRopes[js::ROPES_MARK_STACK_SIZE / sizeof(void *)];
    void                *gcMarkStackXMLs[js::XML_MARK_STACK_SIZE / sizeof(void *)];
    void                *gcMarkStackLarges[js::LARGE_MARK_STACK_SIZE / sizeof(void *)];

    /*
     * Compartment that triggered GC. If more than one Compatment need GC,
     * gcTriggerCompartment is reset to NULL and a global GC is performed.
     */
    JSCompartment       *gcTriggerCompartment;

    /* Compartment that is currently involved in per-compartment GC */
    JSCompartment       *gcCurrentCompartment;

    /*
     * If this is non-NULL, all marked objects must belong to this compartment.
     * This is used to look for compartment bugs.
     */
    JSCompartment       *gcCheckCompartment;

    /*
     * We can pack these flags as only the GC thread writes to them. Atomic
     * updates to packed bytes are not guaranteed, so stores issued by one
     * thread may be lost due to unsynchronized read-modify-write cycles on
     * other threads.
     */
    bool                gcPoke;
    bool                gcMarkAndSweep;
    bool                gcRunning;
    bool                gcRegenShapes;

    /*
     * These options control the zealousness of the GC. The fundamental values
     * are gcNextScheduled and gcDebugCompartmentGC. At every allocation,
     * gcNextScheduled is decremented. When it reaches zero, we do either a
     * full or a compartmental GC, based on gcDebugCompartmentGC.
     *
     * At this point, if gcZeal_ >= 2 then gcNextScheduled is reset to the
     * value of gcZealFrequency. Otherwise, no additional GCs take place.
     *
     * You can control these values in several ways:
     *   - Pass the -Z flag to the shell (see the usage info for details)
     *   - Call gczeal() or schedulegc() from inside shell-executed JS code
     *     (see the help for details)
     *
     * Additionally, if gzZeal_ == 1 then we perform GCs in select places
     * (during MaybeGC and whenever a GC poke happens). This option is mainly
     * useful to embedders.
     */
#ifdef JS_GC_ZEAL
    int                 gcZeal_;
    int                 gcZealFrequency;
    int                 gcNextScheduled;
    bool                gcDebugCompartmentGC;

    int gcZeal() { return gcZeal_; }

    bool needZealousGC() {
        if (gcNextScheduled > 0 && --gcNextScheduled == 0) {
            if (gcZeal() >= 2)
                gcNextScheduled = gcZealFrequency;
            return true;
        }
        return false;
    }
#else
    int gcZeal() { return 0; }
    bool needZealousGC() { return false; }
#endif

    JSGCCallback        gcCallback;

  private:
    /*
     * Malloc counter to measure memory pressure for GC scheduling. It runs
     * from gcMaxMallocBytes down to zero.
     */
    volatile ptrdiff_t  gcMallocBytes;

  public:
    js::GCChunkAllocator    *gcChunkAllocator;

    void setCustomGCChunkAllocator(js::GCChunkAllocator *allocator) {
        JS_ASSERT(allocator);
        JS_ASSERT(state == JSRTS_DOWN);
        gcChunkAllocator = allocator;
    }

    /*
     * The trace operation and its data argument to trace embedding-specific
     * GC roots.
     */
    JSTraceDataOp       gcExtraRootsTraceOp;
    void                *gcExtraRootsData;

    /* Well-known numbers held for use by this runtime's contexts. */
    js::Value           NaNValue;
    js::Value           negativeInfinityValue;
    js::Value           positiveInfinityValue;

    JSFlatString        *emptyString;

    /* List of active contexts sharing this runtime; protected by gcLock. */
    JSCList             contextList;

    /* Per runtime debug hooks -- see jsprvtd.h and jsdbgapi.h. */
    JSDebugHooks        globalDebugHooks;

    /* If true, new compartments are initially in debug mode. */
    bool                debugMode;

#ifdef JS_TRACER
    /* True if any debug hooks not supported by the JIT are enabled. */
    bool debuggerInhibitsJIT() const {
        return (globalDebugHooks.interruptHook ||
                globalDebugHooks.callHook);
    }
#endif

    /* More debugging state, see jsdbgapi.c. */
<<<<<<< HEAD
    JSCList             watchPointList;
=======
    JSCList             trapList;
>>>>>>> cbcf0066

    /*
     * Linked list of all js::Debugger objects. This may be accessed by the GC
     * thread, if any, or a thread that is in a request and holds gcLock.
     */
    JSCList             debuggerList;

    /* Client opaque pointers */
    void                *data;

#ifdef JS_THREADSAFE
    /* These combine to interlock the GC and new requests. */
    PRLock              *gcLock;
    PRCondVar           *gcDone;
    PRCondVar           *requestDone;
    uint32              requestCount;
    JSThread            *gcThread;

    js::GCHelperThread  gcHelperThread;

    /* Lock and owning thread pointer for JS_LOCK_RUNTIME. */
    PRLock              *rtLock;
#ifdef DEBUG
    void *              rtLockOwner;
#endif

    /* Used to synchronize down/up state change; protected by gcLock. */
    PRCondVar           *stateChange;

    /*
<<<<<<< HEAD
     * Lock serializing watchPointList accesses, and count of all mutations to
     * watchPointList made by debugger threads. To keep the code simple, we
     * define debuggerMutations for the thread-unsafe case too.
=======
     * Lock serializing trapList accesses, and count of all mutations to
     * trapList made by debugger threads. To keep the code simple, we define
     * debuggerMutations for the thread-unsafe case too.
>>>>>>> cbcf0066
     */
    PRLock              *debuggerLock;

    JSThread::Map       threads;
#endif /* JS_THREADSAFE */
    uint32              debuggerMutations;

    /*
     * Security callbacks set on the runtime are used by each context unless
     * an override is set on the context.
     */
    JSSecurityCallbacks *securityCallbacks;

    /* Structured data callbacks are runtime-wide. */
    const JSStructuredCloneCallbacks *structuredCloneCallbacks;

    /*
     * The propertyRemovals counter is incremented for every JSObject::clear,
     * and for each JSObject::remove method call that frees a slot in the given
     * object. See js_NativeGet and js_NativeSet in jsobj.cpp.
     */
    int32               propertyRemovals;

    /* Script filename table. */
    struct JSHashTable  *scriptFilenameTable;
#ifdef JS_THREADSAFE
    PRLock              *scriptFilenameTableLock;
#endif

    /* Number localization, used by jsnum.c */
    const char          *thousandsSeparator;
    const char          *decimalSeparator;
    const char          *numGrouping;

    /*
     * Weak references to lazily-created, well-known XML singletons.
     *
     * NB: Singleton objects must be carefully disconnected from the rest of
     * the object graph usually associated with a JSContext's global object,
     * including the set of standard class objects.  See jsxml.c for details.
     */
    JSObject            *anynameObject;
    JSObject            *functionNamespaceObject;

#ifdef JS_THREADSAFE
    /* Number of threads with active requests and unhandled interrupts. */
    volatile int32      interruptCounter;
#else
    js::ThreadData      threadData;

#define JS_THREAD_DATA(cx)      (&(cx)->runtime->threadData)
#endif

  private:
    JSPrincipals        *trustedPrincipals_;
  public:
    void setTrustedPrincipals(JSPrincipals *p) { trustedPrincipals_ = p; }
    JSPrincipals *trustedPrincipals() const { return trustedPrincipals_; }

    /*
     * Object shape (property cache structural type) identifier generator.
     *
     * Type 0 stands for the empty scope, and must not be regenerated due to
     * uint32 wrap-around. Since js_GenerateShape (in jsinterp.cpp) uses
     * atomic pre-increment, the initial value for the first typed non-empty
     * scope will be 1.
     *
     * If this counter overflows into SHAPE_OVERFLOW_BIT (in jsinterp.h), the
     * cache is disabled, to avoid aliasing two different types. It stays
     * disabled until a triggered GC at some later moment compresses live
     * types, minimizing rt->shapeGen in the process.
     */
    volatile uint32     shapeGen;

    /* Literal table maintained by jsatom.c functions. */
    JSAtomState         atomState;

    JSWrapObjectCallback wrapObjectCallback;
    JSPreWrapCallback    preWrapObjectCallback;

    /*
     * To ensure that cx->malloc does not cause a GC, we set this flag during
     * OOM reporting (in js_ReportOutOfMemory). If a GC is requested while
     * reporting the OOM, we ignore it.
     */
    int32               inOOMReport;

#if defined(MOZ_GCTIMER) || defined(JSGC_TESTPILOT)
    struct GCData {
        /*
         * Timestamp of the first GCTimer -- application runtime is determined
         * relative to this value.
         */
        uint64      firstEnter;
        bool        firstEnterValid;

        void setFirstEnter(uint64 v) {
            JS_ASSERT(!firstEnterValid);
            firstEnter = v;
            firstEnterValid = true;
        }

#ifdef JSGC_TESTPILOT
        bool        infoEnabled;

        bool isTimerEnabled() {
            return infoEnabled;
        }

        /* 
         * Circular buffer with GC data.
         * count may grow >= INFO_LIMIT, which would indicate data loss.
         */
        static const size_t INFO_LIMIT = 64;
        JSGCInfo    info[INFO_LIMIT];
        size_t      start;
        size_t      count;
#else /* defined(MOZ_GCTIMER) */
        bool isTimerEnabled() {
            return true;
        }
#endif
    } gcData;
#endif

    JSRuntime();
    ~JSRuntime();

    bool init(uint32 maxbytes);

    void setGCLastBytes(size_t lastBytes, JSGCInvocationKind gckind);
    void reduceGCTriggerBytes(uint32 amount);

    /*
     * Call the system malloc while checking for GC memory pressure and
     * reporting OOM error when cx is not null. We will not GC from here.
     */
    void* malloc_(size_t bytes, JSContext *cx = NULL) {
        updateMallocCounter(bytes);
        void *p = ::js_malloc(bytes);
        return JS_LIKELY(!!p) ? p : onOutOfMemory(NULL, bytes, cx);
    }

    /*
     * Call the system calloc while checking for GC memory pressure and
     * reporting OOM error when cx is not null. We will not GC from here.
     */
    void* calloc_(size_t bytes, JSContext *cx = NULL) {
        updateMallocCounter(bytes);
        void *p = ::js_calloc(bytes);
        return JS_LIKELY(!!p) ? p : onOutOfMemory(reinterpret_cast<void *>(1), bytes, cx);
    }

    void* realloc_(void* p, size_t oldBytes, size_t newBytes, JSContext *cx = NULL) {
        JS_ASSERT(oldBytes < newBytes);
        updateMallocCounter(newBytes - oldBytes);
        void *p2 = ::js_realloc(p, newBytes);
        return JS_LIKELY(!!p2) ? p2 : onOutOfMemory(p, newBytes, cx);
    }

    void* realloc_(void* p, size_t bytes, JSContext *cx = NULL) {
        /*
         * For compatibility we do not account for realloc that increases
         * previously allocated memory.
         */
        if (!p)
            updateMallocCounter(bytes);
        void *p2 = ::js_realloc(p, bytes);
        return JS_LIKELY(!!p2) ? p2 : onOutOfMemory(p, bytes, cx);
    }

    inline void free_(void* p) {
        /* FIXME: Making this free in the background is buggy. Can it work? */
        js::Foreground::free_(p);
    }

    JS_DECLARE_NEW_METHODS(malloc_, JS_ALWAYS_INLINE)
    JS_DECLARE_DELETE_METHODS(free_, JS_ALWAYS_INLINE)

    bool isGCMallocLimitReached() const { return gcMallocBytes <= 0; }

    void resetGCMallocBytes() { gcMallocBytes = ptrdiff_t(gcMaxMallocBytes); }

    void setGCMaxMallocBytes(size_t value) {
        /*
         * For compatibility treat any value that exceeds PTRDIFF_T_MAX to
         * mean that value.
         */
        gcMaxMallocBytes = (ptrdiff_t(value) >= 0) ? value : size_t(-1) >> 1;
        resetGCMallocBytes();
    }

    /*
     * Call this after allocating memory held by GC things, to update memory
     * pressure counters or report the OOM error if necessary. If oomError and
     * cx is not null the function also reports OOM error.
     *
     * The function must be called outside the GC lock and in case of OOM error
     * the caller must ensure that no deadlock possible during OOM reporting.
     */
    void updateMallocCounter(size_t nbytes) {
        /* We tolerate any thread races when updating gcMallocBytes. */
        ptrdiff_t newCount = gcMallocBytes - ptrdiff_t(nbytes);
        gcMallocBytes = newCount;
        if (JS_UNLIKELY(newCount <= 0))
            onTooMuchMalloc();
    }

    /*
     * The function must be called outside the GC lock.
     */
    JS_FRIEND_API(void) onTooMuchMalloc();

    /*
     * This should be called after system malloc/realloc returns NULL to try
     * to recove some memory or to report an error. Failures in malloc and
     * calloc are signaled by p == null and p == reinterpret_cast<void *>(1).
     * Other values of p mean a realloc failure.
     *
     * The function must be called outside the GC lock.
     */
    JS_FRIEND_API(void *) onOutOfMemory(void *p, size_t nbytes, JSContext *cx);
};

/* Common macros to access thread-local caches in JSThread or JSRuntime. */
#define JS_PROPERTY_CACHE(cx)   (JS_THREAD_DATA(cx)->propertyCache)

#define JS_KEEP_ATOMS(rt)   JS_ATOMIC_INCREMENT(&(rt)->gcKeepAtoms);
#define JS_UNKEEP_ATOMS(rt) JS_ATOMIC_DECREMENT(&(rt)->gcKeepAtoms);

#ifdef JS_ARGUMENT_FORMATTER_DEFINED
/*
 * Linked list mapping format strings for JS_{Convert,Push}Arguments{,VA} to
 * formatter functions.  Elements are sorted in non-increasing format string
 * length order.
 */
struct JSArgumentFormatMap {
    const char          *format;
    size_t              length;
    JSArgumentFormatter formatter;
    JSArgumentFormatMap *next;
};
#endif

extern const JSDebugHooks js_NullDebugHooks;  /* defined in jsdbgapi.cpp */

namespace js {

class AutoGCRooter;
struct AutoResolving;

static inline bool
OptionsHasXML(uint32 options)
{
    return !!(options & JSOPTION_XML);
}

static inline bool
OptionsSameVersionFlags(uint32 self, uint32 other)
{
    static const uint32 mask = JSOPTION_XML;
    return !((self & mask) ^ (other & mask));
}

/*
 * Flags accompany script version data so that a) dynamically created scripts
 * can inherit their caller's compile-time properties and b) scripts can be
 * appropriately compared in the eval cache across global option changes. An
 * example of the latter is enabling the top-level-anonymous-function-is-error
 * option: subsequent evals of the same, previously-valid script text may have
 * become invalid.
 */
namespace VersionFlags {
static const uintN MASK         = 0x0FFF; /* see JSVersion in jspubtd.h */
static const uintN HAS_XML      = 0x1000; /* flag induced by XML option */
static const uintN FULL_MASK    = 0x3FFF;
}

static inline JSVersion
VersionNumber(JSVersion version)
{
    return JSVersion(uint32(version) & VersionFlags::MASK);
}

static inline bool
VersionHasXML(JSVersion version)
{
    return !!(version & VersionFlags::HAS_XML);
}

/* @warning This is a distinct condition from having the XML flag set. */
static inline bool
VersionShouldParseXML(JSVersion version)
{
    return VersionHasXML(version) || VersionNumber(version) >= JSVERSION_1_6;
}

static inline void
VersionSetXML(JSVersion *version, bool enable)
{
    if (enable)
        *version = JSVersion(uint32(*version) | VersionFlags::HAS_XML);
    else
        *version = JSVersion(uint32(*version) & ~VersionFlags::HAS_XML);
}

static inline JSVersion
VersionExtractFlags(JSVersion version)
{
    return JSVersion(uint32(version) & ~VersionFlags::MASK);
}

static inline void
VersionCopyFlags(JSVersion *version, JSVersion from)
{
    *version = JSVersion(VersionNumber(*version) | VersionExtractFlags(from));
}

static inline bool
VersionHasFlags(JSVersion version)
{
    return !!VersionExtractFlags(version);
}

static inline uintN
VersionFlagsToOptions(JSVersion version)
{
    uintN copts = VersionHasXML(version) ? JSOPTION_XML : 0;
    JS_ASSERT((copts & JSCOMPILEOPTION_MASK) == copts);
    return copts;
}

static inline JSVersion
OptionFlagsToVersion(uintN options, JSVersion version)
{
    VersionSetXML(&version, OptionsHasXML(options));
    return version;
}

static inline bool
VersionIsKnown(JSVersion version)
{
    return VersionNumber(version) != JSVERSION_UNKNOWN;
}

typedef HashSet<JSObject *,
                DefaultHasher<JSObject *>,
                SystemAllocPolicy> BusyArraysSet;

} /* namespace js */

struct JSContext
{
    explicit JSContext(JSRuntime *rt);
    JSContext *thisDuringConstruction() { return this; }
    ~JSContext();

    /* JSRuntime contextList linkage. */
    JSCList             link;

  private:
    /* See JSContext::findVersion. */
    JSVersion           defaultVersion;      /* script compilation version */
    JSVersion           versionOverride;     /* supercedes defaultVersion when valid */
    bool                hasVersionOverride;

    /* Exception state -- the exception member is a GC root by definition. */
    JSBool              throwing;           /* is there a pending exception? */
    js::Value           exception;          /* most-recently-thrown exception */

    /* Per-context run options. */
    uintN               runOptions;            /* see jsapi.h for JSOPTION_* */

  public:
    /* Locale specific callbacks for string conversion. */
    JSLocaleCallbacks   *localeCallbacks;

    js::AutoResolving   *resolvingList;

    /*
     * True if generating an error, to prevent runaway recursion.
     * NB: generatingError packs with throwing below.
     */
    JSPackedBool        generatingError;

    /* Limit pointer for checking native stack consumption during recursion. */
    jsuword             stackLimit;

    /* Data shared by threads in an address space. */
    JSRuntime *const    runtime;

    /* GC heap compartment. */
    JSCompartment       *compartment;

    /* Current execution stack. */
    js::ContextStack    stack;

    /* ContextStack convenience functions */
    bool hasfp() const                { return stack.hasfp(); }
    js::StackFrame* fp() const        { return stack.fp(); }
    js::StackFrame* maybefp() const   { return stack.maybefp(); }
    js::FrameRegs& regs() const       { return stack.regs(); }
    js::FrameRegs* maybeRegs() const  { return stack.maybeRegs(); }

    /* Set cx->compartment based on the current scope chain. */
    void resetCompartment();

    /* Wrap cx->exception for the current compartment. */
    void wrapPendingException();

    /* Temporary arena pool used while compiling and decompiling. */
    JSArenaPool         tempPool;

  private:
    /* Lazily initialized pool of maps used during parse/emit. */
    js::ParseMapPool    *parseMapPool_;

  public:
    /* Temporary arena pool used while evaluate regular expressions. */
    JSArenaPool         regExpPool;

    /* Top-level object and pointer to top stack frame's scope chain. */
    JSObject            *globalObject;

    /* State for object and array toSource conversion. */
    JSSharpObjectMap    sharpObjectMap;
    js::BusyArraysSet   busyArrays;

    /* Argument formatter support for JS_{Convert,Push}Arguments{,VA}. */
    JSArgumentFormatMap *argumentFormatMap;

    /* Last message string and log file for debugging. */
    char                *lastMessage;

    /* Per-context optional error reporter. */
    JSErrorReporter     errorReporter;

    /* Branch callback. */
    JSOperationCallback operationCallback;

    /* Client opaque pointers. */
    void                *data;
    void                *data2;

    inline js::RegExpStatics *regExpStatics();

  public:
    js::ParseMapPool &parseMapPool() {
        JS_ASSERT(parseMapPool_);
        return *parseMapPool_;
    }

    inline bool ensureParseMapPool();

    /*
     * The default script compilation version can be set iff there is no code running.
     * This typically occurs via the JSAPI right after a context is constructed.
     */
    bool canSetDefaultVersion() const {
        return !stack.hasfp() && !hasVersionOverride;
    }

    /* Force a version for future script compilation. */
    void overrideVersion(JSVersion newVersion) {
        JS_ASSERT(!canSetDefaultVersion());
        versionOverride = newVersion;
        hasVersionOverride = true;
    }

    /* Set the default script compilation version. */
    void setDefaultVersion(JSVersion version) {
        defaultVersion = version;
    }

    void clearVersionOverride() { hasVersionOverride = false; }
    JSVersion getDefaultVersion() const { return defaultVersion; }
    bool isVersionOverridden() const { return hasVersionOverride; }

    JSVersion getVersionOverride() const {
        JS_ASSERT(isVersionOverridden());
        return versionOverride;
    }

    /*
     * Set the default version if possible; otherwise, force the version.
     * Return whether an override occurred.
     */
    bool maybeOverrideVersion(JSVersion newVersion) {
        if (canSetDefaultVersion()) {
            setDefaultVersion(newVersion);
            return false;
        }
        overrideVersion(newVersion);
        return true;
    }

    /*
     * If there is no code on the stack, turn the override version into the
     * default version.
     */
    void maybeMigrateVersionOverride() {
        JS_ASSERT(stack.empty());
        if (JS_UNLIKELY(isVersionOverridden())) {
            defaultVersion = versionOverride;
            clearVersionOverride();
        }
    }

    /*
     * Return:
     * - The override version, if there is an override version.
     * - The newest scripted frame's version, if there is such a frame.
     * - The default verion.
     *
     * Note: if this ever shows up in a profile, just add caching!
     */
    JSVersion findVersion() const {
        if (hasVersionOverride)
            return versionOverride;

        if (stack.hasfp()) {
            /* There may be a scripted function somewhere on the stack! */
            js::StackFrame *f = fp();
            while (f && !f->isScriptFrame())
                f = f->prev();
            if (f)
                return f->script()->getVersion();
        }

        return defaultVersion;
    }

    void setRunOptions(uintN ropts) {
        JS_ASSERT((ropts & JSRUNOPTION_MASK) == ropts);
        runOptions = ropts;
    }

    /* Note: may override the version. */
    void setCompileOptions(uintN newcopts) {
        JS_ASSERT((newcopts & JSCOMPILEOPTION_MASK) == newcopts);
        if (JS_LIKELY(getCompileOptions() == newcopts))
            return;
        JSVersion version = findVersion();
        JSVersion newVersion = js::OptionFlagsToVersion(newcopts, version);
        maybeOverrideVersion(newVersion);
    }

    uintN getRunOptions() const { return runOptions; }
    uintN getCompileOptions() const { return js::VersionFlagsToOptions(findVersion()); }
    uintN allOptions() const { return getRunOptions() | getCompileOptions(); }

    bool hasRunOption(uintN ropt) const {
        JS_ASSERT((ropt & JSRUNOPTION_MASK) == ropt);
        return !!(runOptions & ropt);
    }

    bool hasStrictOption() const { return hasRunOption(JSOPTION_STRICT); }
    bool hasWErrorOption() const { return hasRunOption(JSOPTION_WERROR); }
    bool hasAtLineOption() const { return hasRunOption(JSOPTION_ATLINE); }

#ifdef JS_THREADSAFE
  private:
    JSThread            *thread_;
  public:
    JSThread *thread() const { return thread_; }

    void setThread(JSThread *thread);
    static const size_t threadOffset() { return offsetof(JSContext, thread_); }

    unsigned            outstandingRequests;/* number of JS_BeginRequest calls
                                               without the corresponding
                                               JS_EndRequest. */
    JSCList             threadLinks;        /* JSThread contextList linkage */

#define CX_FROM_THREAD_LINKS(tl) \
    ((JSContext *)((char *)(tl) - offsetof(JSContext, threadLinks)))
#endif

    /* Stack of thread-stack-allocated GC roots. */
    js::AutoGCRooter   *autoGCRooters;

    /* Debug hooks associated with the current context. */
    const JSDebugHooks  *debugHooks;

    /* Security callbacks that override any defined on the runtime. */
    JSSecurityCallbacks *securityCallbacks;

    /* Stored here to avoid passing it around as a parameter. */
    uintN               resolveFlags;

    /* Random number generator state, used by jsmath.cpp. */
    int64               rngSeed;

    /* Location to stash the iteration value between JSOP_MOREITER and JSOP_ITERNEXT. */
    js::Value           iterValue;

#ifdef JS_TRACER
    /*
     * True if traces may be executed. Invariant: The value of traceJitenabled
     * is always equal to the expression in updateJITEnabled below.
     *
     * This flag and the fields accessed by updateJITEnabled are written only
     * in runtime->gcLock, to avoid race conditions that would leave the wrong
     * value in traceJitEnabled. (But the interpreter reads this without
     * locking. That can race against another thread setting debug hooks, but
     * we always read cx->debugHooks without locking anyway.)
     */
    bool                 traceJitEnabled;
#endif

#ifdef JS_METHODJIT
    bool                 methodJitEnabled;
    bool                 profilingEnabled;

    inline js::mjit::JaegerCompartment *jaegerCompartment();
#endif

    /* Caller must be holding runtime->gcLock. */
    void updateJITEnabled();

#ifdef MOZ_TRACE_JSCALLS
    /* Function entry/exit debugging callback. */
    JSFunctionCallback    functionCallback;

    void doFunctionCallback(const JSFunction *fun,
                            const JSScript *scr,
                            int entering) const
    {
        if (functionCallback)
            functionCallback(fun, scr, this, entering);
    }
#endif

    DSTOffsetCache dstOffsetCache;

    /* List of currently active non-escaping enumerators (for-in). */
    JSObject *enumerators;

  private:
    /*
     * To go from a live generator frame (on the stack) to its generator object
     * (see comment js_FloatingFrameIfGenerator), we maintain a stack of active
     * generators, pushing and popping when entering and leaving generator
     * frames, respectively.
     */
    js::Vector<JSGenerator *, 2, js::SystemAllocPolicy> genStack;

  public:
    /* Return the generator object for the given generator frame. */
    JSGenerator *generatorFor(js::StackFrame *fp) const;

    /* Early OOM-check. */
    inline bool ensureGeneratorStackSpace();

    bool enterGenerator(JSGenerator *gen) {
        return genStack.append(gen);
    }

    void leaveGenerator(JSGenerator *gen) {
        JS_ASSERT(genStack.back() == gen);
        genStack.popBack();
    }

#ifdef JS_THREADSAFE
    /*
     * When non-null JSContext::free_ delegates the job to the background
     * thread.
     */
    js::GCHelperThread *gcBackgroundFree;
#endif

    inline void* malloc_(size_t bytes) {
        return runtime->malloc_(bytes, this);
    }

    inline void* mallocNoReport(size_t bytes) {
        JS_ASSERT(bytes != 0);
        return runtime->malloc_(bytes, NULL);
    }

    inline void* calloc_(size_t bytes) {
        JS_ASSERT(bytes != 0);
        return runtime->calloc_(bytes, this);
    }

    inline void* realloc_(void* p, size_t bytes) {
        return runtime->realloc_(p, bytes, this);
    }

    inline void* realloc_(void* p, size_t oldBytes, size_t newBytes) {
        return runtime->realloc_(p, oldBytes, newBytes, this);
    }

    inline void free_(void* p) {
#ifdef JS_THREADSAFE
        if (gcBackgroundFree) {
            gcBackgroundFree->freeLater(p);
            return;
        }
#endif
        runtime->free_(p);
    }

    JS_DECLARE_NEW_METHODS(malloc_, inline)
    JS_DECLARE_DELETE_METHODS(free_, inline)

    void purge();

#ifdef DEBUG
    void assertValidStackDepth(uintN depth) {
        JS_ASSERT(0 <= regs().sp - fp()->base());
        JS_ASSERT(depth <= uintptr_t(regs().sp - fp()->base()));
    }
#else
    void assertValidStackDepth(uintN /*depth*/) {}
#endif

    bool isExceptionPending() {
        return throwing;
    }

    js::Value getPendingException() {
        JS_ASSERT(throwing);
        return exception;
    }

    void setPendingException(js::Value v);

    void clearPendingException() {
        this->throwing = false;
        this->exception.setUndefined();
    }

    /*
     * Count of currently active compilations.
     * When there are compilations active for the context, the GC must not
     * purge the ParseMapPool.
     */
    uintN activeCompilations;

#ifdef DEBUG
    /*
     * Controls whether a quadratic-complexity assertion is performed during
     * stack iteration, defaults to true.
     */
    bool stackIterAssertionEnabled;
#endif

  private:
    /*
     * The allocation code calls the function to indicate either OOM failure
     * when p is null or that a memory pressure counter has reached some
     * threshold when p is not null. The function takes the pointer and not
     * a boolean flag to minimize the amount of code in its inlined callers.
     */
    JS_FRIEND_API(void) checkMallocGCPressure(void *p);
}; /* struct JSContext */

namespace js {

#ifdef JS_THREADSAFE
# define JS_THREAD_ID(cx)       ((cx)->thread() ? (cx)->thread()->id : 0)
#endif

#if defined JS_THREADSAFE && defined DEBUG

class AutoCheckRequestDepth {
    JSContext *cx;
  public:
    AutoCheckRequestDepth(JSContext *cx) : cx(cx) { cx->thread()->checkRequestDepth++; }

    ~AutoCheckRequestDepth() {
        JS_ASSERT(cx->thread()->checkRequestDepth != 0);
        cx->thread()->checkRequestDepth--;
    }
};

# define CHECK_REQUEST(cx)                                                    \
    JS_ASSERT((cx)->thread());                                                \
    JS_ASSERT((cx)->thread()->data.requestDepth || (cx)->thread() == (cx)->runtime->gcThread); \
    AutoCheckRequestDepth _autoCheckRequestDepth(cx);

#else
# define CHECK_REQUEST(cx)          ((void) 0)
# define CHECK_REQUEST_THREAD(cx)   ((void) 0)
#endif

static inline JSAtom **
FrameAtomBase(JSContext *cx, js::StackFrame *fp)
{
    return fp->hasImacropc()
           ? cx->runtime->atomState.commonAtomsStart()
           : fp->script()->atomMap.vector;
}

struct AutoResolving {
  public:
    enum Kind {
        LOOKUP,
        WATCH
    };

    AutoResolving(JSContext *cx, JSObject *obj, jsid id, Kind kind = LOOKUP
                  JS_GUARD_OBJECT_NOTIFIER_PARAM)
      : context(cx), object(obj), id(id), kind(kind), link(cx->resolvingList)
    {
        JS_GUARD_OBJECT_NOTIFIER_INIT;
        JS_ASSERT(obj);
        cx->resolvingList = this;
    }

    ~AutoResolving() {
        JS_ASSERT(context->resolvingList == this);
        context->resolvingList = link;
    }

    bool alreadyStarted() const {
        return link && alreadyStartedSlow();
    }

  private:
    bool alreadyStartedSlow() const;

    JSContext           *const context;
    JSObject            *const object;
    jsid                const id;
    Kind                const kind;
    AutoResolving       *const link;
    JS_DECL_USE_GUARD_OBJECT_NOTIFIER
};

class AutoGCRooter {
  public:
    AutoGCRooter(JSContext *cx, ptrdiff_t tag)
      : down(cx->autoGCRooters), tag(tag), context(cx)
    {
        JS_ASSERT(this != cx->autoGCRooters);
        CHECK_REQUEST(cx);
        cx->autoGCRooters = this;
    }

    ~AutoGCRooter() {
        JS_ASSERT(this == context->autoGCRooters);
        CHECK_REQUEST(context);
        context->autoGCRooters = down;
    }

    /* Implemented in jsgc.cpp. */
    inline void trace(JSTracer *trc);

#ifdef __GNUC__
# pragma GCC visibility push(default)
#endif
    friend JS_FRIEND_API(void) MarkContext(JSTracer *trc, JSContext *acx);
    friend void MarkRuntime(JSTracer *trc);
#ifdef __GNUC__
# pragma GCC visibility pop
#endif

  protected:
    AutoGCRooter * const down;

    /*
     * Discriminates actual subclass of this being used.  If non-negative, the
     * subclass roots an array of values of the length stored in this field.
     * If negative, meaning is indicated by the corresponding value in the enum
     * below.  Any other negative value indicates some deeper problem such as
     * memory corruption.
     */
    ptrdiff_t tag;

    JSContext * const context;

    enum {
        JSVAL =        -1, /* js::AutoValueRooter */
        SHAPE =        -2, /* js::AutoShapeRooter */
        PARSER =       -3, /* js::Parser */
        SCRIPT =       -4, /* js::AutoScriptRooter */
        ENUMERATOR =   -5, /* js::AutoEnumStateRooter */
        IDARRAY =      -6, /* js::AutoIdArray */
        DESCRIPTORS =  -7, /* js::AutoPropDescArrayRooter */
        NAMESPACES =   -8, /* js::AutoNamespaceArray */
        XML =          -9, /* js::AutoXMLRooter */
        OBJECT =      -10, /* js::AutoObjectRooter */
        ID =          -11, /* js::AutoIdRooter */
        VALVECTOR =   -12, /* js::AutoValueVector */
        DESCRIPTOR =  -13, /* js::AutoPropertyDescriptorRooter */
        STRING =      -14, /* js::AutoStringRooter */
        IDVECTOR =    -15, /* js::AutoIdVector */
        BINDINGS =    -16, /* js::Bindings */
        SHAPEVECTOR = -17  /* js::AutoShapeVector */
    };

    private:
    /* No copy or assignment semantics. */
    AutoGCRooter(AutoGCRooter &ida);
    void operator=(AutoGCRooter &ida);
};

/* FIXME(bug 332648): Move this into a public header. */
class AutoValueRooter : private AutoGCRooter
{
  public:
    explicit AutoValueRooter(JSContext *cx
                             JS_GUARD_OBJECT_NOTIFIER_PARAM)
      : AutoGCRooter(cx, JSVAL), val(js::NullValue())
    {
        JS_GUARD_OBJECT_NOTIFIER_INIT;
    }

    AutoValueRooter(JSContext *cx, const Value &v
                    JS_GUARD_OBJECT_NOTIFIER_PARAM)
      : AutoGCRooter(cx, JSVAL), val(v)
    {
        JS_GUARD_OBJECT_NOTIFIER_INIT;
    }

    AutoValueRooter(JSContext *cx, jsval v
                    JS_GUARD_OBJECT_NOTIFIER_PARAM)
      : AutoGCRooter(cx, JSVAL), val(js::Valueify(v))
    {
        JS_GUARD_OBJECT_NOTIFIER_INIT;
    }

    /*
     * If you are looking for Object* overloads, use AutoObjectRooter instead;
     * rooting Object*s as a js::Value requires discerning whether or not it is
     * a function object. Also, AutoObjectRooter is smaller.
     */

    void set(Value v) {
        JS_ASSERT(tag == JSVAL);
        val = v;
    }

    void set(jsval v) {
        JS_ASSERT(tag == JSVAL);
        val = js::Valueify(v);
    }

    const Value &value() const {
        JS_ASSERT(tag == JSVAL);
        return val;
    }

    Value *addr() {
        JS_ASSERT(tag == JSVAL);
        return &val;
    }

    const jsval &jsval_value() const {
        JS_ASSERT(tag == JSVAL);
        return Jsvalify(val);
    }

    jsval *jsval_addr() {
        JS_ASSERT(tag == JSVAL);
        return Jsvalify(&val);
    }

    friend void AutoGCRooter::trace(JSTracer *trc);
    friend void MarkRuntime(JSTracer *trc);

  private:
    Value val;
    JS_DECL_USE_GUARD_OBJECT_NOTIFIER
};

class AutoObjectRooter : private AutoGCRooter {
  public:
    AutoObjectRooter(JSContext *cx, JSObject *obj = NULL
                     JS_GUARD_OBJECT_NOTIFIER_PARAM)
      : AutoGCRooter(cx, OBJECT), obj(obj)
    {
        JS_GUARD_OBJECT_NOTIFIER_INIT;
    }

    void setObject(JSObject *obj) {
        this->obj = obj;
    }

    JSObject * object() const {
        return obj;
    }

    JSObject ** addr() {
        return &obj;
    }

    friend void AutoGCRooter::trace(JSTracer *trc);
    friend void MarkRuntime(JSTracer *trc);

  private:
    JSObject *obj;
    JS_DECL_USE_GUARD_OBJECT_NOTIFIER
};

class AutoStringRooter : private AutoGCRooter {
  public:
    AutoStringRooter(JSContext *cx, JSString *str = NULL
                     JS_GUARD_OBJECT_NOTIFIER_PARAM)
      : AutoGCRooter(cx, STRING), str(str)
    {
        JS_GUARD_OBJECT_NOTIFIER_INIT;
    }

    void setString(JSString *str) {
        this->str = str;
    }

    JSString * string() const {
        return str;
    }

    JSString ** addr() {
        return &str;
    }

    friend void AutoGCRooter::trace(JSTracer *trc);

  private:
    JSString *str;
    JS_DECL_USE_GUARD_OBJECT_NOTIFIER
};

class AutoArrayRooter : private AutoGCRooter {
  public:
    AutoArrayRooter(JSContext *cx, size_t len, Value *vec
                    JS_GUARD_OBJECT_NOTIFIER_PARAM)
      : AutoGCRooter(cx, len), array(vec)
    {
        JS_GUARD_OBJECT_NOTIFIER_INIT;
        JS_ASSERT(tag >= 0);
    }

    AutoArrayRooter(JSContext *cx, size_t len, jsval *vec
                    JS_GUARD_OBJECT_NOTIFIER_PARAM)
      : AutoGCRooter(cx, len), array(Valueify(vec))
    {
        JS_GUARD_OBJECT_NOTIFIER_INIT;
        JS_ASSERT(tag >= 0);
    }

    void changeLength(size_t newLength) {
        tag = ptrdiff_t(newLength);
        JS_ASSERT(tag >= 0);
    }

    void changeArray(Value *newArray, size_t newLength) {
        changeLength(newLength);
        array = newArray;
    }

    Value *array;

    friend void AutoGCRooter::trace(JSTracer *trc);

  private:
    JS_DECL_USE_GUARD_OBJECT_NOTIFIER
};

class AutoShapeRooter : private AutoGCRooter {
  public:
    AutoShapeRooter(JSContext *cx, const js::Shape *shape
                    JS_GUARD_OBJECT_NOTIFIER_PARAM)
      : AutoGCRooter(cx, SHAPE), shape(shape)
    {
        JS_GUARD_OBJECT_NOTIFIER_INIT;
    }

    friend void AutoGCRooter::trace(JSTracer *trc);
    friend void MarkRuntime(JSTracer *trc);

  private:
    const js::Shape * const shape;
    JS_DECL_USE_GUARD_OBJECT_NOTIFIER
};

class AutoScriptRooter : private AutoGCRooter {
  public:
    AutoScriptRooter(JSContext *cx, JSScript *script
                     JS_GUARD_OBJECT_NOTIFIER_PARAM)
      : AutoGCRooter(cx, SCRIPT), script(script)
    {
        JS_GUARD_OBJECT_NOTIFIER_INIT;
    }

    void setScript(JSScript *script) {
        this->script = script;
    }

    friend void AutoGCRooter::trace(JSTracer *trc);

  private:
    JSScript *script;
    JS_DECL_USE_GUARD_OBJECT_NOTIFIER
};

class AutoIdRooter : private AutoGCRooter
{
  public:
    explicit AutoIdRooter(JSContext *cx, jsid id = INT_TO_JSID(0)
                          JS_GUARD_OBJECT_NOTIFIER_PARAM)
      : AutoGCRooter(cx, ID), id_(id)
    {
        JS_GUARD_OBJECT_NOTIFIER_INIT;
    }

    jsid id() {
        return id_;
    }

    jsid * addr() {
        return &id_;
    }

    friend void AutoGCRooter::trace(JSTracer *trc);
    friend void MarkRuntime(JSTracer *trc);

  private:
    jsid id_;
    JS_DECL_USE_GUARD_OBJECT_NOTIFIER
};

class AutoIdArray : private AutoGCRooter {
  public:
    AutoIdArray(JSContext *cx, JSIdArray *ida JS_GUARD_OBJECT_NOTIFIER_PARAM)
      : AutoGCRooter(cx, IDARRAY), idArray(ida)
    {
        JS_GUARD_OBJECT_NOTIFIER_INIT;
    }
    ~AutoIdArray() {
        if (idArray)
            JS_DestroyIdArray(context, idArray);
    }
    bool operator!() {
        return idArray == NULL;
    }
    jsid operator[](size_t i) const {
        JS_ASSERT(idArray);
        JS_ASSERT(i < size_t(idArray->length));
        return idArray->vector[i];
    }
    size_t length() const {
         return idArray->length;
    }

    friend void AutoGCRooter::trace(JSTracer *trc);

    JSIdArray *steal() {
        JSIdArray *copy = idArray;
        idArray = NULL;
        return copy;
    }

  protected:
    inline void trace(JSTracer *trc);

  private:
    JSIdArray * idArray;
    JS_DECL_USE_GUARD_OBJECT_NOTIFIER

    /* No copy or assignment semantics. */
    AutoIdArray(AutoIdArray &ida);
    void operator=(AutoIdArray &ida);
};

/* The auto-root for enumeration object and its state. */
class AutoEnumStateRooter : private AutoGCRooter
{
  public:
    AutoEnumStateRooter(JSContext *cx, JSObject *obj
                        JS_GUARD_OBJECT_NOTIFIER_PARAM)
      : AutoGCRooter(cx, ENUMERATOR), obj(obj), stateValue()
    {
        JS_GUARD_OBJECT_NOTIFIER_INIT;
        JS_ASSERT(obj);
    }

    ~AutoEnumStateRooter() {
        if (!stateValue.isNull()) {
            DebugOnly<JSBool> ok =
                obj->enumerate(context, JSENUMERATE_DESTROY, &stateValue, 0);
            JS_ASSERT(ok);
        }
    }

    friend void AutoGCRooter::trace(JSTracer *trc);

    const Value &state() const { return stateValue; }
    Value *addr() { return &stateValue; }

  protected:
    void trace(JSTracer *trc);

    JSObject * const obj;

  private:
    Value stateValue;
    JS_DECL_USE_GUARD_OBJECT_NOTIFIER
};

#ifdef JS_HAS_XML_SUPPORT
class AutoXMLRooter : private AutoGCRooter {
  public:
    AutoXMLRooter(JSContext *cx, JSXML *xml
                  JS_GUARD_OBJECT_NOTIFIER_PARAM)
      : AutoGCRooter(cx, XML), xml(xml)
    {
        JS_GUARD_OBJECT_NOTIFIER_INIT;
        JS_ASSERT(xml);
    }

    friend void AutoGCRooter::trace(JSTracer *trc);
    friend void MarkRuntime(JSTracer *trc);

  private:
    JSXML * const xml;
    JS_DECL_USE_GUARD_OBJECT_NOTIFIER
};
#endif /* JS_HAS_XML_SUPPORT */

class AutoBindingsRooter : private AutoGCRooter {
  public:
    AutoBindingsRooter(JSContext *cx, Bindings &bindings
                       JS_GUARD_OBJECT_NOTIFIER_PARAM)
      : AutoGCRooter(cx, BINDINGS), bindings(bindings)
    {
        JS_GUARD_OBJECT_NOTIFIER_INIT;
    }

    friend void AutoGCRooter::trace(JSTracer *trc);

  private:
    Bindings &bindings;
    JS_DECL_USE_GUARD_OBJECT_NOTIFIER
};

class AutoLockGC {
  public:
    explicit AutoLockGC(JSRuntime *rt
                        JS_GUARD_OBJECT_NOTIFIER_PARAM)
      : rt(rt)
    {
        JS_GUARD_OBJECT_NOTIFIER_INIT;
        JS_LOCK_GC(rt);
    }
    ~AutoLockGC() { JS_UNLOCK_GC(rt); }

  private:
    JSRuntime *rt;
    JS_DECL_USE_GUARD_OBJECT_NOTIFIER
};

class AutoUnlockGC {
  private:
    JSRuntime *rt;
    JS_DECL_USE_GUARD_OBJECT_NOTIFIER

  public:
    explicit AutoUnlockGC(JSRuntime *rt
                          JS_GUARD_OBJECT_NOTIFIER_PARAM)
      : rt(rt)
    {
        JS_GUARD_OBJECT_NOTIFIER_INIT;
        JS_UNLOCK_GC(rt);
    }
    ~AutoUnlockGC() { JS_LOCK_GC(rt); }
};

class AutoLockAtomsCompartment {
  private:
    JSContext *cx;
    JS_DECL_USE_GUARD_OBJECT_NOTIFIER

  public:
    AutoLockAtomsCompartment(JSContext *cx
                             JS_GUARD_OBJECT_NOTIFIER_PARAM)
      : cx(cx)
    {
        JS_GUARD_OBJECT_NOTIFIER_INIT;
        JS_LOCK(cx, &cx->runtime->atomState.lock);
#ifdef JS_THREADSAFE
        cx->runtime->atomsCompartmentIsLocked = true;
#endif
    }
    ~AutoLockAtomsCompartment() {
#ifdef JS_THREADSAFE
        cx->runtime->atomsCompartmentIsLocked = false;
#endif
        JS_UNLOCK(cx, &cx->runtime->atomState.lock);
    }
};

class AutoUnlockAtomsCompartment {
    JSContext *cx;
    JS_DECL_USE_GUARD_OBJECT_NOTIFIER

  public:
    AutoUnlockAtomsCompartment(JSContext *cx
                                 JS_GUARD_OBJECT_NOTIFIER_PARAM)
      : cx(cx)
    {
        JS_GUARD_OBJECT_NOTIFIER_INIT;
#ifdef JS_THREADSAFE
        cx->runtime->atomsCompartmentIsLocked = false;
#endif
        JS_UNLOCK(cx, &cx->runtime->atomState.lock);
    }
    ~AutoUnlockAtomsCompartment() {
        JS_LOCK(cx, &cx->runtime->atomState.lock);
#ifdef JS_THREADSAFE
        cx->runtime->atomsCompartmentIsLocked = true;
#endif
    }
};

class AutoKeepAtoms {
    JSRuntime *rt;
    JS_DECL_USE_GUARD_OBJECT_NOTIFIER

  public:
    explicit AutoKeepAtoms(JSRuntime *rt
                           JS_GUARD_OBJECT_NOTIFIER_PARAM)
      : rt(rt)
    {
        JS_GUARD_OBJECT_NOTIFIER_INIT;
        JS_KEEP_ATOMS(rt);
    }
    ~AutoKeepAtoms() { JS_UNKEEP_ATOMS(rt); }
};

class AutoArenaAllocator {
    JSArenaPool *pool;
    void        *mark;
    JS_DECL_USE_GUARD_OBJECT_NOTIFIER

  public:
    explicit AutoArenaAllocator(JSArenaPool *pool
                                JS_GUARD_OBJECT_NOTIFIER_PARAM)
      : pool(pool), mark(JS_ARENA_MARK(pool))
    {
        JS_GUARD_OBJECT_NOTIFIER_INIT;
    }
    ~AutoArenaAllocator() { JS_ARENA_RELEASE(pool, mark); }

    template <typename T>
    T *alloc(size_t elems) {
        void *ptr;
        JS_ARENA_ALLOCATE(ptr, pool, elems * sizeof(T));
        return static_cast<T *>(ptr);
    }
};

class AutoReleasePtr {
    JSContext   *cx;
    void        *ptr;
    JS_DECL_USE_GUARD_OBJECT_NOTIFIER

    AutoReleasePtr operator=(const AutoReleasePtr &other);

  public:
    explicit AutoReleasePtr(JSContext *cx, void *ptr
                            JS_GUARD_OBJECT_NOTIFIER_PARAM)
      : cx(cx), ptr(ptr)
    {
        JS_GUARD_OBJECT_NOTIFIER_INIT;
    }
    ~AutoReleasePtr() { cx->free_(ptr); }
};

/*
 * FIXME: bug 602774: cleaner API for AutoReleaseNullablePtr
 */
class AutoReleaseNullablePtr {
    JSContext   *cx;
    void        *ptr;
    JS_DECL_USE_GUARD_OBJECT_NOTIFIER

    AutoReleaseNullablePtr operator=(const AutoReleaseNullablePtr &other);

  public:
    explicit AutoReleaseNullablePtr(JSContext *cx, void *ptr
                                    JS_GUARD_OBJECT_NOTIFIER_PARAM)
      : cx(cx), ptr(ptr)
    {
        JS_GUARD_OBJECT_NOTIFIER_INIT;
    }
    void reset(void *ptr2) {
        if (ptr)
            cx->free_(ptr);
        ptr = ptr2;
    }
    ~AutoReleaseNullablePtr() { if (ptr) cx->free_(ptr); }
};

template <class RefCountable>
class AlreadyIncRefed
{
    typedef RefCountable *****ConvertibleToBool;

    RefCountable *obj;

  public:
    explicit AlreadyIncRefed(RefCountable *obj) : obj(obj) {}

    bool null() const { return obj == NULL; }
    operator ConvertibleToBool() const { return (ConvertibleToBool)obj; }

    RefCountable *operator->() const { JS_ASSERT(!null()); return obj; }
    RefCountable &operator*() const { JS_ASSERT(!null()); return *obj; }
    RefCountable *get() const { return obj; }
};

template <class RefCountable>
class NeedsIncRef
{
    typedef RefCountable *****ConvertibleToBool;

    RefCountable *obj;

  public:
    explicit NeedsIncRef(RefCountable *obj) : obj(obj) {}

    bool null() const { return obj == NULL; }
    operator ConvertibleToBool() const { return (ConvertibleToBool)obj; }

    RefCountable *operator->() const { JS_ASSERT(!null()); return obj; }
    RefCountable &operator*() const { JS_ASSERT(!null()); return *obj; }
    RefCountable *get() const { return obj; }
};

template <class RefCountable>
class AutoRefCount
{
    typedef RefCountable *****ConvertibleToBool;

    JSContext *const cx;
    RefCountable *obj;

    AutoRefCount(const AutoRefCount &);
    void operator=(const AutoRefCount &);

  public:
    explicit AutoRefCount(JSContext *cx)
      : cx(cx), obj(NULL)
    {}

    AutoRefCount(JSContext *cx, NeedsIncRef<RefCountable> aobj)
      : cx(cx), obj(aobj.get())
    {
        if (obj)
            obj->incref(cx);
    }

    AutoRefCount(JSContext *cx, AlreadyIncRefed<RefCountable> aobj)
      : cx(cx), obj(aobj.get())
    {}

    ~AutoRefCount() {
        if (obj)
            obj->decref(cx);
    }

    void reset(NeedsIncRef<RefCountable> aobj) {
        if (obj)
            obj->decref(cx);
        obj = aobj.get();
        if (obj)
            obj->incref(cx);
    }

    void reset(AlreadyIncRefed<RefCountable> aobj) {
        if (obj)
            obj->decref(cx);
        obj = aobj.get();
    }

    bool null() const { return obj == NULL; }
    operator ConvertibleToBool() const { return (ConvertibleToBool)obj; }

    RefCountable *operator->() const { JS_ASSERT(!null()); return obj; }
    RefCountable &operator*() const { JS_ASSERT(!null()); return *obj; }
    RefCountable *get() const { return obj; }
};

} /* namespace js */

class JSAutoResolveFlags
{
  public:
    JSAutoResolveFlags(JSContext *cx, uintN flags
                       JS_GUARD_OBJECT_NOTIFIER_PARAM)
      : mContext(cx), mSaved(cx->resolveFlags)
    {
        JS_GUARD_OBJECT_NOTIFIER_INIT;
        cx->resolveFlags = flags;
    }

    ~JSAutoResolveFlags() { mContext->resolveFlags = mSaved; }

  private:
    JSContext *mContext;
    uintN mSaved;
    JS_DECL_USE_GUARD_OBJECT_NOTIFIER
};

extern js::ThreadData *
js_CurrentThreadData(JSRuntime *rt);

extern JSBool
js_InitThreads(JSRuntime *rt);

extern void
js_FinishThreads(JSRuntime *rt);

extern void
js_PurgeThreads(JSContext *cx);

namespace js {

#ifdef JS_THREADSAFE

/* Iterator over ThreadData from all JSThread instances. */
class ThreadDataIter : public JSThread::Map::Range
{
  public:
    ThreadDataIter(JSRuntime *rt) : JSThread::Map::Range(rt->threads.all()) {}

    ThreadData *threadData() const {
        return &front().value->data;
    }
};

#else /* !JS_THREADSAFE */

class ThreadDataIter
{
    JSRuntime *runtime;
    bool done;
  public:
    ThreadDataIter(JSRuntime *rt) : runtime(rt), done(false) {}

    bool empty() const {
        return done;
    }

    void popFront() {
        JS_ASSERT(!done);
        done = true;
    }

    ThreadData *threadData() const {
        JS_ASSERT(!done);
        return &runtime->threadData;
    }
};

#endif  /* !JS_THREADSAFE */

} /* namespace js */

/*
 * Create and destroy functions for JSContext, which is manually allocated
 * and exclusively owned.
 */
extern JSContext *
js_NewContext(JSRuntime *rt, size_t stackChunkSize);

extern void
js_DestroyContext(JSContext *cx, JSDestroyContextMode mode);

static JS_INLINE JSContext *
js_ContextFromLinkField(JSCList *link)
{
    JS_ASSERT(link);
    return reinterpret_cast<JSContext *>(uintptr_t(link) - offsetof(JSContext, link));
}

/*
 * If unlocked, acquire and release rt->gcLock around *iterp update; otherwise
 * the caller must be holding rt->gcLock.
 */
extern JSContext *
js_ContextIterator(JSRuntime *rt, JSBool unlocked, JSContext **iterp);

/*
 * Iterate through contexts with active requests. The caller must be holding
 * rt->gcLock in case of a thread-safe build, or otherwise guarantee that the
 * context list is not alternated asynchroniously.
 */
extern JS_FRIEND_API(JSContext *)
js_NextActiveContext(JSRuntime *, JSContext *);

/*
 * Report an exception, which is currently realized as a printf-style format
 * string and its arguments.
 */
typedef enum JSErrNum {
#define MSG_DEF(name, number, count, exception, format) \
    name = number,
#include "js.msg"
#undef MSG_DEF
    JSErr_Limit
} JSErrNum;

extern JS_FRIEND_API(const JSErrorFormatString *)
js_GetErrorMessage(void *userRef, const char *locale, const uintN errorNumber);

#ifdef va_start
extern JSBool
js_ReportErrorVA(JSContext *cx, uintN flags, const char *format, va_list ap);

extern JSBool
js_ReportErrorNumberVA(JSContext *cx, uintN flags, JSErrorCallback callback,
                       void *userRef, const uintN errorNumber,
                       JSBool charArgs, va_list ap);

extern JSBool
js_ExpandErrorArguments(JSContext *cx, JSErrorCallback callback,
                        void *userRef, const uintN errorNumber,
                        char **message, JSErrorReport *reportp,
                        bool charArgs, va_list ap);
#endif

extern void
js_ReportOutOfMemory(JSContext *cx);

/* JS_CHECK_RECURSION is used outside JS, so JS_FRIEND_API. */
JS_FRIEND_API(void)
js_ReportOverRecursed(JSContext *maybecx);

extern JS_FRIEND_API(void)
js_ReportAllocationOverflow(JSContext *cx);

#define JS_CHECK_RECURSION(cx, onerror)                                       \
    JS_BEGIN_MACRO                                                            \
        int stackDummy_;                                                      \
                                                                              \
        if (!JS_CHECK_STACK_SIZE(cx->stackLimit, &stackDummy_)) {             \
            js_ReportOverRecursed(cx);                                        \
            onerror;                                                          \
        }                                                                     \
    JS_END_MACRO

/*
 * Report an exception using a previously composed JSErrorReport.
 * XXXbe remove from "friend" API
 */
extern JS_FRIEND_API(void)
js_ReportErrorAgain(JSContext *cx, const char *message, JSErrorReport *report);

extern void
js_ReportIsNotDefined(JSContext *cx, const char *name);

/*
 * Report an attempt to access the property of a null or undefined value (v).
 */
extern JSBool
js_ReportIsNullOrUndefined(JSContext *cx, intN spindex, const js::Value &v,
                           JSString *fallback);

extern void
js_ReportMissingArg(JSContext *cx, const js::Value &v, uintN arg);

/*
 * Report error using js_DecompileValueGenerator(cx, spindex, v, fallback) as
 * the first argument for the error message. If the error message has less
 * then 3 arguments, use null for arg1 or arg2.
 */
extern JSBool
js_ReportValueErrorFlags(JSContext *cx, uintN flags, const uintN errorNumber,
                         intN spindex, const js::Value &v, JSString *fallback,
                         const char *arg1, const char *arg2);

#define js_ReportValueError(cx,errorNumber,spindex,v,fallback)                \
    ((void)js_ReportValueErrorFlags(cx, JSREPORT_ERROR, errorNumber,          \
                                    spindex, v, fallback, NULL, NULL))

#define js_ReportValueError2(cx,errorNumber,spindex,v,fallback,arg1)          \
    ((void)js_ReportValueErrorFlags(cx, JSREPORT_ERROR, errorNumber,          \
                                    spindex, v, fallback, arg1, NULL))

#define js_ReportValueError3(cx,errorNumber,spindex,v,fallback,arg1,arg2)     \
    ((void)js_ReportValueErrorFlags(cx, JSREPORT_ERROR, errorNumber,          \
                                    spindex, v, fallback, arg1, arg2))

extern JSErrorFormatString js_ErrorFormatString[JSErr_Limit];

#ifdef JS_THREADSAFE
# define JS_ASSERT_REQUEST_DEPTH(cx)  (JS_ASSERT((cx)->thread()),             \
                                       JS_ASSERT((cx)->thread()->data.requestDepth >= 1))
#else
# define JS_ASSERT_REQUEST_DEPTH(cx)  ((void) 0)
#endif

/*
 * If the operation callback flag was set, call the operation callback.
 * This macro can run the full GC. Return true if it is OK to continue and
 * false otherwise.
 */
#define JS_CHECK_OPERATION_LIMIT(cx)                                          \
    (JS_ASSERT_REQUEST_DEPTH(cx),                                             \
     (!JS_THREAD_DATA(cx)->interruptFlags || js_InvokeOperationCallback(cx)))

/*
 * Invoke the operation callback and return false if the current execution
 * is to be terminated.
 */
extern JSBool
js_InvokeOperationCallback(JSContext *cx);

extern JSBool
js_HandleExecutionInterrupt(JSContext *cx);

namespace js {

/* These must be called with GC lock taken. */

JS_FRIEND_API(void)
TriggerOperationCallback(JSContext *cx);

void
TriggerAllOperationCallbacks(JSRuntime *rt);

} /* namespace js */

extern js::StackFrame *
js_GetScriptedCaller(JSContext *cx, js::StackFrame *fp);

extern jsbytecode*
js_GetCurrentBytecodePC(JSContext* cx);

extern JSScript *
js_GetCurrentScript(JSContext* cx);

extern bool
js_CurrentPCIsInImacro(JSContext *cx);

namespace js {

extern JS_FORCES_STACK JS_FRIEND_API(void)
LeaveTrace(JSContext *cx);

extern bool
CanLeaveTrace(JSContext *cx);

} /* namespace js */

/*
 * Get the current frame, first lazily instantiating stack frames if needed.
 * (Do not access cx->fp() directly except in JS_REQUIRES_STACK code.)
 *
 * Defined in jstracer.cpp if JS_TRACER is defined.
 */
static JS_FORCES_STACK JS_INLINE js::StackFrame *
js_GetTopStackFrame(JSContext *cx)
{
    js::LeaveTrace(cx);
    return cx->maybefp();
}

static JS_INLINE JSBool
js_IsPropertyCacheDisabled(JSContext *cx)
{
    return cx->runtime->shapeGen >= js::SHAPE_OVERFLOW_BIT;
}

static JS_INLINE uint32
js_RegenerateShapeForGC(JSRuntime *rt)
{
    JS_ASSERT(rt->gcRunning);
    JS_ASSERT(rt->gcRegenShapes);

    /*
     * Under the GC, compared with js_GenerateShape, we don't need to use
     * atomic increments but we still must make sure that after an overflow
     * the shape stays such.
     */
    uint32 shape = rt->shapeGen;
    shape = (shape + 1) | (shape & js::SHAPE_OVERFLOW_BIT);
    rt->shapeGen = shape;
    return shape;
}

namespace js {

template<class T>
class AutoVectorRooter : protected AutoGCRooter
{
  public:
    explicit AutoVectorRooter(JSContext *cx, ptrdiff_t tag
                              JS_GUARD_OBJECT_NOTIFIER_PARAM)
        : AutoGCRooter(cx, tag), vector(cx)
    {
        JS_GUARD_OBJECT_NOTIFIER_INIT;
    }

    size_t length() const { return vector.length(); }

    bool append(const T &v) { return vector.append(v); }

    /* For use when space has already been reserved. */
    void infallibleAppend(const T &v) { vector.infallibleAppend(v); }

    void popBack() { vector.popBack(); }
    T popCopy() { return vector.popCopy(); }

    bool growBy(size_t inc) {
        size_t oldLength = vector.length();
        if (!vector.growByUninitialized(inc))
            return false;
        MakeRangeGCSafe(vector.begin() + oldLength, vector.end());
        return true;
    }

    bool resize(size_t newLength) {
        size_t oldLength = vector.length();
        if (newLength <= oldLength) {
            vector.shrinkBy(oldLength - newLength);
            return true;
        }
        if (!vector.growByUninitialized(newLength - oldLength))
            return false;
        MakeRangeGCSafe(vector.begin() + oldLength, vector.end());
        return true;
    }

    void clear() { vector.clear(); }

    bool reserve(size_t newLength) {
        return vector.reserve(newLength);
    }

    T &operator[](size_t i) { return vector[i]; }
    const T &operator[](size_t i) const { return vector[i]; }

    const T *begin() const { return vector.begin(); }
    T *begin() { return vector.begin(); }

    const T *end() const { return vector.end(); }
    T *end() { return vector.end(); }

    const T &back() const { return vector.back(); }

    friend void AutoGCRooter::trace(JSTracer *trc);

  private:
    typedef Vector<T, 8> VectorImpl;
    VectorImpl vector;
    JS_DECL_USE_GUARD_OBJECT_NOTIFIER
};

class AutoValueVector : public AutoVectorRooter<Value>
{
  public:
    explicit AutoValueVector(JSContext *cx
                             JS_GUARD_OBJECT_NOTIFIER_PARAM)
        : AutoVectorRooter<Value>(cx, VALVECTOR)
    {
        JS_GUARD_OBJECT_NOTIFIER_INIT;
    }

    const jsval *jsval_begin() const { return Jsvalify(begin()); }
    jsval *jsval_begin() { return Jsvalify(begin()); }

    const jsval *jsval_end() const { return Jsvalify(end()); }
    jsval *jsval_end() { return Jsvalify(end()); }

    JS_DECL_USE_GUARD_OBJECT_NOTIFIER
};

class AutoIdVector : public AutoVectorRooter<jsid>
{
  public:
    explicit AutoIdVector(JSContext *cx
                          JS_GUARD_OBJECT_NOTIFIER_PARAM)
        : AutoVectorRooter<jsid>(cx, IDVECTOR)
    {
        JS_GUARD_OBJECT_NOTIFIER_INIT;
    }

    JS_DECL_USE_GUARD_OBJECT_NOTIFIER
};

class AutoShapeVector : public AutoVectorRooter<const Shape *>
{
  public:
    explicit AutoShapeVector(JSContext *cx
                             JS_GUARD_OBJECT_NOTIFIER_PARAM)
        : AutoVectorRooter<const Shape *>(cx, SHAPEVECTOR)
    {
        JS_GUARD_OBJECT_NOTIFIER_INIT;
    }

    JS_DECL_USE_GUARD_OBJECT_NOTIFIER
};

JSIdArray *
NewIdArray(JSContext *cx, jsint length);

/*
 * Allocation policy that uses JSRuntime::malloc_ and friends, so that
 * memory pressure is properly accounted for. This is suitable for
 * long-lived objects owned by the JSRuntime.
 *
 * Since it doesn't hold a JSContext (those may not live long enough), it
 * can't report out-of-memory conditions itself; the caller must check for
 * OOM and take the appropriate action.
 *
 * FIXME bug 647103 - replace these *AllocPolicy names.
 */
class RuntimeAllocPolicy
{
    JSRuntime *const runtime;

  public:
    RuntimeAllocPolicy(JSRuntime *rt) : runtime(rt) {}
    RuntimeAllocPolicy(JSContext *cx) : runtime(cx->runtime) {}
    void *malloc_(size_t bytes) { return runtime->malloc_(bytes); }
    void *realloc_(void *p, size_t bytes) { return runtime->realloc_(p, bytes); }
    void free_(void *p) { runtime->free_(p); }
    void reportAllocOverflow() const {}
};

/*
 * FIXME bug 647103 - replace these *AllocPolicy names.
 */
class ContextAllocPolicy
{
    JSContext *const cx;

  public:
    ContextAllocPolicy(JSContext *cx) : cx(cx) {}
    JSContext *context() const { return cx; }
    void *malloc_(size_t bytes) { return cx->malloc_(bytes); }
    void *realloc_(void *p, size_t oldBytes, size_t bytes) { return cx->realloc_(p, oldBytes, bytes); }
    void free_(void *p) { cx->free_(p); }
    void reportAllocOverflow() const { js_ReportAllocationOverflow(cx); }
};

} /* namespace js */

#ifdef _MSC_VER
#pragma warning(pop)
#pragma warning(pop)
#endif

#endif /* jscntxt_h___ */<|MERGE_RESOLUTION|>--- conflicted
+++ resolved
@@ -517,13 +517,6 @@
     }
 #endif
 
-    /* More debugging state, see jsdbgapi.c. */
-<<<<<<< HEAD
-    JSCList             watchPointList;
-=======
-    JSCList             trapList;
->>>>>>> cbcf0066
-
     /*
      * Linked list of all js::Debugger objects. This may be accessed by the GC
      * thread, if any, or a thread that is in a request and holds gcLock.
@@ -551,19 +544,6 @@
 
     /* Used to synchronize down/up state change; protected by gcLock. */
     PRCondVar           *stateChange;
-
-    /*
-<<<<<<< HEAD
-     * Lock serializing watchPointList accesses, and count of all mutations to
-     * watchPointList made by debugger threads. To keep the code simple, we
-     * define debuggerMutations for the thread-unsafe case too.
-=======
-     * Lock serializing trapList accesses, and count of all mutations to
-     * trapList made by debugger threads. To keep the code simple, we define
-     * debuggerMutations for the thread-unsafe case too.
->>>>>>> cbcf0066
-     */
-    PRLock              *debuggerLock;
 
     JSThread::Map       threads;
 #endif /* JS_THREADSAFE */
