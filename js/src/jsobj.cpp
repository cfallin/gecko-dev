/* -*- Mode: C++; tab-width: 8; indent-tabs-mode: nil; c-basic-offset: 4 -*-
 * vim: set ts=8 sw=4 et tw=79:
 *
 * ***** BEGIN LICENSE BLOCK *****
 * Version: MPL 1.1/GPL 2.0/LGPL 2.1
 *
 * The contents of this file are subject to the Mozilla Public License Version
 * 1.1 (the "License"); you may not use this file except in compliance with
 * the License. You may obtain a copy of the License at
 * http://www.mozilla.org/MPL/
 *
 * Software distributed under the License is distributed on an "AS IS" basis,
 * WITHOUT WARRANTY OF ANY KIND, either express or implied. See the License
 * for the specific language governing rights and limitations under the
 * License.
 *
 * The Original Code is Mozilla Communicator client code, released
 * March 31, 1998.
 *
 * The Initial Developer of the Original Code is
 * Netscape Communications Corporation.
 * Portions created by the Initial Developer are Copyright (C) 1998
 * the Initial Developer. All Rights Reserved.
 *
 * Contributor(s):
 *
 * Alternatively, the contents of this file may be used under the terms of
 * either of the GNU General Public License Version 2 or later (the "GPL"),
 * or the GNU Lesser General Public License Version 2.1 or later (the "LGPL"),
 * in which case the provisions of the GPL or the LGPL are applicable instead
 * of those above. If you wish to allow use of your version of this file only
 * under the terms of either the GPL or the LGPL, and not to allow others to
 * use your version of this file under the terms of the MPL, indicate your
 * decision by deleting the provisions above and replace them with the notice
 * and other provisions required by the GPL or the LGPL. If you do not delete
 * the provisions above, a recipient may use your version of this file under
 * the terms of any one of the MPL, the GPL or the LGPL.
 *
 * ***** END LICENSE BLOCK ***** */

/*
 * JS object implementation.
 */
#include <stdlib.h>
#include <string.h>
#include "jstypes.h"
#include "jsstdint.h"
#include "jsarena.h" /* Added by JSIFY */
#include "jsbit.h"
#include "jsutil.h" /* Added by JSIFY */
#include "jshash.h" /* Added by JSIFY */
#include "jsdhash.h"
#include "jsprf.h"
#include "jsapi.h"
#include "jsarray.h"
#include "jsatom.h"
#include "jsbool.h"
#include "jsbuiltins.h"
#include "jscntxt.h"
#include "jsversion.h"
#include "jsemit.h"
#include "jsfun.h"
#include "jsgc.h"
#include "jsinterp.h"
#include "jsiter.h"
#include "jslock.h"
#include "jsnum.h"
#include "jsobj.h"
#include "jsopcode.h"
#include "jsparse.h"
#include "jsproxy.h"
#include "jsscope.h"
#include "jsscript.h"
#include "jsstaticcheck.h"
#include "jsstdint.h"
#include "jsstr.h"
#include "jstracer.h"
#include "jsdbgapi.h"

#include "jsscopeinlines.h"
#include "jsscriptinlines.h"
#include "jsobjinlines.h"

#if JS_HAS_GENERATORS
#include "jsiter.h"
#endif

#if JS_HAS_XML_SUPPORT
#include "jsxml.h"
#endif

#if JS_HAS_XDR
#include "jsxdrapi.h"
#endif

#include "jsdtracef.h"
#include "jsatominlines.h"
#include "jsobjinlines.h"
#include "jsscriptinlines.h"

#include "jsautooplen.h"

using namespace js;

JS_FRIEND_DATA(const JSObjectMap) JSObjectMap::sharedNonNative(JSObjectMap::SHAPELESS);

Class js_ObjectClass = {
    js_Object_str,
    JSCLASS_HAS_CACHED_PROTO(JSProto_Object),
    PropertyStub,   /* addProperty */
    PropertyStub,   /* delProperty */
    PropertyStub,   /* getProperty */
    PropertyStub,   /* setProperty */
    EnumerateStub,
    ResolveStub,
    ConvertStub
};

JS_FRIEND_API(JSObject *)
js_ObjectToOuterObject(JSContext *cx, JSObject *obj)
{
    OBJ_TO_OUTER_OBJECT(cx, obj);
    return obj;
}

#if JS_HAS_OBJ_PROTO_PROP

static JSBool
obj_getProto(JSContext *cx, JSObject *obj, jsid id, Value *vp);

static JSBool
obj_setProto(JSContext *cx, JSObject *obj, jsid id, Value *vp);

static JSPropertySpec object_props[] = {
    {js_proto_str, 0, JSPROP_PERMANENT|JSPROP_SHARED, Jsvalify(obj_getProto), Jsvalify(obj_setProto)},
    {0,0,0,0,0}
};

static JSBool
obj_getProto(JSContext *cx, JSObject *obj, jsid id, Value *vp)
{
    /* Let CheckAccess get the slot's value, based on the access mode. */
    uintN attrs;
    id = ATOM_TO_JSID(cx->runtime->atomState.protoAtom);

    /* Legacy security check. This can't fail. See bug 583850. */
    JSBool ok = CheckAccess(cx, obj, id, JSACC_PROTO, vp, &attrs);
    JS_ASSERT(ok);
    return ok;
}

static JSBool
obj_setProto(JSContext *cx, JSObject *obj, jsid id, Value *vp)
{
    if (!vp->isObjectOrNull())
        return JS_TRUE;

    JSObject *pobj = vp->toObjectOrNull();
    if (pobj) {
        /*
         * Innerize pobj here to avoid sticking unwanted properties on the
         * outer object. This ensures that any with statements only grant
         * access to the inner object.
         */
        OBJ_TO_INNER_OBJECT(cx, pobj);
        if (!pobj)
            return JS_FALSE;
    }

    /* Legacy security check. This can't fail. See bug 583850. */
    uintN attrs;
    id = ATOM_TO_JSID(cx->runtime->atomState.protoAtom);
    if (!CheckAccess(cx, obj, id, JSAccessMode(JSACC_PROTO|JSACC_WRITE), vp, &attrs)) {
        JS_NOT_REACHED("setProto access check failed");
        return JS_FALSE;
    }

    return SetProto(cx, obj, pobj, JS_TRUE);
}

#else  /* !JS_HAS_OBJ_PROTO_PROP */

#define object_props NULL

#endif /* !JS_HAS_OBJ_PROTO_PROP */

static JSHashNumber
js_hash_object(const void *key)
{
    return JSHashNumber(uintptr_t(key) >> JS_GCTHING_ALIGN);
}

static JSHashEntry *
MarkSharpObjects(JSContext *cx, JSObject *obj, JSIdArray **idap)
{
    JSSharpObjectMap *map;
    JSHashTable *table;
    JSHashNumber hash;
    JSHashEntry **hep, *he;
    jsatomid sharpid;
    JSIdArray *ida;
    JSBool ok;
    jsint i, length;
    jsid id;
    JSObject *obj2;
    JSProperty *prop;

    JS_CHECK_RECURSION(cx, return NULL);

    map = &cx->sharpObjectMap;
    JS_ASSERT(map->depth >= 1);
    table = map->table;
    hash = js_hash_object(obj);
    hep = JS_HashTableRawLookup(table, hash, obj);
    he = *hep;
    if (!he) {
        sharpid = 0;
        he = JS_HashTableRawAdd(table, hep, hash, obj, (void *) sharpid);
        if (!he) {
            JS_ReportOutOfMemory(cx);
            return NULL;
        }

        ida = JS_Enumerate(cx, obj);
        if (!ida)
            return NULL;

        ok = JS_TRUE;
        for (i = 0, length = ida->length; i < length; i++) {
            id = ida->vector[i];
            ok = obj->lookupProperty(cx, id, &obj2, &prop);
            if (!ok)
                break;
            if (!prop)
                continue;
            bool hasGetter, hasSetter;
            AutoValueRooter v(cx);
            AutoValueRooter setter(cx);
            if (obj2->isNative()) {
                JSScopeProperty *sprop = (JSScopeProperty *) prop;
                hasGetter = sprop->hasGetterValue();
                hasSetter = sprop->hasSetterValue();
                if (hasGetter)
                    v.set(sprop->getterValue());
                if (hasSetter)
                    setter.set(sprop->setterValue());
                JS_UNLOCK_OBJ(cx, obj2);
            } else {
                hasGetter = hasSetter = false;
            }
            if (hasSetter) {
                /* Mark the getter, then set val to setter. */
                if (hasGetter && v.value().isObject()) {
                    ok = !!MarkSharpObjects(cx, &v.value().toObject(), NULL);
                    if (!ok)
                        break;
                }
                v.set(setter.value());
            } else if (!hasGetter) {
                ok = obj->getProperty(cx, id, v.addr());
                if (!ok)
                    break;
            }
            if (v.value().isObject() &&
                !MarkSharpObjects(cx, &v.value().toObject(), NULL)) {
                ok = JS_FALSE;
                break;
            }
        }
        if (!ok || !idap)
            JS_DestroyIdArray(cx, ida);
        if (!ok)
            return NULL;
    } else {
        sharpid = uintptr_t(he->value);
        if (sharpid == 0) {
            sharpid = ++map->sharpgen << SHARP_ID_SHIFT;
            he->value = (void *) sharpid;
        }
        ida = NULL;
    }
    if (idap)
        *idap = ida;
    return he;
}

JSHashEntry *
js_EnterSharpObject(JSContext *cx, JSObject *obj, JSIdArray **idap,
                    jschar **sp)
{
    JSSharpObjectMap *map;
    JSHashTable *table;
    JSIdArray *ida;
    JSHashNumber hash;
    JSHashEntry *he, **hep;
    jsatomid sharpid;
    char buf[20];
    size_t len;

    if (!JS_CHECK_OPERATION_LIMIT(cx))
        return NULL;

    /* Set to null in case we return an early error. */
    *sp = NULL;
    map = &cx->sharpObjectMap;
    table = map->table;
    if (!table) {
        table = JS_NewHashTable(8, js_hash_object, JS_CompareValues,
                                JS_CompareValues, NULL, NULL);
        if (!table) {
            JS_ReportOutOfMemory(cx);
            return NULL;
        }
        map->table = table;
        JS_KEEP_ATOMS(cx->runtime);
    }

    /* From this point the control must flow either through out: or bad:. */
    ida = NULL;
    if (map->depth == 0) {
        /*
         * Although MarkSharpObjects tries to avoid invoking getters,
         * it ends up doing so anyway under some circumstances; for
         * example, if a wrapped object has getters, the wrapper will
         * prevent MarkSharpObjects from recognizing them as such.
         * This could lead to js_LeaveSharpObject being called while
         * MarkSharpObjects is still working.
         *
         * Increment map->depth while we call MarkSharpObjects, to
         * ensure that such a call doesn't free the hash table we're
         * still using.
         */
        ++map->depth;
        he = MarkSharpObjects(cx, obj, &ida);
        --map->depth;
        if (!he)
            goto bad;
        JS_ASSERT((uintptr_t(he->value) & SHARP_BIT) == 0);
        if (!idap) {
            JS_DestroyIdArray(cx, ida);
            ida = NULL;
        }
    } else {
        hash = js_hash_object(obj);
        hep = JS_HashTableRawLookup(table, hash, obj);
        he = *hep;

        /*
         * It's possible that the value of a property has changed from the
         * first time the object's properties are traversed (when the property
         * ids are entered into the hash table) to the second (when they are
         * converted to strings), i.e., the JSObject::getProperty() call is not
         * idempotent.
         */
        if (!he) {
            he = JS_HashTableRawAdd(table, hep, hash, obj, NULL);
            if (!he) {
                JS_ReportOutOfMemory(cx);
                goto bad;
            }
            sharpid = 0;
            goto out;
        }
    }

    sharpid = uintptr_t(he->value);
    if (sharpid != 0) {
        len = JS_snprintf(buf, sizeof buf, "#%u%c",
                          sharpid >> SHARP_ID_SHIFT,
                          (sharpid & SHARP_BIT) ? '#' : '=');
        *sp = js_InflateString(cx, buf, &len);
        if (!*sp) {
            if (ida)
                JS_DestroyIdArray(cx, ida);
            goto bad;
        }
    }

out:
    JS_ASSERT(he);
    if ((sharpid & SHARP_BIT) == 0) {
        if (idap && !ida) {
            ida = JS_Enumerate(cx, obj);
            if (!ida) {
                if (*sp) {
                    cx->free(*sp);
                    *sp = NULL;
                }
                goto bad;
            }
        }
        map->depth++;
    }

    if (idap)
        *idap = ida;
    return he;

bad:
    /* Clean up the sharpObjectMap table on outermost error. */
    if (map->depth == 0) {
        JS_UNKEEP_ATOMS(cx->runtime);
        map->sharpgen = 0;
        JS_HashTableDestroy(map->table);
        map->table = NULL;
    }
    return NULL;
}

void
js_LeaveSharpObject(JSContext *cx, JSIdArray **idap)
{
    JSSharpObjectMap *map;
    JSIdArray *ida;

    map = &cx->sharpObjectMap;
    JS_ASSERT(map->depth > 0);
    if (--map->depth == 0) {
        JS_UNKEEP_ATOMS(cx->runtime);
        map->sharpgen = 0;
        JS_HashTableDestroy(map->table);
        map->table = NULL;
    }
    if (idap) {
        ida = *idap;
        if (ida) {
            JS_DestroyIdArray(cx, ida);
            *idap = NULL;
        }
    }
}

static intN
gc_sharp_table_entry_marker(JSHashEntry *he, intN i, void *arg)
{
    JS_CALL_OBJECT_TRACER((JSTracer *)arg, (JSObject *)he->key,
                          "sharp table entry");
    return JS_DHASH_NEXT;
}

void
js_TraceSharpMap(JSTracer *trc, JSSharpObjectMap *map)
{
    JS_ASSERT(map->depth > 0);
    JS_ASSERT(map->table);

    /*
     * During recursive calls to MarkSharpObjects a non-native object or
     * object with a custom getProperty method can potentially return an
     * unrooted value or even cut from the object graph an argument of one of
     * MarkSharpObjects recursive invocations. So we must protect map->table
     * entries against GC.
     *
     * We can not simply use JSTempValueRooter to mark the obj argument of
     * MarkSharpObjects during recursion as we have to protect *all* entries
     * in JSSharpObjectMap including those that contains otherwise unreachable
     * objects just allocated through custom getProperty. Otherwise newer
     * allocations can re-use the address of an object stored in the hashtable
     * confusing js_EnterSharpObject. So to address the problem we simply
     * mark all objects from map->table.
     *
     * An alternative "proper" solution is to use JSTempValueRooter in
     * MarkSharpObjects with code to remove during finalization entries
     * with otherwise unreachable objects. But this is way too complex
     * to justify spending efforts.
     */
    JS_HashTableEnumerateEntries(map->table, gc_sharp_table_entry_marker, trc);
}

#if JS_HAS_TOSOURCE
static JSBool
obj_toSource(JSContext *cx, uintN argc, Value *vp)
{
    JSBool ok, outermost;
    JSObject *obj;
    JSHashEntry *he;
    JSIdArray *ida;
    jschar *chars, *ochars, *vsharp;
    const jschar *idstrchars, *vchars;
    size_t nchars, idstrlength, gsoplength, vlength, vsharplength, curlen;
    const char *comma;
    JSObject *obj2;
    JSProperty *prop;
    Value *val;
    JSString *gsop[2];
    JSString *idstr, *valstr, *str;

    JS_CHECK_RECURSION(cx, return JS_FALSE);

    Value localroot[4];
    PodArrayZero(localroot);
    AutoArrayRooter tvr(cx, JS_ARRAY_LENGTH(localroot), localroot);

    /* If outermost, we need parentheses to be an expression, not a block. */
    outermost = (cx->sharpObjectMap.depth == 0);
    obj = ComputeThisFromVp(cx, vp);
    if (!obj || !(he = js_EnterSharpObject(cx, obj, &ida, &chars))) {
        ok = JS_FALSE;
        goto out;
    }
    if (IS_SHARP(he)) {
        /*
         * We didn't enter -- obj is already "sharp", meaning we've visited it
         * already in our depth first search, and therefore chars contains a
         * string of the form "#n#".
         */
        JS_ASSERT(!ida);
#if JS_HAS_SHARP_VARS
        nchars = js_strlen(chars);
#else
        chars[0] = '{';
        chars[1] = '}';
        chars[2] = 0;
        nchars = 2;
#endif
        goto make_string;
    }
    JS_ASSERT(ida);
    ok = JS_TRUE;

    if (!chars) {
        /* If outermost, allocate 4 + 1 for "({})" and the terminator. */
        chars = (jschar *) js_malloc(((outermost ? 4 : 2) + 1) * sizeof(jschar));
        nchars = 0;
        if (!chars)
            goto error;
        if (outermost)
            chars[nchars++] = '(';
    } else {
        /* js_EnterSharpObject returned a string of the form "#n=" in chars. */
        MAKE_SHARP(he);
        nchars = js_strlen(chars);
        chars = (jschar *)
            js_realloc((ochars = chars), (nchars + 2 + 1) * sizeof(jschar));
        if (!chars) {
            js_free(ochars);
            goto error;
        }
        if (outermost) {
            /*
             * No need for parentheses around the whole shebang, because #n=
             * unambiguously begins an object initializer, and never a block
             * statement.
             */
            outermost = JS_FALSE;
        }
    }

    chars[nchars++] = '{';

    comma = NULL;

    /*
     * We have four local roots for cooked and raw value GC safety.  Hoist the
     * "localroot + 2" out of the loop using the val local, which refers to
     * the raw (unconverted, "uncooked") values.
     */
    val = localroot + 2;

    for (jsint i = 0, length = ida->length; i < length; i++) {
        /* Get strings for id and value and GC-root them via vp. */
        jsid id = ida->vector[i];

        ok = obj->lookupProperty(cx, id, &obj2, &prop);
        if (!ok)
            goto error;

        /*
         * Convert id to a value and then to a string.  Decide early whether we
         * prefer get/set or old getter/setter syntax.
         */
        idstr = js_ValueToString(cx, IdToValue(id));
        if (!idstr) {
            ok = JS_FALSE;
            obj2->dropProperty(cx, prop);
            goto error;
        }
        vp->setString(idstr);                           /* local root */

        jsint valcnt = 0;
        if (prop) {
            bool doGet = true;
            if (obj2->isNative()) {
                JSScopeProperty *sprop = (JSScopeProperty *) prop;
                unsigned attrs = sprop->attributes();
                if (attrs & JSPROP_GETTER) {
                    doGet = false;
                    val[valcnt] = sprop->getterValue();
                    gsop[valcnt] = ATOM_TO_STRING(cx->runtime->atomState.getAtom);
                    valcnt++;
                }
                if (attrs & JSPROP_SETTER) {
                    doGet = false;
                    val[valcnt] = sprop->setterValue();
                    gsop[valcnt] = ATOM_TO_STRING(cx->runtime->atomState.setAtom);
                    valcnt++;
                }
                JS_UNLOCK_OBJ(cx, obj2);
            }
            if (doGet) {
                valcnt = 1;
                gsop[0] = NULL;
                ok = obj->getProperty(cx, id, &val[0]);
                if (!ok)
                    goto error;
            }
        }

        /*
         * If id is a string that's not an identifier, or if it's a negative
         * integer, then it must be quoted.
         */
        bool idIsLexicalIdentifier = !!js_IsIdentifier(idstr);
        if (JSID_IS_ATOM(id)
            ? !idIsLexicalIdentifier
            : (!JSID_IS_INT(id) || JSID_TO_INT(id) < 0)) {
            idstr = js_QuoteString(cx, idstr, jschar('\''));
            if (!idstr) {
                ok = JS_FALSE;
                goto error;
            }
            vp->setString(idstr);                       /* local root */
        }
        idstr->getCharsAndLength(idstrchars, idstrlength);

        for (jsint j = 0; j < valcnt; j++) {
            /*
             * Censor an accessor descriptor getter or setter part if it's
             * undefined.
             */
            if (gsop[j] && val[j].isUndefined())
                continue;

            /* Convert val[j] to its canonical source form. */
            valstr = js_ValueToSource(cx, val[j]);
            if (!valstr) {
                ok = JS_FALSE;
                goto error;
            }
            localroot[j].setString(valstr);             /* local root */
            valstr->getCharsAndLength(vchars, vlength);

            /*
             * If val[j] is a non-sharp object, and we're not serializing an
             * accessor (ECMA syntax can't accommodate sharpened accessors),
             * consider sharpening it.
             */
            vsharp = NULL;
            vsharplength = 0;
#if JS_HAS_SHARP_VARS
            if (!gsop[j] && val[j].isObject() && vchars[0] != '#') {
                he = js_EnterSharpObject(cx, &val[j].toObject(), NULL, &vsharp);
                if (!he) {
                    ok = JS_FALSE;
                    goto error;
                }
                if (IS_SHARP(he)) {
                    vchars = vsharp;
                    vlength = js_strlen(vchars);
                } else {
                    if (vsharp) {
                        vsharplength = js_strlen(vsharp);
                        MAKE_SHARP(he);
                    }
                    js_LeaveSharpObject(cx, NULL);
                }
            }
#endif

            /*
             * Remove '(function ' from the beginning of valstr and ')' from the
             * end so that we can put "get" in front of the function definition.
             */
            if (gsop[j] && IsFunctionObject(val[j])) {
                const jschar *start = vchars;
                const jschar *end = vchars + vlength;

                uint8 parenChomp = 0;
                if (vchars[0] == '(') {
                    vchars++;
                    parenChomp = 1;
                }

                /* Try to jump "function" keyword. */
                if (vchars)
                    vchars = js_strchr_limit(vchars, ' ', end);

                /*
                 * Jump over the function's name: it can't be encoded as part
                 * of an ECMA getter or setter.
                 */
                if (vchars)
                    vchars = js_strchr_limit(vchars, '(', end);

                if (vchars) {
                    if (*vchars == ' ')
                        vchars++;
                    vlength = end - vchars - parenChomp;
                } else {
                    gsop[j] = NULL;
                    vchars = start;
                }
            }

#define SAFE_ADD(n)                                                          \
    JS_BEGIN_MACRO                                                           \
        size_t n_ = (n);                                                     \
        curlen += n_;                                                        \
        if (curlen < n_)                                                     \
            goto overflow;                                                   \
    JS_END_MACRO

            curlen = nchars;
            if (comma)
                SAFE_ADD(2);
            SAFE_ADD(idstrlength + 1);
            if (gsop[j])
                SAFE_ADD(gsop[j]->length() + 1);
            SAFE_ADD(vsharplength);
            SAFE_ADD(vlength);
            /* Account for the trailing null. */
            SAFE_ADD((outermost ? 2 : 1) + 1);
#undef SAFE_ADD

            if (curlen > size_t(-1) / sizeof(jschar))
                goto overflow;

            /* Allocate 1 + 1 at end for closing brace and terminating 0. */
            chars = (jschar *) js_realloc((ochars = chars), curlen * sizeof(jschar));
            if (!chars) {
                /* Save code space on error: let JS_free ignore null vsharp. */
                cx->free(vsharp);
                js_free(ochars);
                goto error;
            }

            if (comma) {
                chars[nchars++] = comma[0];
                chars[nchars++] = comma[1];
            }
            comma = ", ";

            if (gsop[j]) {
                gsoplength = gsop[j]->length();
                js_strncpy(&chars[nchars], gsop[j]->chars(),
                            gsoplength);
                nchars += gsoplength;
                chars[nchars++] = ' ';
            }
            js_strncpy(&chars[nchars], idstrchars, idstrlength);
            nchars += idstrlength;
            /* Extraneous space after id here will be extracted later */
            chars[nchars++] = gsop[j] ? ' ' : ':';

            if (vsharplength) {
                js_strncpy(&chars[nchars], vsharp, vsharplength);
                nchars += vsharplength;
            }
            js_strncpy(&chars[nchars], vchars, vlength);
            nchars += vlength;

            if (vsharp)
                cx->free(vsharp);
        }
    }

    chars[nchars++] = '}';
    if (outermost)
        chars[nchars++] = ')';
    chars[nchars] = 0;

  error:
    js_LeaveSharpObject(cx, &ida);

    if (!ok) {
        if (chars)
            js_free(chars);
        goto out;
    }

    if (!chars) {
        JS_ReportOutOfMemory(cx);
        ok = JS_FALSE;
        goto out;
    }
  make_string:
    str = js_NewString(cx, chars, nchars);
    if (!str) {
        js_free(chars);
        ok = JS_FALSE;
        goto out;
    }
    vp->setString(str);
    ok = JS_TRUE;
  out:
    return ok;

  overflow:
    cx->free(vsharp);
    js_free(chars);
    chars = NULL;
    goto error;
}
#endif /* JS_HAS_TOSOURCE */

namespace js {

JSString *
obj_toStringHelper(JSContext *cx, JSObject *obj)
{
    if (obj->isProxy())
        return JSProxy::obj_toString(cx, obj);

    const char *clazz = obj->wrappedObject(cx)->getClass()->name;
    size_t nchars = 9 + strlen(clazz); /* 9 for "[object ]" */
    jschar *chars = (jschar *) cx->malloc((nchars + 1) * sizeof(jschar));
    if (!chars)
        return NULL;

    const char *prefix = "[object ";
    nchars = 0;
    while ((chars[nchars] = (jschar)*prefix) != 0)
        nchars++, prefix++;
    while ((chars[nchars] = (jschar)*clazz) != 0)
        nchars++, clazz++;
    chars[nchars++] = ']';
    chars[nchars] = 0;

    JSString *str = js_NewString(cx, chars, nchars);
    if (!str)
        cx->free(chars);
    return str;
}

}

static JSBool
obj_toString(JSContext *cx, uintN argc, Value *vp)
{
    JSObject *obj = ComputeThisFromVp(cx, vp);
    if (!obj)
        return false;

    JSString *str = js::obj_toStringHelper(cx, obj);
    if (!str)
        return false;

    vp->setString(str);
    return true;
}

static JSBool
obj_toLocaleString(JSContext *cx, uintN argc, Value *vp)
{
    if (!ComputeThisFromVp(cx, vp))
        return JS_FALSE;

    JSString *str = js_ValueToString(cx, vp[1]);
    if (!str)
        return JS_FALSE;

    vp->setString(str);
    return JS_TRUE;
}

static JSBool
obj_valueOf(JSContext *cx, uintN argc, Value *vp)
{
    if (!ComputeThisFromVp(cx, vp))
        return JS_FALSE;
    *vp = vp[1];
    return JS_TRUE;
}

/*
 * Check if CSP allows new Function() or eval() to run in the current
 * principals.
 */
JSBool
js_CheckContentSecurityPolicy(JSContext *cx)
{
    JSSecurityCallbacks *callbacks = JS_GetSecurityCallbacks(cx);

    // if there are callbacks, make sure that the CSP callback is installed and
    // that it permits eval().
    if (callbacks && callbacks->contentSecurityPolicyAllows)
        return callbacks->contentSecurityPolicyAllows(cx);

    return JS_TRUE;
}

/*
 * Check whether principals subsumes scopeobj's principals, and return true
 * if so (or if scopeobj has no principals, for backward compatibility with
 * the JS API, which does not require principals), and false otherwise.
 */
JSBool
js_CheckPrincipalsAccess(JSContext *cx, JSObject *scopeobj,
                         JSPrincipals *principals, JSAtom *caller)
{
    JSSecurityCallbacks *callbacks;
    JSPrincipals *scopePrincipals;
    const char *callerstr;

    callbacks = JS_GetSecurityCallbacks(cx);
    if (callbacks && callbacks->findObjectPrincipals) {
        scopePrincipals = callbacks->findObjectPrincipals(cx, scopeobj);
        if (!principals || !scopePrincipals ||
            !principals->subsume(principals, scopePrincipals)) {
            callerstr = js_AtomToPrintableString(cx, caller);
            if (!callerstr)
                return JS_FALSE;
            JS_ReportErrorNumber(cx, js_GetErrorMessage, NULL,
                                 JSMSG_BAD_INDIRECT_CALL, callerstr);
            return JS_FALSE;
        }
    }
    return JS_TRUE;
}

static JSObject *
CheckScopeChainValidity(JSContext *cx, JSObject *scopeobj, const char *caller)
{
    JSObject *inner;

    if (!scopeobj)
        goto bad;

    OBJ_TO_INNER_OBJECT(cx, scopeobj);
    if (!scopeobj)
        return NULL;

    /* XXX This is an awful gross hack. */
    inner = scopeobj;
    while (scopeobj) {
        JSObjectOp op = scopeobj->getClass()->ext.innerObject;
        if (op && op(cx, scopeobj) != scopeobj)
            goto bad;
        scopeobj = scopeobj->getParent();
    }

    return inner;

bad:
    JS_ReportErrorNumber(cx, js_GetErrorMessage, NULL,
                         JSMSG_BAD_INDIRECT_CALL, caller);
    return NULL;
}

const char *
js_ComputeFilename(JSContext *cx, JSStackFrame *caller,
                   JSPrincipals *principals, uintN *linenop)
{
    uint32 flags;
#ifdef DEBUG
    JSSecurityCallbacks *callbacks = JS_GetSecurityCallbacks(cx);
#endif

    JS_ASSERT(principals || !(callbacks  && callbacks->findObjectPrincipals));
    flags = JS_GetScriptFilenameFlags(caller->script);
    if ((flags & JSFILENAME_PROTECTED) &&
        principals &&
        strcmp(principals->codebase, "[System Principal]")) {
        *linenop = 0;
        return principals->codebase;
    }

    jsbytecode *pc = caller->pc(cx);
    if (pc && js_GetOpcode(cx, caller->script, pc) == JSOP_EVAL) {
        JS_ASSERT(js_GetOpcode(cx, caller->script, pc + JSOP_EVAL_LENGTH) == JSOP_LINENO);
        *linenop = GET_UINT16(pc + JSOP_EVAL_LENGTH);
    } else {
        *linenop = js_FramePCToLineNumber(cx, caller);
    }
    return caller->script->filename;
}

#ifndef EVAL_CACHE_CHAIN_LIMIT
# define EVAL_CACHE_CHAIN_LIMIT 4
#endif

static inline JSScript **
EvalCacheHash(JSContext *cx, JSString *str)
{
    const jschar *s;
    size_t n;
    uint32 h;

    str->getCharsAndLength(s, n);
    if (n > 100)
        n = 100;
    for (h = 0; n; s++, n--)
        h = JS_ROTATE_LEFT32(h, 4) ^ *s;

    h *= JS_GOLDEN_RATIO;
    h >>= 32 - JS_EVAL_CACHE_SHIFT;
    return &JS_SCRIPTS_TO_GC(cx)[h];
}

static JSBool
obj_eval(JSContext *cx, uintN argc, Value *vp)
{
    if (argc < 1) {
        vp->setUndefined();
        return JS_TRUE;
    }

    JSStackFrame *caller = js_GetScriptedCaller(cx, NULL);
    if (!caller) {
        JS_ReportErrorNumber(cx, js_GetErrorMessage, NULL,
                             JSMSG_BAD_INDIRECT_CALL, js_eval_str);
        return JS_FALSE;
    }

    jsbytecode *callerPC = caller->pc(cx);
    bool indirectCall = (callerPC && *callerPC != JSOP_EVAL);

    /*
     * This call to JSObject::wrappedObject is safe because of the security
     * checks we do below. However, the control flow below is confusing, so we
     * double check. There are two cases:
     * - Direct call: This object is never used. So unwrapping can't hurt.
     * - Indirect call: If this object isn't already the scope chain (which
     *   we're guaranteed to be allowed to access) then we do a security
     *   check.
     */
    Value *argv = JS_ARGV(cx, vp);
    JSObject *obj = ComputeThisFromVp(cx, vp);
    if (!obj)
        return JS_FALSE;
    obj = obj->wrappedObject(cx);

    /*
     * Ban all indirect uses of eval (global.foo = eval; global.foo(...)) and
     * calls that attempt to use a non-global object as the "with" object in
     * the former indirect case.
     */
    {
        JSObject *parent = obj->getParent();
        if (indirectCall || parent) {
            uintN flags = parent
                          ? JSREPORT_ERROR
                          : JSREPORT_STRICT | JSREPORT_WARNING;
            if (!JS_ReportErrorFlagsAndNumber(cx, flags, js_GetErrorMessage, NULL,
                                              JSMSG_BAD_INDIRECT_CALL,
                                              js_eval_str)) {
                return JS_FALSE;
            }
        }
    }

    if (!argv[0].isString()) {
        *vp = argv[0];
        return JS_TRUE;
    }

    /*
     * We once supported a second argument to eval to use as the scope chain
     * when evaluating the code string.  Warn when such uses are seen so that
     * authors will know that support for eval(s, o) has been removed.
     */
    if (argc > 1 && !caller->script->warnedAboutTwoArgumentEval) {
        static const char TWO_ARGUMENT_WARNING[] =
            "Support for eval(code, scopeObject) has been removed. "
            "Use |with (scopeObject) eval(code);| instead.";
        if (!JS_ReportWarning(cx, TWO_ARGUMENT_WARNING))
            return JS_FALSE;
        caller->script->warnedAboutTwoArgumentEval = true;
    }

    /* From here on, control must exit through label out with ok set. */
    MUST_FLOW_THROUGH("out");
    uintN staticLevel = caller->script->staticLevel + 1;

    /*
     * Bring fp->scopeChain up to date. We're either going to use
     * it (direct call) or save it and restore it (indirect call).
     */
    JSObject *callerScopeChain = js_GetScopeChain(cx, caller);
    if (!callerScopeChain)
        return JS_FALSE;

    JSObject *scopeobj = NULL;

#if JS_HAS_EVAL_THIS_SCOPE
    /*
     * If we see an indirect call, then run eval in the global scope. We do
     * this so the compiler can make assumptions about what bindings may or
     * may not exist in the current frame if it doesn't see 'eval'.
     */
    if (indirectCall) {
        /* Pretend that we're top level. */
        staticLevel = 0;

        OBJ_TO_INNER_OBJECT(cx, obj);
        if (!obj)
            return JS_FALSE;

        if (!js_CheckPrincipalsAccess(cx, obj,
                                      JS_StackFramePrincipals(cx, caller),
                                      cx->runtime->atomState.evalAtom)) {
            return JS_FALSE;
        }

        /* NB: We know inner is a global object here. */
        JS_ASSERT(!obj->getParent());
        scopeobj = obj;
    } else {
        /*
         * Compile using the caller's current scope object.
         *
         * NB: This means that the C API must not be used to call eval.
         */
        JS_ASSERT_IF(caller->argv, caller->callobj);
        scopeobj = callerScopeChain;
    }
#endif

    /* Ensure we compile this eval with the right object in the scope chain. */
    JSObject *result = CheckScopeChainValidity(cx, scopeobj, js_eval_str);
    JS_ASSERT_IF(result, result == scopeobj);
    if (!result)
        return JS_FALSE;

    // CSP check: is eval() allowed at all?
    // report errors via CSP is done in the script security mgr.
    if (!js_CheckContentSecurityPolicy(cx)) {
        JS_ReportError(cx, "call to eval() blocked by CSP");
        return  JS_FALSE;
    }

    JSObject *callee = &vp[0].toObject();
    JSPrincipals *principals = js_EvalFramePrincipals(cx, callee, caller);
    uintN line;
    const char *file = js_ComputeFilename(cx, caller, principals, &line);

    JSString *str = argv[0].toString();
    JSScript *script = NULL;

    /*
     * Cache local eval scripts indexed by source qualified by scope.
     *
     * An eval cache entry should never be considered a hit unless its
     * strictness matches that of the new eval code. The existing code takes
     * care of this, because hits are qualified by the function from which
     * eval was called, whose strictness doesn't change. Scripts produced by
     * calls to eval from global code are not cached.
     */
    JSScript **bucket = EvalCacheHash(cx, str);
    if (!indirectCall && caller->fun) {
        uintN count = 0;
        JSScript **scriptp = bucket;

        EVAL_CACHE_METER(probe);
        while ((script = *scriptp) != NULL) {
            if (script->savedCallerFun &&
                script->staticLevel == staticLevel &&
                script->version == cx->version &&
                (script->principals == principals ||
                 (principals->subsume(principals, script->principals) &&
                  script->principals->subsume(script->principals, principals)))) {
                /*
                 * Get the prior (cache-filling) eval's saved caller function.
                 * See Compiler::compileScript in jsparse.cpp.
                 */
                JSFunction *fun = script->getFunction(0);

                if (fun == caller->fun) {
                    /*
                     * Get the source string passed for safekeeping in the
                     * atom map by the prior eval to Compiler::compileScript.
                     */
                    JSString *src = ATOM_TO_STRING(script->atomMap.vector[0]);

                    if (src == str || js_EqualStrings(src, str)) {
                        /*
                         * Source matches, qualify by comparing scopeobj to the
                         * COMPILE_N_GO-memoized parent of the first literal
                         * function or regexp object if any. If none, then this
                         * script has no compiled-in dependencies on the prior
                         * eval's scopeobj.
                         */
                        JSObjectArray *objarray = script->objects();
                        int i = 1;

                        if (objarray->length == 1) {
                            if (script->regexpsOffset != 0) {
                                objarray = script->regexps();
                                i = 0;
                            } else {
                                EVAL_CACHE_METER(noscope);
                                i = -1;
                            }
                        }
                        if (i < 0 ||
                            objarray->vector[i]->getParent() == scopeobj) {
                            JS_ASSERT(staticLevel == script->staticLevel);
                            EVAL_CACHE_METER(hit);
                            *scriptp = script->u.nextToGC;
                            script->u.nextToGC = NULL;
                            break;
                        }
                    }
                }
            }

            if (++count == EVAL_CACHE_CHAIN_LIMIT) {
                script = NULL;
                break;
            }
            EVAL_CACHE_METER(step);
            scriptp = &script->u.nextToGC;
        }
    }

    /*
     * We can't have a callerFrame (down in js_Execute's terms) if we're in
     * global code. This includes indirect eval and direct eval called with a
     * scope object parameter.
     */
    JSStackFrame *callerFrame = (staticLevel != 0) ? caller : NULL;
    if (!script) {
        uint32 tcflags = TCF_COMPILE_N_GO | TCF_NEED_MUTABLE_SCRIPT | TCF_COMPILE_FOR_EVAL;
        script = Compiler::compileScript(cx, scopeobj, callerFrame,
                                         principals, tcflags,
                                         str->chars(), str->length(),
                                         NULL, file, line, str, staticLevel);
        if (!script)
            return JS_FALSE;
    }

    /*
     * Belt-and-braces: check that the lesser of eval's principals and the
     * caller's principals has access to scopeobj.
     */
    JSBool ok = js_CheckPrincipalsAccess(cx, scopeobj, principals,
                                         cx->runtime->atomState.evalAtom) &&
                Execute(cx, scopeobj, script, callerFrame, JSFRAME_EVAL, vp);

    script->u.nextToGC = *bucket;
    *bucket = script;
#ifdef CHECK_SCRIPT_OWNER
    script->owner = NULL;
#endif

    return ok;
}

#if JS_HAS_OBJ_WATCHPOINT

static JSBool
obj_watch_handler(JSContext *cx, JSObject *obj, jsid id, jsval old,
                  jsval *nvp, void *closure)
{
    JSObject *callable;
    JSSecurityCallbacks *callbacks;
    JSStackFrame *caller;
    JSPrincipals *subject, *watcher;
    JSResolvingKey key;
    JSResolvingEntry *entry;
    uint32 generation;
    Value argv[3];
    JSBool ok;

    callable = (JSObject *) closure;

    callbacks = JS_GetSecurityCallbacks(cx);
    if (callbacks && callbacks->findObjectPrincipals) {
        /* Skip over any obj_watch_* frames between us and the real subject. */
        caller = js_GetScriptedCaller(cx, NULL);
        if (caller) {
            /*
             * Only call the watch handler if the watcher is allowed to watch
             * the currently executing script.
             */
            watcher = callbacks->findObjectPrincipals(cx, callable);
            subject = JS_StackFramePrincipals(cx, caller);

            if (watcher && subject && !watcher->subsume(watcher, subject)) {
                /* Silently don't call the watch handler. */
                return JS_TRUE;
            }
        }
    }

    /* Avoid recursion on (obj, id) already being watched on cx. */
    key.obj = obj;
    key.id = id;
    if (!js_StartResolving(cx, &key, JSRESFLAG_WATCH, &entry))
        return JS_FALSE;
    if (!entry)
        return JS_TRUE;
    generation = cx->resolvingTable->generation;

    argv[0] = IdToValue(id);
    argv[1] = Valueify(old);
    argv[2] = Valueify(*nvp);
    ok = InternalCall(cx, obj, ObjectOrNullValue(callable), 3, argv, Valueify(nvp));
    js_StopResolving(cx, &key, JSRESFLAG_WATCH, entry, generation);
    return ok;
}

static JSBool
obj_watch(JSContext *cx, uintN argc, Value *vp)
{
    if (argc <= 1) {
        js_ReportMissingArg(cx, *vp, 1);
        return false;
    }

    JSObject *callable = js_ValueToCallableObject(cx, &vp[3], 0);
    if (!callable)
        return false;

    /* Compute the unique int/atom symbol id needed by js_LookupProperty. */
    jsid propid;
    if (!ValueToId(cx, vp[2], &propid))
        return false;

    JSObject *obj = ComputeThisFromVp(cx, vp);
    if (!obj)
        return false;

    /* Legacy security check. This can't fail. See bug 583850. */
    Value tmp;
    uintN attrs;
    if (!CheckAccess(cx, obj, propid, JSACC_WATCH, &tmp, &attrs)) {
        JS_NOT_REACHED("watchpoint access check failed");
        return false;
    }

    vp->setUndefined();

    if (attrs & JSPROP_READONLY)
        return true;
    if (obj->isDenseArray() && !obj->makeDenseArraySlow(cx))
        return false;
    return JS_SetWatchPoint(cx, obj, propid, obj_watch_handler, callable);
}

static JSBool
obj_unwatch(JSContext *cx, uintN argc, Value *vp)
{
    JSObject *obj = ComputeThisFromVp(cx, vp);
    if (!obj)
        return JS_FALSE;
    vp->setUndefined();
    jsid id;
    if (argc != 0) {
        if (!ValueToId(cx, vp[2], &id))
            return JS_FALSE;
    } else {
        id = JSID_VOID;
    }
    return JS_ClearWatchPoint(cx, obj, id, NULL, NULL);
}

#endif /* JS_HAS_OBJ_WATCHPOINT */

/*
 * Prototype and property query methods, to complement the 'in' and
 * 'instanceof' operators.
 */

/* Proposed ECMA 15.2.4.5. */
static JSBool
obj_hasOwnProperty(JSContext *cx, uintN argc, Value *vp)
{
    JSObject *obj = ComputeThisFromVp(cx, vp);
    return obj &&
           js_HasOwnPropertyHelper(cx, obj->getOps()->lookupProperty, argc, vp);
}

JSBool
js_HasOwnPropertyHelper(JSContext *cx, JSLookupPropOp lookup, uintN argc,
                        Value *vp)
{
    jsid id;
    if (!ValueToId(cx, argc != 0 ? vp[2] : UndefinedValue(), &id))
        return JS_FALSE;

    JSObject *obj = ComputeThisFromVp(cx, vp);
    JSObject *obj2;
    JSProperty *prop;
    if (!obj)
        return false;
    if (obj->isProxy()) {
        bool has;
        if (!JSProxy::hasOwn(cx, obj, id, &has))
            return false;
        vp->setBoolean(has);
        return true;
    }
    if (!js_HasOwnProperty(cx, lookup, obj, id, &obj2, &prop))
        return JS_FALSE;
    if (prop) {
        vp->setBoolean(true);
        obj2->dropProperty(cx, prop);
    } else {
        vp->setBoolean(false);
    }
    return JS_TRUE;
}

JSBool
js_HasOwnProperty(JSContext *cx, JSLookupPropOp lookup, JSObject *obj, jsid id,
                  JSObject **objp, JSProperty **propp)
{
    JSAutoResolveFlags rf(cx, JSRESOLVE_QUALIFIED | JSRESOLVE_DETECTING);
    if (!(lookup ? lookup : js_LookupProperty)(cx, obj, id, objp, propp))
        return false;
    if (!*propp)
        return true;

    if (*objp == obj)
        return true;

    Class *clasp = (*objp)->getClass();
    JSObject *outer = NULL;
    if (JSObjectOp op = (*objp)->getClass()->ext.outerObject) {
        outer = op(cx, *objp);
        if (!outer)
            return false;
    }

    if (outer != *objp) {
        if ((*objp)->isNative() && obj->getClass() == clasp) {
            /*
             * The combination of JSPROP_SHARED and JSPROP_PERMANENT in a
             * delegated property makes that property appear to be direct in
             * all delegating instances of the same native class.  This hack
             * avoids bloating every function instance with its own 'length'
             * (AKA 'arity') property.  But it must not extend across class
             * boundaries, to avoid making hasOwnProperty lie (bug 320854).
             *
             * It's not really a hack, of course: a permanent property can't
             * be deleted, and JSPROP_SHARED means "don't allocate a slot in
             * any instance, prototype or delegating".  Without a slot, and
             * without the ability to remove and recreate (with differences)
             * the property, there is no way to tell whether it is directly
             * owned, or indirectly delegated.
             */
            JSScopeProperty *sprop = reinterpret_cast<JSScopeProperty *>(*propp);
            if (sprop->isSharedPermanent())
                return true;
        }

        (*objp)->dropProperty(cx, *propp);
        *propp = NULL;
    }
    return true;
}

/* Proposed ECMA 15.2.4.6. */
static JSBool
obj_isPrototypeOf(JSContext *cx, uintN argc, Value *vp)
{
    JSObject *obj = ComputeThisFromVp(cx, vp);
    if (!obj)
        return JS_FALSE;
    const Value &v = argc != 0 ? vp[2] : UndefinedValue();
    vp->setBoolean(js_IsDelegate(cx, obj, v));
    return JS_TRUE;
}

/* Proposed ECMA 15.2.4.7. */
static JSBool
obj_propertyIsEnumerable(JSContext *cx, uintN argc, Value *vp)
{
    jsid id;
    if (!ValueToId(cx, argc != 0 ? vp[2] : UndefinedValue(), &id))
        return JS_FALSE;

    JSObject *obj = ComputeThisFromVp(cx, vp);
    return obj && js_PropertyIsEnumerable(cx, obj, id, vp);
}

JSBool
js_PropertyIsEnumerable(JSContext *cx, JSObject *obj, jsid id, Value *vp)
{
    JSObject *pobj;
    JSProperty *prop;
    if (!obj->lookupProperty(cx, id, &pobj, &prop))
        return JS_FALSE;

    if (!prop) {
        vp->setBoolean(false);
        return JS_TRUE;
    }

    /*
     * XXX ECMA spec error compatible: return false unless hasOwnProperty.
     * The ECMA spec really should be fixed so propertyIsEnumerable and the
     * for..in loop agree on whether prototype properties are enumerable,
     * obviously by fixing this method (not by breaking the for..in loop!).
     *
     * We check here for shared permanent prototype properties, which should
     * be treated as if they are local to obj.  They are an implementation
     * technique used to satisfy ECMA requirements; users should not be able
     * to distinguish a shared permanent proto-property from a local one.
     */
    bool shared;
    uintN attrs;
    if (pobj->isNative()) {
        JSScopeProperty *sprop = (JSScopeProperty *) prop;
        shared = sprop->isSharedPermanent();
        attrs = sprop->attributes();
        JS_UNLOCK_OBJ(cx, pobj);
    } else {
        shared = false;
        if (!pobj->getAttributes(cx, id, &attrs))
            return false;
    }
    if (pobj != obj && !shared) {
        vp->setBoolean(false);
        return true;
    }
    vp->setBoolean((attrs & JSPROP_ENUMERATE) != 0);
    return true;
}

#if OLD_GETTER_SETTER_METHODS

const char js_defineGetter_str[] = "__defineGetter__";
const char js_defineSetter_str[] = "__defineSetter__";
const char js_lookupGetter_str[] = "__lookupGetter__";
const char js_lookupSetter_str[] = "__lookupSetter__";

JS_FRIEND_API(JSBool)
js_obj_defineGetter(JSContext *cx, uintN argc, Value *vp)
{
    if (argc <= 1 || !js_IsCallable(vp[3])) {
        JS_ReportErrorNumber(cx, js_GetErrorMessage, NULL,
                             JSMSG_BAD_GETTER_OR_SETTER,
                             js_getter_str);
        return JS_FALSE;
    }
    PropertyOp getter = CastAsPropertyOp(&vp[3].toObject());

    jsid id;
    if (!ValueToId(cx, vp[2], &id))
        return JS_FALSE;
    JSObject *obj = ComputeThisFromVp(cx, vp);
    if (!obj || !CheckRedeclaration(cx, obj, id, JSPROP_GETTER, NULL, NULL))
        return JS_FALSE;

    /* Legacy security check. This can't fail. See bug 583850. */
    Value junk;
    uintN attrs;
    if (!CheckAccess(cx, obj, id, JSACC_WATCH, &junk, &attrs)) {
        JS_NOT_REACHED("defineGetter access check failed");
        return JS_FALSE;
    }
    vp->setUndefined();
    return obj->defineProperty(cx, id, UndefinedValue(), getter, PropertyStub,
                               JSPROP_ENUMERATE | JSPROP_GETTER | JSPROP_SHARED);
}

JS_FRIEND_API(JSBool)
js_obj_defineSetter(JSContext *cx, uintN argc, Value *vp)
{
    if (argc <= 1 || !js_IsCallable(vp[3])) {
        JS_ReportErrorNumber(cx, js_GetErrorMessage, NULL,
                             JSMSG_BAD_GETTER_OR_SETTER,
                             js_setter_str);
        return JS_FALSE;
    }
    PropertyOp setter = CastAsPropertyOp(&vp[3].toObject());

    jsid id;
    if (!ValueToId(cx, vp[2], &id))
        return JS_FALSE;
    JSObject *obj = ComputeThisFromVp(cx, vp);
    if (!obj || !CheckRedeclaration(cx, obj, id, JSPROP_SETTER, NULL, NULL))
        return JS_FALSE;

    /* Legacy security check. This can't fail. See bug 583850. */
    Value junk;
    uintN attrs;
    if (!CheckAccess(cx, obj, id, JSACC_WATCH, &junk, &attrs)) {
        JS_NOT_REACHED("defineSetter access check failed");
        return JS_FALSE;
    }
    vp->setUndefined();
    return obj->defineProperty(cx, id, UndefinedValue(), PropertyStub, setter,
                               JSPROP_ENUMERATE | JSPROP_SETTER | JSPROP_SHARED);
}

static JSBool
obj_lookupGetter(JSContext *cx, uintN argc, Value *vp)
{
    jsid id;
    if (!ValueToId(cx, argc != 0 ? vp[2] : UndefinedValue(), &id))
        return JS_FALSE;
    JSObject *obj = ComputeThisFromVp(cx, vp);
    JSObject *pobj;
    JSProperty *prop;
    if (!obj || !obj->lookupProperty(cx, id, &pobj, &prop))
        return JS_FALSE;
    vp->setUndefined();
    if (prop) {
        if (pobj->isNative()) {
            JSScopeProperty *sprop = (JSScopeProperty *) prop;
            if (sprop->hasGetterValue())
                *vp = sprop->getterValue();
            JS_UNLOCK_OBJ(cx, pobj);
        }
    }
    return JS_TRUE;
}

static JSBool
obj_lookupSetter(JSContext *cx, uintN argc, Value *vp)
{
    jsid id;
    if (!ValueToId(cx, argc != 0 ? vp[2] : UndefinedValue(), &id))
        return JS_FALSE;
    JSObject *obj = ComputeThisFromVp(cx, vp);
    JSObject *pobj;
    JSProperty *prop;
    if (!obj || !obj->lookupProperty(cx, id, &pobj, &prop))
        return JS_FALSE;
    vp->setUndefined();
    if (prop) {
        if (pobj->isNative()) {
            JSScopeProperty *sprop = (JSScopeProperty *) prop;
            if (sprop->hasSetterValue())
                *vp = sprop->setterValue();
            JS_UNLOCK_OBJ(cx, pobj);
        }
    }
    return JS_TRUE;
}
#endif /* OLD_GETTER_SETTER_METHODS */

JSBool
obj_getPrototypeOf(JSContext *cx, uintN argc, Value *vp)
{
    if (argc == 0) {
        js_ReportMissingArg(cx, *vp, 0);
        return JS_FALSE;
    }

    if (vp[2].isPrimitive()) {
        char *bytes = DecompileValueGenerator(cx, 0 - argc, vp[2], NULL);
        if (!bytes)
            return JS_FALSE;
        JS_ReportErrorNumber(cx, js_GetErrorMessage, NULL,
                             JSMSG_UNEXPECTED_TYPE, bytes, "not an object");
        JS_free(cx, bytes);
        return JS_FALSE;
    }

    JSObject *obj = &vp[2].toObject();

    /* Legacy security check. This can't fail. See bug 583850. */
    uintN attrs;
    JSBool ok = CheckAccess(cx, obj, ATOM_TO_JSID(cx->runtime->atomState.protoAtom),
                            JSACC_PROTO, vp, &attrs);
    JS_ASSERT(ok);
    return ok;
}

extern JSBool
js_NewPropertyDescriptorObject(JSContext *cx, jsid id, uintN attrs,
                               const Value &getter, const Value &setter,
                               const Value &value, Value *vp)
{
    /* We have our own property, so start creating the descriptor. */
    JSObject *desc = NewBuiltinClassInstance(cx, &js_ObjectClass);
    if (!desc)
        return false;
    vp->setObject(*desc);    /* Root and return. */

    const JSAtomState &atomState = cx->runtime->atomState;
    if (attrs & (JSPROP_GETTER | JSPROP_SETTER)) {
        if (!desc->defineProperty(cx, ATOM_TO_JSID(atomState.getAtom), getter,
                                  PropertyStub, PropertyStub, JSPROP_ENUMERATE) ||
            !desc->defineProperty(cx, ATOM_TO_JSID(atomState.setAtom), setter,
                                  PropertyStub, PropertyStub, JSPROP_ENUMERATE)) {
            return false;
        }
    } else {
        if (!desc->defineProperty(cx, ATOM_TO_JSID(atomState.valueAtom), value,
                                  PropertyStub, PropertyStub, JSPROP_ENUMERATE) ||
            !desc->defineProperty(cx, ATOM_TO_JSID(atomState.writableAtom),
                                  BooleanValue((attrs & JSPROP_READONLY) == 0),
                                  PropertyStub, PropertyStub, JSPROP_ENUMERATE)) {
            return false;
        }
    }

    return desc->defineProperty(cx, ATOM_TO_JSID(atomState.enumerableAtom),
                                BooleanValue((attrs & JSPROP_ENUMERATE) != 0),
                                PropertyStub, PropertyStub, JSPROP_ENUMERATE) &&
           desc->defineProperty(cx, ATOM_TO_JSID(atomState.configurableAtom),
                                BooleanValue((attrs & JSPROP_PERMANENT) == 0),
                                PropertyStub, PropertyStub, JSPROP_ENUMERATE);
}

JSBool
js_GetOwnPropertyDescriptor(JSContext *cx, JSObject *obj, jsid id, Value *vp)
{
    if (obj->isProxy()) {
        if (!JSProxy::getOwnPropertyDescriptor(cx, obj, id, vp))
            return false;
    }

    JSObject *pobj;
    JSProperty *prop;
    if (!js_HasOwnProperty(cx, obj->getOps()->lookupProperty, obj, id, &pobj, &prop))
        return false;
    if (!prop) {
        vp->setUndefined();
        return true;
    }

    Value roots[] = { UndefinedValue(), UndefinedValue(), UndefinedValue() };
    AutoArrayRooter tvr(cx, JS_ARRAY_LENGTH(roots), roots);
    unsigned attrs;
    bool doGet = true;
    if (pobj->isNative()) {
        JSScopeProperty *sprop = (JSScopeProperty *) prop;
        attrs = sprop->attributes();
        if (attrs & (JSPROP_GETTER | JSPROP_SETTER)) {
            doGet = false;
            if (attrs & JSPROP_GETTER)
                roots[0] = sprop->getterValue();
            if (attrs & JSPROP_SETTER)
                roots[1] = sprop->setterValue();
        }
        JS_UNLOCK_OBJ(cx, pobj);
    } else if (!pobj->getAttributes(cx, id, &attrs)) {
        return false;
    }

    if (doGet && !obj->getProperty(cx, id, &roots[2]))
        return false;

    return js_NewPropertyDescriptorObject(cx, id,
                                          attrs,
                                          roots[0], /* getter */
                                          roots[1], /* setter */
                                          roots[2], /* value */
                                          vp);
}

static bool
GetFirstArgumentAsObject(JSContext *cx, uintN argc, Value *vp, const char *method, JSObject **objp)
{
    if (argc == 0) {
        JS_ReportErrorNumber(cx, js_GetErrorMessage, NULL, JSMSG_MORE_ARGS_NEEDED,
                             method, "0", "s");
        return false;
    }

    const Value &v = vp[2];
    if (v.isPrimitive()) {
        char *bytes = DecompileValueGenerator(cx, JSDVG_SEARCH_STACK, v, NULL);
        if (!bytes)
            return false;
        JS_ReportErrorNumber(cx, js_GetErrorMessage, NULL, JSMSG_UNEXPECTED_TYPE,
                             bytes, "not an object");
        JS_free(cx, bytes);
        return false;
    }

    *objp = &v.toObject();
    return true;
}

static JSBool
obj_getOwnPropertyDescriptor(JSContext *cx, uintN argc, Value *vp)
{
    JSObject *obj;
    if (!GetFirstArgumentAsObject(cx, argc, vp, "Object.getOwnPropertyDescriptor", &obj))
        return JS_FALSE;
    AutoIdRooter nameidr(cx);
    if (!ValueToId(cx, argc >= 2 ? vp[3] : UndefinedValue(), nameidr.addr()))
        return JS_FALSE;
    return js_GetOwnPropertyDescriptor(cx, obj, nameidr.id(), vp);
}

static JSBool
obj_keys(JSContext *cx, uintN argc, Value *vp)
{
    JSObject *obj;
    if (!GetFirstArgumentAsObject(cx, argc, vp, "Object.keys", &obj))
        return JS_FALSE;

    AutoIdVector props(cx);
    if (!GetPropertyNames(cx, obj, JSITER_OWNONLY, props))
        return JS_FALSE;

    AutoValueVector vals(cx);
    vals.resize(props.length());
    for (size_t i = 0, len = props.length(); i < len; i++) {
        jsid id = props[i];
        if (JSID_IS_STRING(id)) {
            vals[i].setString(JSID_TO_STRING(id));
        } else {
            JS_ASSERT(JSID_IS_INT(id));
            JSString *str = js_IntToString(cx, JSID_TO_INT(id));
            if (!str)
                return JS_FALSE;
            vals[i].setString(str);
        }
    }

    JS_ASSERT(props.length() <= UINT32_MAX);
    JSObject *aobj = js_NewArrayObject(cx, jsuint(vals.length()), vals.begin());
    if (!aobj)
        return JS_FALSE;
    vp->setObject(*aobj);

    return JS_TRUE;
}

static JSBool
HasProperty(JSContext* cx, JSObject* obj, jsid id, Value* vp, JSBool* answerp)
{
    if (!JS_HasPropertyById(cx, obj, id, answerp))
        return JS_FALSE;
    if (!*answerp) {
        vp->setUndefined();
        return JS_TRUE;
    }
    return JS_GetPropertyById(cx, obj, id, Jsvalify(vp));
}

PropDesc::PropDesc()
  : pd(UndefinedValue()),
    id(INT_TO_JSID(0)),
    value(UndefinedValue()),
    get(UndefinedValue()),
    set(UndefinedValue()),
    attrs(0),
    hasGet(false),
    hasSet(false),
    hasValue(false),
    hasWritable(false),
    hasEnumerable(false),
    hasConfigurable(false)
{
}

bool
PropDesc::initialize(JSContext* cx, jsid id, const Value &origval)
{
    Value v = origval;
    this->id = id;

    /* 8.10.5 step 1 */
    if (v.isPrimitive()) {
        JS_ReportErrorNumber(cx, js_GetErrorMessage, NULL, JSMSG_NOT_NONNULL_OBJECT);
        return false;
    }
    JSObject* desc = &v.toObject();

    /* Make a copy of the descriptor. We might need it later. */
    pd = v;

    /* Start with the proper defaults. */
    attrs = JSPROP_PERMANENT | JSPROP_READONLY;

    JSBool hasProperty;

    /* 8.10.5 step 3 */
    if (!HasProperty(cx, desc, ATOM_TO_JSID(cx->runtime->atomState.enumerableAtom), &v,
                     &hasProperty)) {
        return false;
    }
    if (hasProperty) {
        hasEnumerable = JS_TRUE;
        if (js_ValueToBoolean(v))
            attrs |= JSPROP_ENUMERATE;
    }

    /* 8.10.5 step 4 */
    if (!HasProperty(cx, desc, ATOM_TO_JSID(cx->runtime->atomState.configurableAtom), &v,
                     &hasProperty)) {
        return false;
    }
    if (hasProperty) {
        hasConfigurable = JS_TRUE;
        if (js_ValueToBoolean(v))
            attrs &= ~JSPROP_PERMANENT;
    }

    /* 8.10.5 step 5 */
    if (!HasProperty(cx, desc, ATOM_TO_JSID(cx->runtime->atomState.valueAtom), &v, &hasProperty))
        return false;
    if (hasProperty) {
        hasValue = true;
        value = v;
    }

    /* 8.10.6 step 6 */
    if (!HasProperty(cx, desc, ATOM_TO_JSID(cx->runtime->atomState.writableAtom), &v, &hasProperty))
        return false;
    if (hasProperty) {
        hasWritable = JS_TRUE;
        if (js_ValueToBoolean(v))
            attrs &= ~JSPROP_READONLY;
    }

    /* 8.10.7 step 7 */
    if (!HasProperty(cx, desc, ATOM_TO_JSID(cx->runtime->atomState.getAtom), &v, &hasProperty))
        return false;
    if (hasProperty) {
        if ((v.isPrimitive() || !js_IsCallable(v)) && !v.isUndefined()) {
            JS_ReportErrorNumber(cx, js_GetErrorMessage, NULL, JSMSG_BAD_GET_SET_FIELD,
                                 js_getter_str);
            return false;
        }
        hasGet = true;
        get = v;
        attrs |= JSPROP_GETTER | JSPROP_SHARED;
    }

    /* 8.10.7 step 8 */
    if (!HasProperty(cx, desc, ATOM_TO_JSID(cx->runtime->atomState.setAtom), &v, &hasProperty))
        return false;
    if (hasProperty) {
        if ((v.isPrimitive() || !js_IsCallable(v)) && !v.isUndefined()) {
            JS_ReportErrorNumber(cx, js_GetErrorMessage, NULL, JSMSG_BAD_GET_SET_FIELD,
                                 js_setter_str);
            return false;
        }
        hasSet = true;
        set = v;
        attrs |= JSPROP_SETTER | JSPROP_SHARED;
    }

    /* 8.10.7 step 9 */
    if ((hasGet || hasSet) && (hasValue || hasWritable)) {
        JS_ReportErrorNumber(cx, js_GetErrorMessage, NULL, JSMSG_INVALID_DESCRIPTOR);
        return false;
    }

    return true;
}

static JSBool
Reject(JSContext *cx, uintN errorNumber, bool throwError, jsid id, bool *rval)
{
    if (throwError) {
        jsid idstr;
        if (!js_ValueToStringId(cx, IdToValue(id), &idstr))
           return JS_FALSE;
        JS_ReportErrorNumber(cx, js_GetErrorMessage, NULL, errorNumber,
                             JS_GetStringBytes(JSID_TO_STRING(idstr)));
        return JS_FALSE;
    }

    *rval = false;
    return JS_TRUE;
}

static JSBool
Reject(JSContext *cx, uintN errorNumber, bool throwError, bool *rval)
{
    if (throwError) {
        JS_ReportErrorNumber(cx, js_GetErrorMessage, NULL, errorNumber);
        return JS_FALSE;
    }

    *rval = false;
    return JS_TRUE;
}

static JSBool
Reject(JSContext *cx, JSObject *obj, JSProperty *prop, uintN errorNumber, bool throwError,
       jsid id, bool *rval)
{
    obj->dropProperty(cx, prop);
    return Reject(cx, errorNumber, throwError, id, rval);
}

static JSBool
DefinePropertyOnObject(JSContext *cx, JSObject *obj, const PropDesc &desc,
                       bool throwError, bool *rval)
{
    /* 8.12.9 step 1. */
    JSProperty *current;
    JSObject *obj2;
    JS_ASSERT(!obj->getOps()->lookupProperty);
    if (!js_HasOwnProperty(cx, NULL, obj, desc.id, &obj2, &current))
        return JS_FALSE;

    JS_ASSERT(!obj->getOps()->defineProperty);

    /* 8.12.9 steps 2-4. */
    JSScope *scope = obj->scope();
    if (!current) {
        if (scope->sealed())
            return Reject(cx, JSMSG_OBJECT_NOT_EXTENSIBLE, throwError, rval);

        *rval = true;

        if (desc.isGenericDescriptor() || desc.isDataDescriptor()) {
            JS_ASSERT(!obj->getOps()->defineProperty);
            return js_DefineProperty(cx, obj, desc.id, &desc.value,
                                     PropertyStub, PropertyStub, desc.attrs);
        }

        JS_ASSERT(desc.isAccessorDescriptor());

        /* Legacy security check. This can't fail. See bug 583850. */
        Value dummy;
        uintN dummyAttrs;
        if (!CheckAccess(cx, obj, desc.id, JSACC_WATCH, &dummy, &dummyAttrs)) {
            JS_NOT_REACHED("defineProperty access check failed");
            return JS_FALSE;
        }

        Value tmp = UndefinedValue();
        return js_DefineProperty(cx, obj, desc.id, &tmp,
                                 desc.getter(), desc.setter(), desc.attrs);
    }

    /* 8.12.9 steps 5-6 (note 5 is merely a special case of 6). */
    Value v = UndefinedValue();

    /*
     * In the special case of shared permanent properties, the "own" property
     * can be found on a different object.  In that case the returned property
     * might not be native, except: the shared permanent property optimization
     * is not applied if the objects have different classes (bug 320854), as
     * must be enforced by js_HasOwnProperty for the JSScopeProperty cast below
     * to be safe.
     */
    JS_ASSERT(obj->getClass() == obj2->getClass());

    JSScopeProperty *sprop = reinterpret_cast<JSScopeProperty *>(current);
    do {
        if (desc.isAccessorDescriptor()) {
            if (!sprop->isAccessorDescriptor())
                break;

            if (desc.hasGet &&
                !SameValue(desc.getterValue(), sprop->getterOrUndefined(), cx)) {
                break;
            }

            if (desc.hasSet &&
                !SameValue(desc.setterValue(), sprop->setterOrUndefined(), cx)) {
                break;
            }
        } else {
            /*
             * Determine the current value of the property once, if the current
             * value might actually need to be used or preserved later.  NB: we
             * guard on whether the current property is a data descriptor to
             * avoid calling a getter; we won't need the value if it's not a
             * data descriptor.
             */
            if (sprop->isDataDescriptor()) {
                /*
                 * Non-standard: if the property is non-configurable and is
                 * represented by a native getter or setter, don't permit
                 * redefinition.  We expose properties with native getter/setter
                 * as though they were data properties, for the most part, but
                 * in this particular case we must worry about integrity
                 * concerns for JSAPI users who expected that
                 * permanent+getter/setter means precisely controlled behavior.
                 * If we permitted such redefinitions, such a property could be
                 * "fixed" to some specific previous value, no longer varying
                 * according to the intent of the native getter/setter for the
                 * property.
                 *
                 * Other engines expose properties of this nature using ECMA
                 * getter/setter pairs, but we can't because we use them even
                 * for properties which ECMA specifies as being true data
                 * descriptors ([].length, Function.length, /regex/.lastIndex,
                 * &c.).  Longer-term perhaps we should convert such properties
                 * to use data descriptors (at which point representing a
                 * descriptor with native getter/setter as an accessor
                 * descriptor would be fine) and take a small memory hit, but
                 * for now we'll simply forbid their redefinition.
                 */
                if (!sprop->configurable() &&
                    (!sprop->hasDefaultGetter() || !sprop->hasDefaultSetter())) {
                    return Reject(cx, obj2, current, JSMSG_CANT_REDEFINE_UNCONFIGURABLE_PROP,
                                  throwError, desc.id, rval);
                }

                if (!js_NativeGet(cx, obj, obj2, sprop, JSGET_NO_METHOD_BARRIER, &v)) {
                    /* current was dropped when the failure occurred. */
                    return JS_FALSE;
                }
            }

            if (desc.isDataDescriptor()) {
                if (!sprop->isDataDescriptor())
                    break;

                if (desc.hasValue && !SameValue(desc.value, v, cx))
                    break;
                if (desc.hasWritable && desc.writable() != sprop->writable())
                    break;
            } else {
                /* The only fields in desc will be handled below. */
                JS_ASSERT(desc.isGenericDescriptor());
            }
        }

        if (desc.hasConfigurable && desc.configurable() != sprop->configurable())
            break;
        if (desc.hasEnumerable && desc.enumerable() != sprop->enumerable())
            break;

        /* The conditions imposed by step 5 or step 6 apply. */
        obj2->dropProperty(cx, current);
        *rval = true;
        return JS_TRUE;
    } while (0);

    /* 8.12.9 step 7. */
    if (!sprop->configurable()) {
        /*
         * Since [[Configurable]] defaults to false, we don't need to check
         * whether it was specified.  We can't do likewise for [[Enumerable]]
         * because its putative value is used in a comparison -- a comparison
         * whose result must always be false per spec if the [[Enumerable]]
         * field is not present.  Perfectly pellucid logic, eh?
         */
        JS_ASSERT_IF(!desc.hasConfigurable, !desc.configurable());
        if (desc.configurable() ||
            (desc.hasEnumerable && desc.enumerable() != sprop->enumerable())) {
            return Reject(cx, obj2, current, JSMSG_CANT_REDEFINE_UNCONFIGURABLE_PROP, throwError,
                          desc.id, rval);
        }
    }

    if (desc.isGenericDescriptor()) {
        /* 8.12.9 step 8, no validation required */
    } else if (desc.isDataDescriptor() != sprop->isDataDescriptor()) {
        /* 8.12.9 step 9. */
        if (!sprop->configurable()) {
            return Reject(cx, obj2, current, JSMSG_CANT_REDEFINE_UNCONFIGURABLE_PROP,
                          throwError, desc.id, rval);
        }
    } else if (desc.isDataDescriptor()) {
        /* 8.12.9 step 10. */
        JS_ASSERT(sprop->isDataDescriptor());
        if (!sprop->configurable() && !sprop->writable()) {
            if ((desc.hasWritable && desc.writable()) ||
                (desc.hasValue && !SameValue(desc.value, v, cx))) {
                return Reject(cx, obj2, current, JSMSG_CANT_REDEFINE_UNCONFIGURABLE_PROP,
                              throwError, desc.id, rval);
            }
        }
    } else {
        /* 8.12.9 step 11. */
        JS_ASSERT(desc.isAccessorDescriptor() && sprop->isAccessorDescriptor());
        if (!sprop->configurable()) {
            if ((desc.hasSet &&
                 !SameValue(desc.setterValue(), sprop->setterOrUndefined(), cx)) ||
                (desc.hasGet &&
                 !SameValue(desc.getterValue(), sprop->getterOrUndefined(), cx))) {
                return Reject(cx, obj2, current, JSMSG_CANT_REDEFINE_UNCONFIGURABLE_PROP,
                              throwError, desc.id, rval);
            }
        }
    }

    /* 8.12.9 step 12. */
    uintN attrs;
    PropertyOp getter, setter;
    if (desc.isGenericDescriptor()) {
        uintN changed = 0;
        if (desc.hasConfigurable)
            changed |= JSPROP_PERMANENT;
        if (desc.hasEnumerable)
            changed |= JSPROP_ENUMERATE;

        attrs = (sprop->attributes() & ~changed) | (desc.attrs & changed);
        if (sprop->isMethod()) {
            JS_ASSERT(!(attrs & (JSPROP_GETTER | JSPROP_SETTER)));
            getter = setter = PropertyStub;
        } else {
            getter = sprop->getter();
            setter = sprop->setter();
        }
    } else if (desc.isDataDescriptor()) {
        uintN unchanged = 0;
        if (!desc.hasConfigurable)
            unchanged |= JSPROP_PERMANENT;
        if (!desc.hasEnumerable)
            unchanged |= JSPROP_ENUMERATE;
        if (!desc.hasWritable)
            unchanged |= JSPROP_READONLY;

        if (desc.hasValue)
            v = desc.value;
        attrs = (desc.attrs & ~unchanged) | (sprop->attributes() & unchanged);
        getter = setter = PropertyStub;
    } else {
        JS_ASSERT(desc.isAccessorDescriptor());

        /* Legacy security check. This can't fail. See bug 583850. */
        Value dummy;
        if (!CheckAccess(cx, obj2, desc.id, JSACC_WATCH, &dummy, &attrs)) {
            JS_NOT_REACHED("defineProperty access check failed");
            obj2->dropProperty(cx, current);
            return JS_FALSE;
        }

        JS_ASSERT_IF(sprop->isMethod(), !(attrs & (JSPROP_GETTER | JSPROP_SETTER)));

        /* 8.12.9 step 12. */
        uintN changed = 0;
        if (desc.hasConfigurable)
            changed |= JSPROP_PERMANENT;
        if (desc.hasEnumerable)
            changed |= JSPROP_ENUMERATE;
        if (desc.hasGet)
            changed |= JSPROP_GETTER | JSPROP_SHARED;
        if (desc.hasSet)
            changed |= JSPROP_SETTER | JSPROP_SHARED;

        attrs = (desc.attrs & changed) | (sprop->attributes() & ~changed);
        if (desc.hasGet) {
            getter = desc.getter();
        } else {
            getter = (sprop->isMethod() || (sprop->hasDefaultGetter() && !sprop->hasGetterValue()))
                     ? PropertyStub
                     : sprop->getter();
        }
        if (desc.hasSet) {
            setter = desc.setter();
        } else {
            setter = (sprop->hasDefaultSetter() && !sprop->hasSetterValue())
                     ? PropertyStub
                     : sprop->setter();
        }
    }

    *rval = true;
    obj2->dropProperty(cx, current);
    return js_DefineProperty(cx, obj, desc.id, &v, getter, setter, attrs);
}

static JSBool
DefinePropertyOnArray(JSContext *cx, JSObject *obj, const PropDesc &desc,
                      bool throwError, bool *rval)
{
    /*
     * We probably should optimize dense array property definitions where
     * the descriptor describes a traditional array property (enumerable,
     * configurable, writable, numeric index or length without altering its
     * attributes).  Such definitions are probably unlikely, so we don't bother
     * for now.
     */
    if (obj->isDenseArray() && !obj->makeDenseArraySlow(cx))
        return JS_FALSE;

    jsuint oldLen = obj->getArrayLength();

    if (JSID_IS_ATOM(desc.id, cx->runtime->atomState.lengthAtom)) {
        /*
         * Our optimization of storage of the length property of arrays makes
         * it very difficult to properly implement defining the property.  For
         * now simply throw an exception (NB: not merely Reject) on any attempt
         * to define the "length" property, rather than attempting to implement
         * some difficult-for-authors-to-grasp subset of that functionality.
         */
        JS_ReportErrorNumber(cx, js_GetErrorMessage, NULL, JSMSG_DEFINE_ARRAY_LENGTH_UNSUPPORTED);
        return JS_FALSE;
    }

    uint32 index;
    if (js_IdIsIndex(desc.id, &index)) {
        /*
        // Disabled until we support defining "length":
        if (index >= oldLen && lengthPropertyNotWritable())
            return ThrowTypeError(cx, JSMSG_CANT_APPEND_PROPERTIES_TO_UNWRITABLE_LENGTH_ARRAY);
         */
        if (!DefinePropertyOnObject(cx, obj, desc, false, rval))
            return JS_FALSE;
        if (!*rval)
            return Reject(cx, JSMSG_CANT_DEFINE_ARRAY_INDEX, throwError, rval);

        if (index >= oldLen) {
            JS_ASSERT(index != UINT32_MAX);
            obj->setArrayLength(index + 1);
        }

        *rval = true;
        return JS_TRUE;
    }

    return DefinePropertyOnObject(cx, obj, desc, throwError, rval);
}

static JSBool
DefineProperty(JSContext *cx, JSObject *obj, const PropDesc &desc, bool throwError,
               bool *rval)
{
    if (obj->isArray())
        return DefinePropertyOnArray(cx, obj, desc, throwError, rval);

    if (obj->getOps()->lookupProperty) {
        if (obj->isProxy())
            return JSProxy::defineProperty(cx, obj, desc.id, desc.pd);
        return Reject(cx, JSMSG_OBJECT_NOT_EXTENSIBLE, throwError, rval);
    }

    return DefinePropertyOnObject(cx, obj, desc, throwError, rval);
}

JSBool
js_DefineOwnProperty(JSContext *cx, JSObject *obj, jsid id,
                     const Value &descriptor, JSBool *bp)
{
    AutoPropDescArrayRooter descs(cx);
    PropDesc *desc = descs.append();
    if (!desc || !desc->initialize(cx, id, descriptor))
        return false;

    bool rval;
    if (!DefineProperty(cx, obj, *desc, true, &rval))
        return false;
    *bp = !!rval;
    return true;
}

/* ES5 15.2.3.6: Object.defineProperty(O, P, Attributes) */
static JSBool
obj_defineProperty(JSContext* cx, uintN argc, Value* vp)
{
    /* 15.2.3.6 steps 1 and 5. */
    JSObject *obj;
    if (!GetFirstArgumentAsObject(cx, argc, vp, "Object.defineProperty", &obj))
        return JS_FALSE;
    vp->setObject(*obj);

    /* 15.2.3.6 step 2. */
    AutoIdRooter nameidr(cx);
    if (!ValueToId(cx, argc >= 2 ? vp[3] : UndefinedValue(), nameidr.addr()))
        return JS_FALSE;

    /* 15.2.3.6 step 3. */
    const Value &descval = argc >= 3 ? vp[4] : UndefinedValue();

    /* 15.2.3.6 step 4 */
    JSBool junk;
    return js_DefineOwnProperty(cx, obj, nameidr.id(), descval, &junk);
}

static bool
DefineProperties(JSContext *cx, JSObject *obj, JSObject *props)
{
    AutoIdArray ida(cx, JS_Enumerate(cx, props));
    if (!ida)
        return false;

     AutoPropDescArrayRooter descs(cx);
     size_t len = ida.length();
     for (size_t i = 0; i < len; i++) {
         jsid id = ida[i];
         PropDesc* desc = descs.append();
         AutoValueRooter tvr(cx);
         if (!desc ||
             !JS_GetPropertyById(cx, props, id, tvr.jsval_addr()) ||
             !desc->initialize(cx, id, tvr.value())) {
             return false;
         }
     }

     bool dummy;
     for (size_t i = 0; i < len; i++) {
         if (!DefineProperty(cx, obj, descs[i], true, &dummy))
             return false;
     }

     return true;
}

extern JSBool
js_PopulateObject(JSContext *cx, JSObject *newborn, JSObject *props)
{
    return DefineProperties(cx, newborn, props);
}

/* ES5 15.2.3.7: Object.defineProperties(O, Properties) */
static JSBool
obj_defineProperties(JSContext* cx, uintN argc, Value* vp)
{
    /* 15.2.3.6 steps 1 and 5. */
    JSObject *obj;
    if (!GetFirstArgumentAsObject(cx, argc, vp, "Object.defineProperties", &obj))
        return false;
    vp->setObject(*obj);

    if (argc < 2) {
        JS_ReportErrorNumber(cx, js_GetErrorMessage, NULL, JSMSG_MORE_ARGS_NEEDED,
                             "Object.defineProperties", "0", "s");
        return false;
    }

    JSObject* props = js_ValueToNonNullObject(cx, vp[3]);
    if (!props)
        return false;
    vp[3].setObject(*props);

    return DefineProperties(cx, obj, props);
}

/* ES5 15.2.3.5: Object.create(O [, Properties]) */
static JSBool
obj_create(JSContext *cx, uintN argc, Value *vp)
{
    if (argc == 0) {
        JS_ReportErrorNumber(cx, js_GetErrorMessage, NULL, JSMSG_MORE_ARGS_NEEDED,
                             "Object.create", "0", "s");
        return JS_FALSE;
    }

    const Value &v = vp[2];
    if (!v.isObjectOrNull()) {
        char *bytes = DecompileValueGenerator(cx, JSDVG_SEARCH_STACK, v, NULL);
        if (!bytes)
            return JS_FALSE;
        JS_ReportErrorNumber(cx, js_GetErrorMessage, NULL, JSMSG_UNEXPECTED_TYPE,
                             bytes, "not an object or null");
        JS_free(cx, bytes);
        return JS_FALSE;
    }

    /*
     * Use the callee's global as the parent of the new object to avoid dynamic
     * scoping (i.e., using the caller's global).
     */
    JSObject *obj = NewObjectWithGivenProto(cx, &js_ObjectClass, v.toObjectOrNull(),
                                            vp->toObject().getGlobal());
    if (!obj)
        return JS_FALSE;
    vp->setObject(*obj); /* Root and prepare for eventual return. */

    /* 15.2.3.5 step 4. */
    if (argc > 1 && !vp[3].isUndefined()) {
        if (vp[3].isPrimitive()) {
            JS_ReportErrorNumber(cx, js_GetErrorMessage, NULL, JSMSG_NOT_NONNULL_OBJECT);
            return JS_FALSE;
        }

        JSObject *props = &vp[3].toObject();
        AutoIdArray ida(cx, JS_Enumerate(cx, props));
        if (!ida)
            return JS_FALSE;

        AutoPropDescArrayRooter descs(cx);
        size_t len = ida.length();
        for (size_t i = 0; i < len; i++) {
            jsid id = ida[i];
            PropDesc *desc = descs.append();
            if (!desc || !JS_GetPropertyById(cx, props, id, Jsvalify(&vp[1])) ||
                !desc->initialize(cx, id, vp[1])) {
                return JS_FALSE;
            }
        }

        bool dummy;
        for (size_t i = 0; i < len; i++) {
            if (!DefineProperty(cx, obj, descs[i], true, &dummy))
                return JS_FALSE;
        }
    }

    /* 5. Return obj. */
    return JS_TRUE;
}

static JSBool
obj_getOwnPropertyNames(JSContext *cx, uintN argc, Value *vp)
{
    JSObject *obj;
    if (!GetFirstArgumentAsObject(cx, argc, vp, "Object.getOwnPropertyNames", &obj))
        return false;

    AutoIdVector keys(cx);
    if (!GetPropertyNames(cx, obj, JSITER_OWNONLY | JSITER_HIDDEN, keys))
        return false;

    AutoValueVector vals(cx);
    if (!vals.resize(keys.length()))
        return false;

    for (size_t i = 0, len = keys.length(); i < len; i++) {
         jsid id = keys[i];
         if (JSID_IS_INT(id)) {
             JSString *str = js_ValueToString(cx, Int32Value(JSID_TO_INT(id)));
             if (!str)
                 return false;
             vals[i].setString(str);
         } else if (JSID_IS_ATOM(id)) {
             vals[i].setString(JSID_TO_STRING(id));
         } else {
             vals[i].setObject(*JSID_TO_OBJECT(id));
         }
    }

    JSObject *aobj = js_NewArrayObject(cx, vals.length(), vals.begin());
    if (!aobj)
        return false;

    vp->setObject(*aobj);
    return true;
}


#if JS_HAS_OBJ_WATCHPOINT
const char js_watch_str[] = "watch";
const char js_unwatch_str[] = "unwatch";
#endif
const char js_hasOwnProperty_str[] = "hasOwnProperty";
const char js_isPrototypeOf_str[] = "isPrototypeOf";
const char js_propertyIsEnumerable_str[] = "propertyIsEnumerable";

static JSFunctionSpec object_methods[] = {
#if JS_HAS_TOSOURCE
    JS_FN(js_toSource_str,             obj_toSource,                0,0),
#endif
    JS_FN(js_toString_str,             obj_toString,                0,0),
    JS_FN(js_toLocaleString_str,       obj_toLocaleString,          0,0),
    JS_FN(js_valueOf_str,              obj_valueOf,                 0,0),
#if JS_HAS_OBJ_WATCHPOINT
    JS_FN(js_watch_str,                obj_watch,                   2,0),
    JS_FN(js_unwatch_str,              obj_unwatch,                 1,0),
#endif
    JS_FN(js_hasOwnProperty_str,       obj_hasOwnProperty,          1,0),
    JS_FN(js_isPrototypeOf_str,        obj_isPrototypeOf,           1,0),
    JS_FN(js_propertyIsEnumerable_str, obj_propertyIsEnumerable,    1,0),
#if OLD_GETTER_SETTER_METHODS
    JS_FN(js_defineGetter_str,         js_obj_defineGetter,         2,0),
    JS_FN(js_defineSetter_str,         js_obj_defineSetter,         2,0),
    JS_FN(js_lookupGetter_str,         obj_lookupGetter,            1,0),
    JS_FN(js_lookupSetter_str,         obj_lookupSetter,            1,0),
#endif
    JS_FS_END
};

static JSFunctionSpec object_static_methods[] = {
    JS_FN("getPrototypeOf",            obj_getPrototypeOf,          1,0),
    JS_FN("getOwnPropertyDescriptor",  obj_getOwnPropertyDescriptor,2,0),
    JS_FN("keys",                      obj_keys,                    1,0),
    JS_FN("defineProperty",            obj_defineProperty,          3,0),
    JS_FN("defineProperties",          obj_defineProperties,        2,0),
    JS_FN("create",                    obj_create,                  2,0),
    JS_FN("getOwnPropertyNames",       obj_getOwnPropertyNames,     1,0),
    JS_FS_END
};

JSBool
js_Object(JSContext *cx, JSObject *obj, uintN argc, Value *argv, Value *rval)
{
    if (argc == 0) {
        /* Trigger logic below to construct a blank object. */
        obj = NULL;
    } else {
        /* If argv[0] is null or undefined, obj comes back null. */
        if (!js_ValueToObjectOrNull(cx, argv[0], &obj))
            return JS_FALSE;
    }
    if (!obj) {
        JS_ASSERT(!argc || argv[0].isNull() || argv[0].isUndefined());
        if (JS_IsConstructing(cx))
            return JS_TRUE;
        obj = NewBuiltinClassInstance(cx, &js_ObjectClass);
        if (!obj)
            return JS_FALSE;
    }
    rval->setObject(*obj);
    return JS_TRUE;
}

#ifdef JS_TRACER

JSObject*
js_NewObjectWithClassProto(JSContext *cx, Class *clasp, JSObject *proto,
                           const Value &privateSlotValue)
{
    JS_ASSERT(clasp->isNative());

    JSObject* obj = js_NewGCObject(cx);
    if (!obj)
        return NULL;

    obj->initSharingEmptyScope(clasp, proto, proto->getParent(), privateSlotValue);
    return obj;
}

JSObject* FASTCALL
js_Object_tn(JSContext* cx, JSObject* proto)
{
    JS_ASSERT(!(js_ObjectClass.flags & JSCLASS_HAS_PRIVATE));
    return js_NewObjectWithClassProto(cx, &js_ObjectClass, proto, UndefinedValue());
}

JS_DEFINE_TRCINFO_1(js_Object,
    (2, (extern, CONSTRUCTOR_RETRY, js_Object_tn, CONTEXT, CALLEE_PROTOTYPE, 0,
         nanojit::ACCSET_STORE_ANY)))

JSObject* FASTCALL
js_NonEmptyObject(JSContext* cx, JSObject* proto)
{
    JS_ASSERT(!(js_ObjectClass.flags & JSCLASS_HAS_PRIVATE));
    JSObject *obj = js_NewObjectWithClassProto(cx, &js_ObjectClass, proto, UndefinedValue());
    if (!obj)
        return NULL;
    JS_LOCK_OBJ(cx, obj);
    JSScope *scope = js_GetMutableScope(cx, obj);
    if (!scope) {
        JS_UNLOCK_OBJ(cx, obj);
        return NULL;
    }

    /*
     * See comments in the JSOP_NEWINIT case of jsinterp.cpp why we cannot
     * assume that cx owns the scope and skip the unlock call.
     */
    JS_UNLOCK_SCOPE(cx, scope);
    return obj;
}

JS_DEFINE_CALLINFO_2(extern, CONSTRUCTOR_RETRY, js_NonEmptyObject, CONTEXT, CALLEE_PROTOTYPE, 0,
                     nanojit::ACCSET_STORE_ANY)

JSObject* FASTCALL
js_NewInstance(JSContext *cx, Class *clasp, JSObject *ctor)
{
    JS_ASSERT(JS_ON_TRACE(cx));
    JS_ASSERT(ctor->isFunction());

    JSAtom *atom = cx->runtime->atomState.classPrototypeAtom;

    JSScope *scope = ctor->scope();
#ifdef JS_THREADSAFE
    if (scope->title.ownercx != cx)
        return NULL;
#endif
    if (scope->isSharedEmpty()) {
        scope = js_GetMutableScope(cx, ctor);
        if (!scope)
            return NULL;
    }

    JSScopeProperty *sprop = scope->lookup(ATOM_TO_JSID(atom));
    Value pval = sprop ? ctor->getSlot(sprop->slot) : MagicValue(JS_GENERIC_MAGIC);

    JSObject *parent = ctor->getParent();
    JSObject *proto;
    if (pval.isObject()) {
        /* An object in ctor.prototype, let's use it as the new instance's proto. */
        proto = &pval.toObject();
    } else {
        /* A hole or a primitive: either way, we need to get Object.prototype. */
        if (!js_GetClassPrototype(cx, parent, JSProto_Object, &proto))
            return NULL;

        if (pval.isMagic(JS_GENERIC_MAGIC)) {
            /*
             * No ctor.prototype was set, so we inline-expand and optimize
             * fun_resolve's prototype creation code.
             */
            proto = NewNativeClassInstance(cx, clasp, proto, parent);
            if (!proto)
                return NULL;
            if (!js_SetClassPrototype(cx, ctor, proto, JSPROP_ENUMERATE | JSPROP_PERMANENT))
                return NULL;
        } else {
            /*
             * A primitive value in .prototype means to use Object.prototype
             * for proto. See ES5 13.2.2 step 7.
             */
        }
    }

    /*
     * FIXME: 561785 at least. Quasi-natives including XML objects prevent us
     * from easily or unconditionally calling NewNativeClassInstance here.
     */
    return NewObjectWithGivenProto(cx, clasp, proto, parent);
}

JS_DEFINE_CALLINFO_3(extern, CONSTRUCTOR_RETRY, js_NewInstance, CONTEXT, CLASS, OBJECT, 0,
                     nanojit::ACCSET_STORE_ANY)

#else  /* !JS_TRACER */

# define js_Object_trcinfo NULL

#endif /* !JS_TRACER */

/*
 * Given pc pointing after a property accessing bytecode, return true if the
 * access is "object-detecting" in the sense used by web scripts, e.g., when
 * checking whether document.all is defined.
 */
JS_REQUIRES_STACK JSBool
Detecting(JSContext *cx, jsbytecode *pc)
{
    JSScript *script;
    jsbytecode *endpc;
    JSOp op;
    JSAtom *atom;

    script = cx->fp->script;
    endpc = script->code + script->length;
    for (;; pc += js_CodeSpec[op].length) {
        JS_ASSERT_IF(!cx->fp->imacpc, script->code <= pc && pc < endpc);

        /* General case: a branch or equality op follows the access. */
        op = js_GetOpcode(cx, script, pc);
        if (js_CodeSpec[op].format & JOF_DETECTING)
            return JS_TRUE;

        switch (op) {
          case JSOP_NULL:
            /*
             * Special case #1: handle (document.all == null).  Don't sweat
             * about JS1.2's revision of the equality operators here.
             */
            if (++pc < endpc) {
                op = js_GetOpcode(cx, script, pc);
                return *pc == JSOP_EQ || *pc == JSOP_NE;
            }
            return JS_FALSE;

          case JSOP_GETGNAME:
          case JSOP_NAME:
            /*
             * Special case #2: handle (document.all == undefined).  Don't
             * worry about someone redefining undefined, which was added by
             * Edition 3, so is read/write for backward compatibility.
             */
            GET_ATOM_FROM_BYTECODE(script, pc, 0, atom);
            if (atom == cx->runtime->atomState.typeAtoms[JSTYPE_VOID] &&
                (pc += js_CodeSpec[op].length) < endpc) {
                op = js_GetOpcode(cx, script, pc);
                return op == JSOP_EQ || op == JSOP_NE ||
                       op == JSOP_STRICTEQ || op == JSOP_STRICTNE;
            }
            return JS_FALSE;

          default:
            /*
             * At this point, anything but an extended atom index prefix means
             * we're not detecting.
             */
            if (!(js_CodeSpec[op].format & JOF_INDEXBASE))
                return JS_FALSE;
            break;
        }
    }
}

/*
 * Infer lookup flags from the currently executing bytecode. This does
 * not attempt to infer JSRESOLVE_WITH, because the current bytecode
 * does not indicate whether we are in a with statement. Return defaultFlags
 * if a currently executing bytecode cannot be determined.
 */
uintN
js_InferFlags(JSContext *cx, uintN defaultFlags)
{
#ifdef JS_TRACER
    if (JS_ON_TRACE(cx))
        return cx->bailExit->lookupFlags;
#endif

    JS_ASSERT_NOT_ON_TRACE(cx);

    jsbytecode *pc;
    const JSCodeSpec *cs;
    uint32 format;
    uintN flags = 0;

    JSStackFrame *const fp = js_GetTopStackFrame(cx);
    if (!fp || !(pc = cx->regs->pc))
        return defaultFlags;
    cs = &js_CodeSpec[js_GetOpcode(cx, fp->script, pc)];
    format = cs->format;
    if (JOF_MODE(format) != JOF_NAME)
        flags |= JSRESOLVE_QUALIFIED;
    if ((format & (JOF_SET | JOF_FOR)) ||
        (fp->flags & JSFRAME_ASSIGNING)) {
        flags |= JSRESOLVE_ASSIGNING;
    } else if (cs->length >= 0) {
        pc += cs->length;
        if (pc < cx->fp->script->code + cx->fp->script->length && Detecting(cx, pc))
            flags |= JSRESOLVE_DETECTING;
    }
    if (format & JOF_DECLARING)
        flags |= JSRESOLVE_DECLARING;
    return flags;
}

/*
 * ObjectOps and Class for with-statement stack objects.
 */
static JSBool
with_LookupProperty(JSContext *cx, JSObject *obj, jsid id, JSObject **objp,
                    JSProperty **propp)
{
    /* Fixes bug 463997 */
    uintN flags = cx->resolveFlags;
    if (flags == JSRESOLVE_INFER)
        flags = js_InferFlags(cx, flags);
    flags |= JSRESOLVE_WITH;
    JSAutoResolveFlags rf(cx, flags);
    return obj->getProto()->lookupProperty(cx, id, objp, propp);
}

static JSBool
with_GetProperty(JSContext *cx, JSObject *obj, jsid id, Value *vp)
{
    return obj->getProto()->getProperty(cx, id, vp);
}

static JSBool
with_SetProperty(JSContext *cx, JSObject *obj, jsid id, Value *vp)
{
    return obj->getProto()->setProperty(cx, id, vp);
}

static JSBool
with_GetAttributes(JSContext *cx, JSObject *obj, jsid id, uintN *attrsp)
{
    return obj->getProto()->getAttributes(cx, id, attrsp);
}

static JSBool
with_SetAttributes(JSContext *cx, JSObject *obj, jsid id, uintN *attrsp)
{
    return obj->getProto()->setAttributes(cx, id, attrsp);
}

static JSBool
with_DeleteProperty(JSContext *cx, JSObject *obj, jsid id, Value *rval)
{
    return obj->getProto()->deleteProperty(cx, id, rval);
}

static JSBool
with_Enumerate(JSContext *cx, JSObject *obj, JSIterateOp enum_op,
               Value *statep, jsid *idp)
{
    return obj->getProto()->enumerate(cx, enum_op, statep, idp);
}

static JSType
with_TypeOf(JSContext *cx, JSObject *obj)
{
    return JSTYPE_OBJECT;
}

static JSObject *
with_ThisObject(JSContext *cx, JSObject *obj)
{
    return obj->getWithThis();
}

Class js_WithClass = {
    "With",
    JSCLASS_HAS_PRIVATE | JSCLASS_HAS_RESERVED_SLOTS(2) | JSCLASS_IS_ANONYMOUS,
    PropertyStub,   /* addProperty */
    PropertyStub,   /* delProperty */
    PropertyStub,   /* getProperty */
    PropertyStub,   /* setProperty */
    EnumerateStub,
    ResolveStub,
    ConvertStub,
    NULL,           /* finalize */
    NULL,           /* reserved    */
    NULL,           /* checkAccess */
    NULL,           /* call        */
    NULL,           /* construct   */
    NULL,           /* xdrObject   */
    NULL,           /* hasInstance */
    NULL,           /* mark        */
    JS_NULL_CLASS_EXT,
    {
        with_LookupProperty,
        NULL,       /* defineProperty */
        with_GetProperty,
        with_SetProperty,
        with_GetAttributes,
        with_SetAttributes,
        with_DeleteProperty,
        with_Enumerate,
        with_TypeOf,
        NULL,       /* trace          */
        with_ThisObject,
        NULL,       /* clear          */
    }
};

JS_REQUIRES_STACK JSObject *
js_NewWithObject(JSContext *cx, JSObject *proto, JSObject *parent, jsint depth)
{
    JSObject *obj;

    obj = js_NewGCObject(cx);
    if (!obj)
        return NULL;
    obj->init(&js_WithClass, proto, parent,
              PrivateValue(js_FloatingFrameIfGenerator(cx, cx->fp)));
    OBJ_SET_BLOCK_DEPTH(cx, obj, depth);
    obj->map = cx->runtime->emptyWithScope->hold();

    AutoObjectRooter tvr(cx, obj);
    JSObject *thisp = proto->thisObject(cx);
    if (!thisp)
        return NULL;
    obj->setWithThis(thisp);

    return obj;
}

JSObject *
js_NewBlockObject(JSContext *cx)
{
    /*
     * Null obj's proto slot so that Object.prototype.* does not pollute block
     * scopes and to give the block object its own scope.
     */
    JSObject *blockObj = js_NewGCObject(cx);
    if (!blockObj)
        return NULL;
    blockObj->init(&js_BlockClass, NULL, NULL, NullValue());
    blockObj->map = cx->runtime->emptyBlockScope->hold();
    return blockObj;
}

JSObject *
js_CloneBlockObject(JSContext *cx, JSObject *proto, JSStackFrame *fp)
{
    JS_ASSERT(!OBJ_IS_CLONED_BLOCK(proto));
    JS_ASSERT(proto->getClass() == &js_BlockClass);

    JSObject *clone = js_NewGCObject(cx);
    if (!clone)
        return NULL;

    Value privateValue = PrivateValue(js_FloatingFrameIfGenerator(cx, fp));

    /* The caller sets parent on its own. */
    clone->init(&js_BlockClass, proto, NULL, privateValue);
    clone->fslots[JSSLOT_BLOCK_DEPTH] = proto->fslots[JSSLOT_BLOCK_DEPTH];

    JS_ASSERT(cx->runtime->emptyBlockScope->freeslot == JSSLOT_BLOCK_DEPTH + 1);
    clone->map = cx->runtime->emptyBlockScope->hold();
    JS_ASSERT(OBJ_IS_CLONED_BLOCK(clone));

    if (!js_EnsureReservedSlots(cx, clone, OBJ_BLOCK_COUNT(cx, proto)))
        return NULL;
    return clone;
}

JS_REQUIRES_STACK JSBool
js_PutBlockObject(JSContext *cx, JSBool normalUnwind)
{
    /* Blocks have one fixed slot available for the first local.*/
    JS_STATIC_ASSERT(JS_INITIAL_NSLOTS == JSSLOT_BLOCK_DEPTH + 2);

    JSStackFrame *const fp = cx->fp;
    JSObject *obj = fp->scopeChain;
    JS_ASSERT(obj->getClass() == &js_BlockClass);
    JS_ASSERT(obj->getPrivate() == js_FloatingFrameIfGenerator(cx, cx->fp));
    JS_ASSERT(OBJ_IS_CLONED_BLOCK(obj));

    /*
     * Block objects should never be exposed to scripts. Thus the clone should
     * not own the property map and rather always share it with the prototype
     * object. This allows us to skip updating obj->scope()->freeslot after
     * we copy the stack slots into reserved slots.
     */
    JS_ASSERT(obj->scope()->object != obj);

    /* Block objects should have all reserved slots allocated early. */
    uintN count = OBJ_BLOCK_COUNT(cx, obj);
    JS_ASSERT(obj->numSlots() == JSSLOT_BLOCK_DEPTH + 1 + count);

    /* The block and its locals must be on the current stack for GC safety. */
    uintN depth = OBJ_BLOCK_DEPTH(cx, obj);
    JS_ASSERT(depth <= (size_t) (cx->regs->sp - fp->base()));
    JS_ASSERT(count <= (size_t) (cx->regs->sp - fp->base() - depth));

    /* See comments in CheckDestructuring from jsparse.cpp. */
    JS_ASSERT(count >= 1);

    depth += fp->script->nfixed;
    obj->fslots[JSSLOT_BLOCK_DEPTH + 1] = fp->slots()[depth];
    if (normalUnwind && count > 1) {
        --count;
        memcpy(obj->dslots, fp->slots() + depth + 1, count * sizeof(Value));
    }

    /* We must clear the private slot even with errors. */
    obj->setPrivate(NULL);
    fp->scopeChain = obj->getParent();
    return normalUnwind;
}

static JSBool
block_getProperty(JSContext *cx, JSObject *obj, jsid id, Value *vp)
{
    /*
     * Block objects are never exposed to script, and the engine handles them
     * with care. So unlike other getters, this one can assert (rather than
     * check) certain invariants about obj.
     */
    JS_ASSERT(obj->getClass() == &js_BlockClass);
    JS_ASSERT(OBJ_IS_CLONED_BLOCK(obj));
    uintN index = (uintN) JSID_TO_INT(id);
    JS_ASSERT(index < OBJ_BLOCK_COUNT(cx, obj));

    JSStackFrame *fp = (JSStackFrame *) obj->getPrivate();
    if (fp) {
        fp = js_LiveFrameIfGenerator(fp);
        index += fp->script->nfixed + OBJ_BLOCK_DEPTH(cx, obj);
        JS_ASSERT(index < fp->script->nslots);
        *vp = fp->slots()[index];
        return true;
    }

    /* Values are in reserved slots immediately following DEPTH. */
    uint32 slot = JSSLOT_BLOCK_DEPTH + 1 + index;
    JS_LOCK_OBJ(cx, obj);
    JS_ASSERT(slot < obj->numSlots());
    *vp = obj->getSlot(slot);
    JS_UNLOCK_OBJ(cx, obj);
    return true;
}

static JSBool
block_setProperty(JSContext *cx, JSObject *obj, jsid id, Value *vp)
{
    JS_ASSERT(obj->getClass() == &js_BlockClass);
    JS_ASSERT(OBJ_IS_CLONED_BLOCK(obj));
    uintN index = (uintN) JSID_TO_INT(id);
    JS_ASSERT(index < OBJ_BLOCK_COUNT(cx, obj));

    JSStackFrame *fp = (JSStackFrame *) obj->getPrivate();
    if (fp) {
        fp = js_LiveFrameIfGenerator(fp);
        index += fp->script->nfixed + OBJ_BLOCK_DEPTH(cx, obj);
        JS_ASSERT(index < fp->script->nslots);
        fp->slots()[index] = *vp;
        return true;
    }

    /* Values are in reserved slots immediately following DEPTH. */
    uint32 slot = JSSLOT_BLOCK_DEPTH + 1 + index;
    JS_LOCK_OBJ(cx, obj);
    JS_ASSERT(slot < obj->numSlots());
    obj->setSlot(slot, *vp);
    JS_UNLOCK_OBJ(cx, obj);
    return true;
}

JSBool
js_DefineBlockVariable(JSContext *cx, JSObject *obj, jsid id, intN index)
{
    JS_ASSERT(obj->getClass() == &js_BlockClass);
    JS_ASSERT(!OBJ_IS_CLONED_BLOCK(obj));

    /* Use JSPROP_ENUMERATE to aid the disassembler. */
    return js_DefineNativeProperty(cx, obj, id, UndefinedValue(),
                                   block_getProperty,
                                   block_setProperty,
                                   JSPROP_ENUMERATE | JSPROP_PERMANENT | JSPROP_SHARED,
                                   JSScopeProperty::HAS_SHORTID, index, NULL);
}

static size_t
GetObjectSize(JSObject *obj)
{
    return (obj->isFunction() && !obj->getPrivate())
           ? sizeof(JSFunction)
           : sizeof(JSObject);
}

/*
 * Use this method with extreme caution. It trades the guts of two objects and updates
 * scope ownership. This operation is not thread-safe, just as fast array to slow array
 * transitions are inherently not thread-safe. Don't perform a swap operation on objects
 * shared across threads or, or bad things will happen. You have been warned.
 */
void
JSObject::swap(JSObject *other)
{
    /* For both objects determine whether they own their respective scopes. */
    bool thisOwns = this->isNative() && scope()->object == this;
    bool otherOwns = other->isNative() && other->scope()->object == other;

    size_t size = GetObjectSize(this);
    JS_ASSERT(size == GetObjectSize(other));

    /* Trade the guts of the objects. */
    char tmp[tl::Max<sizeof(JSFunction), sizeof(JSObject)>::result];
    memcpy(tmp, this, size);
    memcpy(this, other, size);
    memcpy(other, tmp, size);

    /* Fixup scope ownerships. */
    if (otherOwns)
        scope()->object = this;
    if (thisOwns)
        other->scope()->object = other;
}

#if JS_HAS_XDR

#define NO_PARENT_INDEX ((uint32)-1)

uint32
FindObjectIndex(JSObjectArray *array, JSObject *obj)
{
    size_t i;

    if (array) {
        i = array->length;
        do {

            if (array->vector[--i] == obj)
                return i;
        } while (i != 0);
    }

    return NO_PARENT_INDEX;
}

JSBool
js_XDRBlockObject(JSXDRState *xdr, JSObject **objp)
{
    JSContext *cx;
    uint32 parentId;
    JSObject *obj, *parent;
    uint16 depth, count, i;
    uint32 tmp;
    JSScopeProperty *sprop;
    jsid propid;
    JSAtom *atom;
    int16 shortid;
    JSBool ok;

    cx = xdr->cx;
#ifdef __GNUC__
    obj = NULL;         /* quell GCC overwarning */
#endif

    if (xdr->mode == JSXDR_ENCODE) {
        obj = *objp;
        parent = obj->getParent();
        parentId = (xdr->script->objectsOffset == 0)
                   ? NO_PARENT_INDEX
                   : FindObjectIndex(xdr->script->objects(), parent);
        depth = (uint16)OBJ_BLOCK_DEPTH(cx, obj);
        count = (uint16)OBJ_BLOCK_COUNT(cx, obj);
        tmp = (uint32)(depth << 16) | count;
    }
#ifdef __GNUC__ /* suppress bogus gcc warnings */
    else count = 0;
#endif

    /* First, XDR the parent atomid. */
    if (!JS_XDRUint32(xdr, &parentId))
        return JS_FALSE;

    if (xdr->mode == JSXDR_DECODE) {
        obj = js_NewBlockObject(cx);
        if (!obj)
            return JS_FALSE;
        *objp = obj;

        /*
         * If there's a parent id, then get the parent out of our script's
         * object array. We know that we XDR block object in outer-to-inner
         * order, which means that getting the parent now will work.
         */
        if (parentId == NO_PARENT_INDEX)
            parent = NULL;
        else
            parent = xdr->script->getObject(parentId);
        obj->setParent(parent);
    }

    AutoObjectRooter tvr(cx, obj);

    if (!JS_XDRUint32(xdr, &tmp))
        return false;

    if (xdr->mode == JSXDR_DECODE) {
        depth = (uint16)(tmp >> 16);
        count = (uint16)tmp;
        obj->setSlot(JSSLOT_BLOCK_DEPTH, Value(Int32Value(depth)));
    }

    /*
     * XDR the block object's properties. We know that there are 'count'
     * properties to XDR, stored as id/shortid pairs. We do not XDR any
     * non-native properties, only those that the compiler created.
     */
    sprop = NULL;
    ok = JS_TRUE;
    for (i = 0; i < count; i++) {
        if (xdr->mode == JSXDR_ENCODE) {
            /* Find a property to XDR. */
            do {
                /* If sprop is NULL, this is the first property. */
                sprop = sprop ? sprop->parent : obj->scope()->lastProperty();
            } while (!sprop->hasShortID());

            JS_ASSERT(sprop->getter() == block_getProperty);
            propid = sprop->id;
            JS_ASSERT(JSID_IS_ATOM(propid));
            atom = JSID_TO_ATOM(propid);
            shortid = sprop->shortid;
            JS_ASSERT(shortid >= 0);
        }

        /* XDR the real id, then the shortid. */
        if (!js_XDRAtom(xdr, &atom) ||
            !JS_XDRUint16(xdr, (uint16 *)&shortid)) {
            return false;
        }

        if (xdr->mode == JSXDR_DECODE) {
            if (!js_DefineBlockVariable(cx, obj, ATOM_TO_JSID(atom), shortid))
                return false;
        }
    }
    return true;
}

#endif

Class js_BlockClass = {
    "Block",
    JSCLASS_HAS_PRIVATE | JSCLASS_HAS_RESERVED_SLOTS(1) | JSCLASS_IS_ANONYMOUS,
    PropertyStub,   /* addProperty */
    PropertyStub,   /* delProperty */
    PropertyStub,   /* getProperty */
    PropertyStub,   /* setProperty */
    EnumerateStub,
    ResolveStub,
    ConvertStub
};

JSObject *
js_InitObjectClass(JSContext *cx, JSObject *obj)
{
    JSObject *proto = js_InitClass(cx, obj, NULL, &js_ObjectClass, js_Object, 1,
                                   object_props, object_methods, NULL, object_static_methods);
    if (!proto)
        return NULL;

    /* ECMA (15.1.2.1) says 'eval' is a property of the global object. */
    if (!js_DefineFunction(cx, obj, cx->runtime->atomState.evalAtom,
                           (Native)obj_eval, 1,
                           JSFUN_FAST_NATIVE | JSFUN_STUB_GSOPS)) {
        return NULL;
    }

    return proto;
}

static bool
DefineStandardSlot(JSContext *cx, JSObject *obj, JSProtoKey key, JSAtom *atom,
                   const Value &v, uint32 attrs, bool &named)
{
    jsid id = ATOM_TO_JSID(atom);

    if (key != JSProto_Null) {
        /*
         * Initializing an actual standard class on a global object. If the
         * property is not yet present, force it into a new one bound to a
         * reserved slot. Otherwise, go through the normal property path.
         */
        JS_ASSERT(obj->getClass()->flags & JSCLASS_IS_GLOBAL);
        JS_ASSERT(obj->isNative());

        JS_LOCK_OBJ(cx, obj);

        JSScope *scope = js_GetMutableScope(cx, obj);
        if (!scope) {
            JS_UNLOCK_OBJ(cx, obj);
            return false;
        }

        JSScopeProperty *sprop = scope->lookup(id);
        if (!sprop) {
            uint32 index = 2 * JSProto_LIMIT + key;
            if (!js_SetReservedSlot(cx, obj, index, v)) {
                JS_UNLOCK_SCOPE(cx, scope);
                return false;
            }

            uint32 slot = JSSLOT_START(obj->getClass()) + index;
            sprop = scope->addProperty(cx, id, PropertyStub, PropertyStub,
                                       slot, attrs, 0, 0);

            JS_UNLOCK_SCOPE(cx, scope);
            if (!sprop)
                return false;

            named = true;
            return true;
        }
        JS_UNLOCK_SCOPE(cx, scope);
    }

    named = obj->defineProperty(cx, id, v, PropertyStub, PropertyStub, attrs);
    return named;
}

JSObject *
js_InitClass(JSContext *cx, JSObject *obj, JSObject *parent_proto,
             Class *clasp, Native constructor, uintN nargs,
             JSPropertySpec *ps, JSFunctionSpec *fs,
             JSPropertySpec *static_ps, JSFunctionSpec *static_fs)
{
    JSAtom *atom;
    JSProtoKey key;
    JSFunction *fun;
    bool named = false;

    atom = js_Atomize(cx, clasp->name, strlen(clasp->name), 0);
    if (!atom)
        return NULL;

    /*
     * When initializing a standard class, if no parent_proto (grand-proto of
     * instances of the class, parent-proto of the class's prototype object)
     * is given, we must use Object.prototype if it is available.  Otherwise,
     * we could look up the wrong binding for a class name in obj.  Example:
     *
     *   String = Array;
     *   print("hi there".join);
     *
     * should print undefined, not Array.prototype.join.  This is required by
     * ECMA-262, alas.  It might have been better to make String readonly and
     * permanent in the global object, instead -- but that's too big a change
     * to swallow at this point.
     */
    key = JSCLASS_CACHED_PROTO_KEY(clasp);
    if (key != JSProto_Null &&
        !parent_proto &&
        !js_GetClassPrototype(cx, obj, JSProto_Object, &parent_proto)) {
        return NULL;
    }

    /*
     * Create a prototype object for this class.
     *
     * FIXME: lazy standard (built-in) class initialization and even older
     * eager boostrapping code rely on all of these properties:
     *
     * 1. NewObject attempting to compute a default prototype object when
     *    passed null for proto; and
     *
     * 2. NewObject tolerating no default prototype (null proto slot value)
     *    due to this js_InitClass call coming from js_InitFunctionClass on an
     *    otherwise-uninitialized global.
     *
     * 3. NewObject allocating a JSFunction-sized GC-thing when clasp is
     *    &js_FunctionClass, not a JSObject-sized (smaller) GC-thing.
     *
     * The JS_NewObjectForGivenProto and JS_NewObject APIs also allow clasp to
     * be &js_FunctionClass (we could break compatibility easily). But fixing
     * (3) is not enough without addressing the bootstrapping dependency on (1)
     * and (2).
     */
    JSObject *proto = NewObject(cx, clasp, parent_proto, obj);
    if (!proto)
        return NULL;

    /* After this point, control must exit via label bad or out. */
    AutoObjectRooter tvr(cx, proto);

    JSObject *ctor;
    if (!constructor) {
        /*
         * Lacking a constructor, name the prototype (e.g., Math) unless this
         * class (a) is anonymous, i.e. for internal use only; (b) the class
         * of obj (the global object) is has a reserved slot indexed by key;
         * and (c) key is not the null key.
         */
        if (!(clasp->flags & JSCLASS_IS_ANONYMOUS) ||
            !(obj->getClass()->flags & JSCLASS_IS_GLOBAL) ||
            key == JSProto_Null)
        {
            uint32 attrs = (clasp->flags & JSCLASS_IS_ANONYMOUS)
                           ? JSPROP_READONLY | JSPROP_PERMANENT
                           : 0;
            if (!DefineStandardSlot(cx, obj, key, atom, ObjectValue(*proto), attrs, named))
                goto bad;
        }

        ctor = proto;
    } else {
        fun = js_NewFunction(cx, NULL, constructor, nargs, 0, obj, atom);
        if (!fun)
            goto bad;

        AutoValueRooter tvr2(cx, ObjectValue(*fun));
        if (!DefineStandardSlot(cx, obj, key, atom, tvr2.value(), 0, named))
            goto bad;

        /*
         * Remember the class this function is a constructor for so that
         * we know to create an object of this class when we call the
         * constructor.
         */
        FUN_CLASP(fun) = clasp;

        /*
         * Optionally construct the prototype object, before the class has
         * been fully initialized.  Allow the ctor to replace proto with a
         * different object, as is done for operator new -- and as at least
         * XML support requires.
         */
        ctor = FUN_OBJECT(fun);
        if (clasp->flags & JSCLASS_CONSTRUCT_PROTOTYPE) {
            Value rval;
            if (!InternalConstruct(cx, proto, ObjectOrNullValue(ctor), 0, NULL, &rval))
                goto bad;
            if (rval.isObject() && &rval.toObject() != proto)
                proto = &rval.toObject();
        }

        /* Connect constructor and prototype by named properties. */
        if (!js_SetClassPrototype(cx, ctor, proto,
                                  JSPROP_READONLY | JSPROP_PERMANENT)) {
            goto bad;
        }

        /* Bootstrap Function.prototype (see also JS_InitStandardClasses). */
        if (ctor->getClass() == clasp)
            ctor->setProto(proto);
    }

    /* Add properties and methods to the prototype and the constructor. */
    if ((ps && !JS_DefineProperties(cx, proto, ps)) ||
        (fs && !JS_DefineFunctions(cx, proto, fs)) ||
        (static_ps && !JS_DefineProperties(cx, ctor, static_ps)) ||
        (static_fs && !JS_DefineFunctions(cx, ctor, static_fs))) {
        goto bad;
    }

    /*
     * Make sure proto's scope's emptyScope is available to be shared by
     * objects of this class.  JSScope::emptyScope is a one-slot cache. If we
     * omit this, some other class could snap it up. (The risk is particularly
     * great for Object.prototype.)
     *
     * All callers of JSObject::initSharingEmptyScope depend on this.
     */
    JSScope *scope;
    bool ok;
    JS_LOCK_OBJ(cx, proto);
    scope = js_GetMutableScope(cx, proto);
    ok = scope && scope->ensureEmptyScope(cx, clasp);
    JS_UNLOCK_OBJ(cx, proto);
    if (!ok)
        goto bad;

    /* If this is a standard class, cache its prototype. */
    if (key != JSProto_Null && !js_SetClassObject(cx, obj, key, ctor, proto))
        goto bad;

    return proto;

bad:
    if (named) {
        Value rval;
        obj->deleteProperty(cx, ATOM_TO_JSID(atom), &rval);
    }
    return NULL;
}

bool
JSObject::allocSlots(JSContext *cx, size_t nslots)
{
    JS_ASSERT(!dslots);
    JS_ASSERT(nslots > JS_INITIAL_NSLOTS);

    size_t nwords = slotsToDynamicWords(nslots);
    dslots = (Value*) cx->malloc(nwords * sizeof(Value));
    if (!dslots)
        return false;

    dslots++;
    dslots[-1].setPrivateUint32(nslots);
    SetValueRangeToUndefined(dslots, nslots - JS_INITIAL_NSLOTS);
    return true;
}

bool
JSObject::growSlots(JSContext *cx, size_t nslots)
{
    /*
     * Minimal number of dynamic slots to allocate.
     */
    const size_t MIN_DYNAMIC_WORDS = 4;

    /*
     * The limit to switch to linear allocation strategy from the power of 2
     * growth no to waste too much memory.
     */
    const size_t LINEAR_GROWTH_STEP = JS_BIT(16);

    /* If we are allocating fslots, there is nothing to do. */
    if (nslots <= JS_INITIAL_NSLOTS)
        return JS_TRUE;

    size_t nwords = slotsToDynamicWords(nslots);

    /*
     * Round up nslots so the number of bytes in dslots array is power
     * of 2 to ensure exponential grouth.
     */
    uintN log;
    if (nwords <= MIN_DYNAMIC_WORDS) {
        nwords = MIN_DYNAMIC_WORDS;
    } else if (nwords < LINEAR_GROWTH_STEP) {
        JS_CEILING_LOG2(log, nwords);
        nwords = JS_BIT(log);
    } else {
        nwords = JS_ROUNDUP(nwords, LINEAR_GROWTH_STEP);
    }
    nslots = dynamicWordsToSlots(nwords);

    /*
     * If nothing was allocated yet, treat it as initial allocation (but with
     * the exponential growth algorithm applied).
     */
    if (!dslots)
        return allocSlots(cx, nslots);

    size_t oldnslots = dslots[-1].toPrivateUint32();

    Value *tmpdslots = (Value*) cx->realloc(dslots - 1, nwords * sizeof(Value));
    if (!tmpdslots)
        return false;   /* Leave dslots at its old size. */
    dslots = tmpdslots;

    dslots++;
    dslots[-1].setPrivateUint32(nslots);

    /* Initialize the additional slots we added. */
    JS_ASSERT(nslots > oldnslots);
    Value *beg = dslots + (oldnslots - JS_INITIAL_NSLOTS);
    Value *end = dslots + (nslots - JS_INITIAL_NSLOTS);
    SetValueRangeToUndefined(beg, end);

    return true;
}

void
JSObject::shrinkSlots(JSContext *cx, size_t nslots)
{
    /* Nothing to shrink? */
    if (!dslots)
        return;

    JS_ASSERT(dslots[-1].toPrivateUint32() > JS_INITIAL_NSLOTS);
    JS_ASSERT(nslots <= dslots[-1].toPrivateUint32());

    if (nslots <= JS_INITIAL_NSLOTS) {
        freeSlotsArray(cx);
        dslots = NULL;
    } else {
        size_t nwords = slotsToDynamicWords(nslots);
        Value *tmpdslots = (Value*) cx->realloc(dslots - 1, nwords * sizeof(Value));
        if (!tmpdslots)
            return;  /* Leave dslots at its old size. */
        dslots = tmpdslots;

        dslots++;
        dslots[-1].setPrivateUint32(nslots);
    }
}

bool
js_EnsureReservedSlots(JSContext *cx, JSObject *obj, size_t nreserved)
{
    uintN nslots = JSSLOT_FREE(obj->getClass()) + nreserved;
    if (nslots > obj->numSlots() && !obj->allocSlots(cx, nslots))
        return false;

    if (obj->isNative()) {
        JSScope *scope = obj->scope();
        if (!scope->isSharedEmpty()) {
#ifdef JS_THREADSAFE
            JS_ASSERT(scope->title.ownercx->thread == cx->thread);
#endif
            JS_ASSERT(scope->freeslot == JSSLOT_FREE(obj->getClass()));
            if (scope->freeslot < nslots)
                scope->freeslot = nslots;
        }
    }
    return true;
}

static JSObject *
js_InitNullClass(JSContext *cx, JSObject *obj)
{
    JS_ASSERT(0);
    return NULL;
}

#define JS_PROTO(name,code,init) extern JSObject *init(JSContext *, JSObject *);
#include "jsproto.tbl"
#undef JS_PROTO

static JSObjectOp lazy_prototype_init[JSProto_LIMIT] = {
#define JS_PROTO(name,code,init) init,
#include "jsproto.tbl"
#undef JS_PROTO
};

namespace js {

bool
SetProto(JSContext *cx, JSObject *obj, JSObject *proto, bool checkForCycles)
{
    JS_ASSERT_IF(!checkForCycles, obj != proto);

    if (obj->isNative()) {
        JS_LOCK_OBJ(cx, obj);
        bool ok = !!js_GetMutableScope(cx, obj);
        JS_UNLOCK_OBJ(cx, obj);
        if (!ok)
            return false;
    }

    /*
     * Regenerate property cache shape ids for all of the scopes along the
     * old prototype chain to invalidate their property cache entries, in
     * case any entries were filled by looking up through obj.
     */
    JSObject *oldproto = obj;
    while (oldproto && oldproto->isNative()) {
        JS_LOCK_OBJ(cx, oldproto);
        JSScope *scope = oldproto->scope();
        scope->protoShapeChange(cx);
        JSObject *tmp = oldproto->getProto();
        JS_UNLOCK_OBJ(cx, oldproto);
        oldproto = tmp;
    }

    if (!proto || !checkForCycles) {
        obj->setProto(proto);
    } else if (!SetProtoCheckingForCycles(cx, obj, proto)) {
        JS_ReportErrorNumber(cx, js_GetErrorMessage, NULL, JSMSG_CYCLIC_VALUE, js_proto_str);
        return false;
    }
    return true;
}

}

JSBool
js_GetClassObject(JSContext *cx, JSObject *obj, JSProtoKey key,
                  JSObject **objp)
{
    JSObject *tmp, *cobj;
    JSResolvingKey rkey;
    JSResolvingEntry *rentry;
    uint32 generation;
    JSObjectOp init;
    Value v;

    while ((tmp = obj->getParent()) != NULL)
        obj = tmp;
    if (!(obj->getClass()->flags & JSCLASS_IS_GLOBAL)) {
        *objp = NULL;
        return JS_TRUE;
    }

    v = obj->getReservedSlot(key);
    if (v.isObject()) {
        *objp = &v.toObject();
        return JS_TRUE;
    }

    rkey.obj = obj;
    rkey.id = ATOM_TO_JSID(cx->runtime->atomState.classAtoms[key]);
    if (!js_StartResolving(cx, &rkey, JSRESFLAG_LOOKUP, &rentry))
        return JS_FALSE;
    if (!rentry) {
        /* Already caching key in obj -- suppress recursion. */
        *objp = NULL;
        return JS_TRUE;
    }
    generation = cx->resolvingTable->generation;

    JSBool ok = true;
    cobj = NULL;
    init = lazy_prototype_init[key];
    if (init) {
        if (!init(cx, obj)) {
            ok = JS_FALSE;
        } else {
            v = obj->getReservedSlot(key);
            if (v.isObject())
                cobj = &v.toObject();
        }
    }

    js_StopResolving(cx, &rkey, JSRESFLAG_LOOKUP, rentry, generation);
    *objp = cobj;
    return ok;
}

JSBool
js_SetClassObject(JSContext *cx, JSObject *obj, JSProtoKey key, JSObject *cobj, JSObject *proto)
{
    JS_ASSERT(!obj->getParent());
    if (!(obj->getClass()->flags & JSCLASS_IS_GLOBAL))
        return JS_TRUE;

    return js_SetReservedSlot(cx, obj, key, ObjectOrNullValue(cobj)) &&
           js_SetReservedSlot(cx, obj, JSProto_LIMIT + key, ObjectOrNullValue(proto));
}

JSBool
js_FindClassObject(JSContext *cx, JSObject *start, JSProtoKey protoKey,
                   Value *vp, Class *clasp)
{
    JSStackFrame *fp;
    JSObject *obj, *cobj, *pobj;
    jsid id;
    JSProperty *prop;
    JSScopeProperty *sprop;

    /*
     * Find the global object. Use cx->fp directly to avoid falling off
     * trace; all JIT-elided stack frames have the same global object as
     * cx->fp.
     */
    VOUCH_DOES_NOT_REQUIRE_STACK();
    if (!start && (fp = cx->fp) != NULL)
        start = fp->scopeChain;

    if (start) {
        /* Find the topmost object in the scope chain. */
        do {
            obj = start;
            start = obj->getParent();
        } while (start);
    } else {
        obj = cx->globalObject;
        if (!obj) {
            vp->setUndefined();
            return JS_TRUE;
        }
    }

    OBJ_TO_INNER_OBJECT(cx, obj);
    if (!obj)
        return JS_FALSE;

    if (protoKey != JSProto_Null) {
        JS_ASSERT(JSProto_Null < protoKey);
        JS_ASSERT(protoKey < JSProto_LIMIT);
        if (!js_GetClassObject(cx, obj, protoKey, &cobj))
            return JS_FALSE;
        if (cobj) {
            vp->setObject(*cobj);
            return JS_TRUE;
        }
        id = ATOM_TO_JSID(cx->runtime->atomState.classAtoms[protoKey]);
    } else {
        JSAtom *atom = js_Atomize(cx, clasp->name, strlen(clasp->name), 0);
        if (!atom)
            return false;
        id = ATOM_TO_JSID(atom);
    }

    JS_ASSERT(obj->isNative());
    if (js_LookupPropertyWithFlags(cx, obj, id, JSRESOLVE_CLASSNAME,
                                   &pobj, &prop) < 0) {
        return JS_FALSE;
    }
    Value v = UndefinedValue();
    if (prop && pobj->isNative()) {
        sprop = (JSScopeProperty *) prop;
        if (SPROP_HAS_VALID_SLOT(sprop, pobj->scope())) {
            v = pobj->lockedGetSlot(sprop->slot);
            if (v.isPrimitive())
                v.setUndefined();
        }
        JS_UNLOCK_OBJ(cx, pobj);
    }
    *vp = v;
    return JS_TRUE;
}

JSObject *
js_ConstructObject(JSContext *cx, Class *clasp, JSObject *proto, JSObject *parent,
                   uintN argc, Value *argv)
{
    AutoArrayRooter argtvr(cx, argc, argv);

    JSProtoKey protoKey = GetClassProtoKey(clasp);

    /* Protect constructor in case a crazy getter for .prototype uproots it. */
    AutoValueRooter tvr(cx);
    if (!js_FindClassObject(cx, parent, protoKey, tvr.addr(), clasp))
        return NULL;

    const Value &cval = tvr.value();
    if (tvr.value().isPrimitive()) {
        js_ReportIsNotFunction(cx, tvr.addr(), JSV2F_CONSTRUCT | JSV2F_SEARCH_STACK);
        return NULL;
    }

    /*
     * If proto is NULL, set it to Constructor.prototype, just like JSOP_NEW
     * does, likewise for the new object's parent.
     */
    JSObject *ctor = &cval.toObject();
    if (!parent)
        parent = ctor->getParent();
    if (!proto) {
        Value rval;
        if (!ctor->getProperty(cx, ATOM_TO_JSID(cx->runtime->atomState.classPrototypeAtom),
                               &rval)) {
            return NULL;
        }
        if (rval.isObjectOrNull())
            proto = rval.toObjectOrNull();
    }

    JSObject *obj = NewObject(cx, clasp, proto, parent);
    if (!obj)
        return NULL;

    Value rval;
    if (!InternalConstruct(cx, obj, cval, argc, argv, &rval))
        return NULL;

    if (rval.isPrimitive())
        return obj;

    /*
     * If the instance's class differs from what was requested, throw a type
     * error.  If the given class has both the JSCLASS_HAS_PRIVATE and the
     * JSCLASS_CONSTRUCT_PROTOTYPE flags, and the instance does not have its
     * private data set at this point, then the constructor was replaced and
     * we should throw a type error.
     */
    obj = &rval.toObject();
    if (obj->getClass() != clasp ||
        (!(~clasp->flags & (JSCLASS_HAS_PRIVATE |
                            JSCLASS_CONSTRUCT_PROTOTYPE)) &&
         !obj->getPrivate())) {
        JS_ReportErrorNumber(cx, js_GetErrorMessage, NULL,
                             JSMSG_WRONG_CONSTRUCTOR, clasp->name);
        return NULL;
    }
    return obj;
}

/*
 * FIXME bug 535629: If one adds props, deletes earlier props, adds more, the
 * last added won't recycle the deleted props' slots.
 */
JSBool
js_AllocSlot(JSContext *cx, JSObject *obj, uint32 *slotp)
{
    JSScope *scope = obj->scope();
    JS_ASSERT(scope->object == obj);

    if (scope->freeslot >= obj->numSlots() &&
        !obj->growSlots(cx, scope->freeslot + 1)) {
        return JS_FALSE;
    }

    /* js_ReallocSlots or js_FreeSlot should set the free slots to void. */
    JS_ASSERT(obj->getSlot(scope->freeslot).isUndefined());
    *slotp = scope->freeslot++;
    return JS_TRUE;
}

void
js_FreeSlot(JSContext *cx, JSObject *obj, uint32 slot)
{
    JSScope *scope = obj->scope();
    JS_ASSERT(scope->object == obj);
    obj->lockedSetSlot(slot, UndefinedValue());
    if (scope->freeslot == slot + 1)
        scope->freeslot = slot;
}


/* JSBOXEDWORD_INT_MAX as a string */
#define JSBOXEDWORD_INT_MAX_STRING "1073741823"

/*
 * Convert string indexes that convert to int jsvals as ints to save memory.
 * Care must be taken to use this macro every time a property name is used, or
 * else double-sets, incorrect property cache misses, or other mistakes could
 * occur.
 */
jsid
js_CheckForStringIndex(jsid id)
{
    if (!JSID_IS_ATOM(id))
        return id;

    JSAtom *atom = JSID_TO_ATOM(id);
    JSString *str = ATOM_TO_STRING(atom);
    const jschar *s = str->flatChars();
    jschar ch = *s;

    JSBool negative = (ch == '-');
    if (negative)
        ch = *++s;

    if (!JS7_ISDEC(ch))
        return id;

    size_t n = str->flatLength() - negative;
    if (n > sizeof(JSBOXEDWORD_INT_MAX_STRING) - 1)
        return id;

    const jschar *cp = s;
    const jschar *end = s + n;

    jsuint index = JS7_UNDEC(*cp++);
    jsuint oldIndex = 0;
    jsuint c = 0;

    if (index != 0) {
        while (JS7_ISDEC(*cp)) {
            oldIndex = index;
            c = JS7_UNDEC(*cp);
            index = 10 * index + c;
            cp++;
        }
    }

    /*
     * Non-integer indexes can't be represented as integers.  Also, distinguish
     * index "-0" from "0", because JSBOXEDWORD_INT cannot.
     */
    if (cp != end || (negative && index == 0))
        return id;

    if (oldIndex < JSID_INT_MAX / 10 ||
        (oldIndex == JSID_INT_MAX / 10 && c <= (JSID_INT_MAX % 10))) {
        if (negative)
            index = 0 - index;
        id = INT_TO_JSID((jsint)index);
    }

    return id;
}

static JSBool
PurgeProtoChain(JSContext *cx, JSObject *obj, jsid id)
{
    JSScope *scope;
    JSScopeProperty *sprop;

    while (obj) {
        if (!obj->isNative()) {
            obj = obj->getProto();
            continue;
        }
        JS_LOCK_OBJ(cx, obj);
        scope = obj->scope();
        sprop = scope->lookup(id);
        if (sprop) {
            PCMETER(JS_PROPERTY_CACHE(cx).pcpurges++);
            scope->shadowingShapeChange(cx, sprop);
            JS_UNLOCK_SCOPE(cx, scope);

            if (!obj->getParent()) {
                /*
                 * All scope chains end in a global object, so this will change
                 * the global shape. jstracer.cpp assumes that the global shape
                 * never changes on trace, so we must deep-bail here.
                 */
                LeaveTrace(cx);
            }
            return JS_TRUE;
        }
        obj = obj->getProto();
        JS_UNLOCK_SCOPE(cx, scope);
    }
    return JS_FALSE;
}

void
js_PurgeScopeChainHelper(JSContext *cx, JSObject *obj, jsid id)
{
    JS_ASSERT(obj->isDelegate());
    PurgeProtoChain(cx, obj->getProto(), id);

    /*
     * We must purge the scope chain only for Call objects as they are the only
     * kind of cacheable non-global object that can gain properties after outer
     * properties with the same names have been cached or traced. Call objects
     * may gain such properties via eval introducing new vars; see bug 490364.
     */
    if (obj->getClass() == &js_CallClass) {
        while ((obj = obj->getParent()) != NULL) {
            if (PurgeProtoChain(cx, obj, id))
                break;
        }
    }
}

JSScopeProperty *
js_AddNativeProperty(JSContext *cx, JSObject *obj, jsid id,
                     PropertyOp getter, PropertyOp setter, uint32 slot,
                     uintN attrs, uintN flags, intN shortid)
{
    JSScope *scope;
    JSScopeProperty *sprop;

    JS_ASSERT(!(flags & JSScopeProperty::METHOD));

    /*
     * Purge the property cache of now-shadowed id in obj's scope chain. Do
     * this optimistically (assuming no failure below) before locking obj, so
     * we can lock the shadowed scope.
     */
    js_PurgeScopeChain(cx, obj, id);

    JS_LOCK_OBJ(cx, obj);
    scope = js_GetMutableScope(cx, obj);
    if (!scope) {
        sprop = NULL;
    } else {
        /* Convert string indices to integers if appropriate. */
        id = js_CheckForStringIndex(id);
        sprop = scope->putProperty(cx, id, getter, setter, slot, attrs, flags, shortid);
    }
    JS_UNLOCK_OBJ(cx, obj);
    return sprop;
}

JSScopeProperty *
js_ChangeNativePropertyAttrs(JSContext *cx, JSObject *obj,
                             JSScopeProperty *sprop, uintN attrs, uintN mask,
                             PropertyOp getter, PropertyOp setter)
{
    JSScope *scope;

    JS_LOCK_OBJ(cx, obj);
    scope = js_GetMutableScope(cx, obj);
    if (!scope) {
        sprop = NULL;
    } else {
        sprop = scope->changeProperty(cx, sprop, attrs, mask, getter, setter);
    }
    JS_UNLOCK_OBJ(cx, obj);
    return sprop;
}

JSBool
js_DefineProperty(JSContext *cx, JSObject *obj, jsid id, const Value *value,
                  PropertyOp getter, PropertyOp setter, uintN attrs)
{
    return js_DefineNativeProperty(cx, obj, id, *value, getter, setter, attrs,
                                   0, 0, NULL);
}

/*
 * Backward compatibility requires allowing addProperty hooks to mutate the
 * nominal initial value of a slot-full property, while GC safety wants that
 * value to be stored before the call-out through the hook.  Optimize to do
 * both while saving cycles for classes that stub their addProperty hook.
 */
static inline bool
AddPropertyHelper(JSContext *cx, Class *clasp, JSObject *obj, JSScope *scope,
                  JSScopeProperty *sprop, Value *vp)
{
    if (clasp->addProperty != PropertyStub) {
        Value nominal = *vp;

        if (!callJSPropertyOp(cx, clasp->addProperty, obj, SPROP_USERID(sprop), vp))
            return false;
        if (*vp != nominal) {
            if (SPROP_HAS_VALID_SLOT(sprop, scope))
                obj->lockedSetSlot(sprop->slot, *vp);
        }
    }
    return true;
}

JSBool
js_DefineNativeProperty(JSContext *cx, JSObject *obj, jsid id, const Value &value,
                        PropertyOp getter, PropertyOp setter, uintN attrs,
                        uintN flags, intN shortid, JSProperty **propp,
                        uintN defineHow /* = 0 */)
{
    Class *clasp;
    JSScope *scope;
    JSScopeProperty *sprop;
    JSBool added;
    Value valueCopy;

    JS_ASSERT((defineHow & ~(JSDNP_CACHE_RESULT | JSDNP_DONT_PURGE | JSDNP_SET_METHOD)) == 0);
    LeaveTraceIfGlobalObject(cx, obj);

    /* Convert string indices to integers if appropriate. */
    id = js_CheckForStringIndex(id);

    /*
     * If defining a getter or setter, we must check for its counterpart and
     * update the attributes and property ops.  A getter or setter is really
     * only half of a property.
     */
    sprop = NULL;
    if (attrs & (JSPROP_GETTER | JSPROP_SETTER)) {
        JSObject *pobj;
        JSProperty *prop;

        /*
         * If JS_THREADSAFE and id is found, js_LookupProperty returns with
         * sprop non-null and pobj locked.  If pobj == obj, the property is
         * already in obj and obj has its own (mutable) scope.  So if we are
         * defining a getter whose setter was already defined, or vice versa,
         * finish the job via js_ChangeScopePropertyAttributes, and refresh
         * the property cache line for (obj, id) to map sprop.
         */
        if (!js_LookupProperty(cx, obj, id, &pobj, &prop))
            return JS_FALSE;
        sprop = (JSScopeProperty *) prop;
        if (sprop && pobj == obj && sprop->isAccessorDescriptor()) {
            sprop = obj->scope()->changeProperty(cx, sprop, attrs,
                                                 JSPROP_GETTER | JSPROP_SETTER,
                                                 (attrs & JSPROP_GETTER)
                                                 ? getter
                                                 : sprop->getter(),
                                                 (attrs & JSPROP_SETTER)
                                                 ? setter
                                                 : sprop->setter());

            /* NB: obj == pobj, so we can share unlock code at the bottom. */
            if (!sprop)
                goto error;
        } else if (prop) {
            pobj->dropProperty(cx, prop);
            prop = NULL;
            sprop = NULL;
        }
    }

    /*
     * Purge the property cache of any properties named by id that are about
     * to be shadowed in obj's scope chain unless it is known a priori that it
     * is not possible. We do this before locking obj to avoid nesting locks.
     */
    if (!(defineHow & JSDNP_DONT_PURGE))
        js_PurgeScopeChain(cx, obj, id);

    /*
     * Check whether a readonly property or setter is being defined on a known
     * prototype object. See the comment in jscntxt.h before protoHazardShape's
     * member declaration.
     */
    if (obj->isDelegate() && (attrs & (JSPROP_READONLY | JSPROP_SETTER)))
        cx->runtime->protoHazardShape = js_GenerateShape(cx, false);

    /* Lock if object locking is required by this implementation. */
    JS_LOCK_OBJ(cx, obj);

    /* Use the object's class getter and setter by default. */
    clasp = obj->getClass();
    if (!(defineHow & JSDNP_SET_METHOD)) {
        if (!getter && !(attrs & JSPROP_GETTER))
            getter = clasp->getProperty;
        if (!setter && !(attrs & JSPROP_SETTER))
            setter = clasp->setProperty;
    }

    /* Get obj's own scope if it has one, or create a new one for obj. */
    scope = js_GetMutableScope(cx, obj);
    if (!scope)
        goto error;

    added = false;
    if (!sprop) {
        /* Add a new property, or replace an existing one of the same id. */
        if (defineHow & JSDNP_SET_METHOD) {
            JS_ASSERT(clasp == &js_ObjectClass);
            JS_ASSERT(IsFunctionObject(value));
            JS_ASSERT(!(attrs & (JSPROP_GETTER | JSPROP_SETTER)));
            JS_ASSERT(!getter && !setter);

            JSObject *funobj = &value.toObject();
            if (FUN_OBJECT(GET_FUNCTION_PRIVATE(cx, funobj)) == funobj) {
                flags |= JSScopeProperty::METHOD;
                getter = CastAsPropertyOp(funobj);
            }
        }

        added = !scope->hasProperty(id);
        uint32 oldShape = scope->shape;
        sprop = scope->putProperty(cx, id, getter, setter, SPROP_INVALID_SLOT,
                                   attrs, flags, shortid);
        if (!sprop)
            goto error;

        /*
         * If sprop is a method, the above call to putProperty suffices to
         * update the shape if necessary. But if scope->branded(), the shape
         * may not have changed and we may be overwriting a function-valued
         * property. See bug 560998.
         */
        if (scope->shape == oldShape && scope->branded() && sprop->slot != SPROP_INVALID_SLOT)
            scope->methodWriteBarrier(cx, sprop->slot, value);
    }

    /* Store value before calling addProperty, in case the latter GC's. */
    if (SPROP_HAS_VALID_SLOT(sprop, scope))
        obj->lockedSetSlot(sprop->slot, value);

    /* XXXbe called with lock held */
    valueCopy = value;
    if (!AddPropertyHelper(cx, clasp, obj, scope, sprop, &valueCopy)) {
        scope->removeProperty(cx, id);
        goto error;
    }

    if (defineHow & JSDNP_CACHE_RESULT) {
#ifdef JS_TRACER
        JS_ASSERT_NOT_ON_TRACE(cx);
        PropertyCacheEntry *entry =
#endif
            JS_PROPERTY_CACHE(cx).fill(cx, obj, 0, 0, obj, sprop, added);
        TRACE_2(SetPropHit, entry, sprop);
    }
    if (propp)
        *propp = (JSProperty *) sprop;
    else
        JS_UNLOCK_OBJ(cx, obj);
    return JS_TRUE;

error: // TRACE_2 jumps here on error, as well.
    JS_UNLOCK_OBJ(cx, obj);
    return JS_FALSE;
}

JS_FRIEND_API(JSBool)
js_LookupProperty(JSContext *cx, JSObject *obj, jsid id, JSObject **objp,
                  JSProperty **propp)
{
    return js_LookupPropertyWithFlags(cx, obj, id, cx->resolveFlags,
                                      objp, propp) >= 0;
}

#define SCOPE_DEPTH_ACCUM(bs,val)                                             \
    JS_SCOPE_DEPTH_METERING(JS_BASIC_STATS_ACCUM(bs, val))

/*
 * Call obj's resolve hook. obj is a native object and the caller holds its
 * scope lock.
 *
 * cx, start, id, and flags are the parameters initially passed to the ongoing
 * lookup; objp and propp are its out parameters. obj is an object along
 * start's prototype chain.
 *
 * There are four possible outcomes:
 *
 *   - On failure, report an error or exception, unlock obj, and return false.
 *
 *   - If we are alrady resolving a property of *curobjp, set *recursedp = true,
 *     unlock obj, and return true.
 *
 *   - If the resolve hook finds or defines the sought property, set *objp and
 *     *propp appropriately, set *recursedp = false, and return true with *objp's
 *     lock held.
 *
 *   - Otherwise no property was resolved. Set *propp = NULL and *recursedp = false
 *     and return true.
 */
static JSBool
CallResolveOp(JSContext *cx, JSObject *start, JSObject *obj, jsid id, uintN flags,
              JSObject **objp, JSProperty **propp, bool *recursedp)
{
    Class *clasp = obj->getClass();
    JSResolveOp resolve = clasp->resolve;
    JSScope *scope = obj->scope();

    /*
     * Avoid recursion on (obj, id) already being resolved on cx.
     *
     * Once we have successfully added an entry for (obj, key) to
     * cx->resolvingTable, control must go through cleanup: before
     * returning.  But note that JS_DHASH_ADD may find an existing
     * entry, in which case we bail to suppress runaway recursion.
     */
    JSResolvingKey key = {obj, id};
    JSResolvingEntry *entry;
    if (!js_StartResolving(cx, &key, JSRESFLAG_LOOKUP, &entry)) {
        JS_UNLOCK_OBJ(cx, obj);
        return false;
    }
    if (!entry) {
        /* Already resolving id in obj -- suppress recursion. */
        JS_UNLOCK_OBJ(cx, obj);
        *recursedp = true;
        return true;
    }
    uint32 generation = cx->resolvingTable->generation;
    *recursedp = false;

    *propp = NULL;

    JSBool ok;
    JSScopeProperty *sprop = NULL;
    if (clasp->flags & JSCLASS_NEW_RESOLVE) {
        JSNewResolveOp newresolve = (JSNewResolveOp)resolve;
        if (flags == JSRESOLVE_INFER)
            flags = js_InferFlags(cx, flags);
        JSObject *obj2 = (clasp->flags & JSCLASS_NEW_RESOLVE_GETS_START) ? start : NULL;
        JS_UNLOCK_OBJ(cx, obj);

        {
            /* Protect id and all atoms from a GC nested in resolve. */
            AutoKeepAtoms keep(cx->runtime);
            ok = newresolve(cx, obj, id, flags, &obj2);
        }
        if (!ok)
            goto cleanup;

        JS_LOCK_OBJ(cx, obj);
        if (obj2) {
            /* Resolved: juggle locks and lookup id again. */
            if (obj2 != obj) {
                JS_UNLOCK_OBJ(cx, obj);
                if (obj2->isNative())
                    JS_LOCK_OBJ(cx, obj2);
            }
            if (!obj2->isNative()) {
                /* Whoops, newresolve handed back a foreign obj2. */
                JS_ASSERT(obj2 != obj);
                ok = obj2->lookupProperty(cx, id, objp, propp);
                if (!ok || *propp)
                    goto cleanup;
                JS_LOCK_OBJ(cx, obj2);
            } else {
                /*
                 * Require that obj2 have its own scope now, as we
                 * do for old-style resolve.  If it doesn't, then
                 * id was not truly resolved, and we'll find it in
                 * the proto chain, or miss it if obj2's proto is
                 * not on obj's proto chain.  That last case is a
                 * "too bad!" case.
                 */
                scope = obj2->scope();
                if (!scope->isSharedEmpty())
                    sprop = scope->lookup(id);
            }
            if (sprop) {
                JS_ASSERT(scope == obj2->scope());
                JS_ASSERT(!scope->isSharedEmpty());
                obj = obj2;
            } else if (obj2 != obj) {
                if (obj2->isNative())
                    JS_UNLOCK_OBJ(cx, obj2);
                JS_LOCK_OBJ(cx, obj);
            }
        }
    } else {
        /*
         * Old resolve always requires id re-lookup if obj owns
         * its scope after resolve returns.
         */
        JS_UNLOCK_OBJ(cx, obj);
        ok = resolve(cx, obj, id);
        if (!ok)
            goto cleanup;
        JS_LOCK_OBJ(cx, obj);
        JS_ASSERT(obj->isNative());
        scope = obj->scope();
        if (!scope->isSharedEmpty())
            sprop = scope->lookup(id);
    }

cleanup:
    if (ok && sprop) {
        JS_ASSERT(obj->scope() == scope);
        *objp = obj;
        *propp = (JSProperty *) sprop;
    }
    js_StopResolving(cx, &key, JSRESFLAG_LOOKUP, entry, generation);
    return ok;
}

int
js_LookupPropertyWithFlags(JSContext *cx, JSObject *obj, jsid id, uintN flags,
                           JSObject **objp, JSProperty **propp)
{
    /* Convert string indices to integers if appropriate. */
    id = js_CheckForStringIndex(id);

    /* Search scopes starting with obj and following the prototype link. */
    JSObject *start = obj;
    int protoIndex;
    for (protoIndex = 0; ; protoIndex++) {
        JS_LOCK_OBJ(cx, obj);
        JSScopeProperty *sprop = obj->scope()->lookup(id);
        if (sprop) {
            SCOPE_DEPTH_ACCUM(&cx->runtime->protoLookupDepthStats, protoIndex);
            *objp = obj;
            *propp = (JSProperty *) sprop;
            return protoIndex;
        }

        /* Try obj's class resolve hook if id was not found in obj's scope. */
        if (!sprop && obj->getClass()->resolve != JS_ResolveStub) {
            bool recursed;
            if (!CallResolveOp(cx, start, obj, id, flags, objp, propp, &recursed))
                return -1;
            if (recursed)
                break;
            if (*propp) {
                /* Recalculate protoIndex in case it was resolved on some other object. */
                protoIndex = 0;
                for (JSObject *proto = start; proto && proto != *objp; proto = proto->getProto())
                    protoIndex++;
                SCOPE_DEPTH_ACCUM(&cx->runtime->protoLookupDepthStats, protoIndex);
                return protoIndex;
            }
        }

        JSObject *proto = obj->getProto();
        JS_UNLOCK_OBJ(cx, obj);
        if (!proto)
            break;
        if (!proto->isNative()) {
            if (!proto->lookupProperty(cx, id, objp, propp))
                return -1;
            return protoIndex + 1;
        }

        obj = proto;
    }

    *objp = NULL;
    *propp = NULL;
    return protoIndex;
}

PropertyCacheEntry *
js_FindPropertyHelper(JSContext *cx, jsid id, JSBool cacheResult,
                      JSObject **objp, JSObject **pobjp, JSProperty **propp)
{
    JSObject *scopeChain, *obj, *parent, *pobj;
    PropertyCacheEntry *entry;
    int scopeIndex, protoIndex;
    JSProperty *prop;

    JS_ASSERT_IF(cacheResult, !JS_ON_TRACE(cx));
    scopeChain = js_GetTopStackFrame(cx)->scopeChain;

    /* Scan entries on the scope chain that we can cache across. */
    entry = JS_NO_PROP_CACHE_FILL;
    obj = scopeChain;
    parent = obj->getParent();
    for (scopeIndex = 0;
         parent
         ? js_IsCacheableNonGlobalScope(obj)
         : !obj->getOps()->lookupProperty;
         ++scopeIndex) {
        protoIndex =
            js_LookupPropertyWithFlags(cx, obj, id, cx->resolveFlags,
                                       &pobj, &prop);
        if (protoIndex < 0)
            return NULL;

        if (prop) {
#ifdef DEBUG
            if (parent) {
                Class *clasp = obj->getClass();
                JS_ASSERT(pobj->isNative());
                JS_ASSERT(pobj->getClass() == clasp);
                if (clasp == &js_BlockClass) {
                    /*
                     * A block instance on the scope chain is immutable and
                     * the compile-time prototype provides all its properties.
                     */
                    JS_ASSERT(pobj == obj->getProto());
                    JS_ASSERT(protoIndex == 1);
                } else {
                    /* Call and DeclEnvClass objects have no prototypes. */
                    JS_ASSERT(!obj->getProto());
                    JS_ASSERT(protoIndex == 0);
                }
            } else {
                JS_ASSERT(obj->isNative());
            }
#endif
            /*
             * We must check if pobj is native as a global object can have
             * non-native prototype.
             */
            if (cacheResult && pobj->isNative()) {
                entry = JS_PROPERTY_CACHE(cx).fill(cx, scopeChain, scopeIndex,
                                                   protoIndex, pobj,
                                                   (JSScopeProperty *) prop);
            }
            SCOPE_DEPTH_ACCUM(&cx->runtime->scopeSearchDepthStats, scopeIndex);
            goto out;
        }

        if (!parent) {
            pobj = NULL;
            goto out;
        }
        obj = parent;
        parent = obj->getParent();
    }

    for (;;) {
        if (!obj->lookupProperty(cx, id, &pobj, &prop))
            return NULL;
        if (prop) {
            PCMETER(JS_PROPERTY_CACHE(cx).nofills++);
            goto out;
        }

        /*
         * We conservatively assume that a resolve hook could mutate the scope
         * chain during JSObject::lookupProperty. So we read parent here again.
         */
        parent = obj->getParent();
        if (!parent) {
            pobj = NULL;
            break;
        }
        obj = parent;
    }

  out:
    JS_ASSERT(!!pobj == !!prop);
    *objp = obj;
    *pobjp = pobj;
    *propp = prop;
    return entry;
}

JS_FRIEND_API(JSBool)
js_FindProperty(JSContext *cx, jsid id, JSObject **objp, JSObject **pobjp,
                JSProperty **propp)
{
    return !!js_FindPropertyHelper(cx, id, false, objp, pobjp, propp);
}

JSObject *
js_FindIdentifierBase(JSContext *cx, JSObject *scopeChain, jsid id)
{
    /*
     * This function should not be called for a global object or from the
     * trace and should have a valid cache entry for native scopeChain.
     */
    JS_ASSERT(scopeChain->getParent());
    JS_ASSERT(!JS_ON_TRACE(cx));

    JSObject *obj = scopeChain;

    /*
     * Loop over cacheable objects on the scope chain until we find a
     * property. We also stop when we reach the global object skipping any
     * farther checks or lookups. For details see the JSOP_BINDNAME case of
     * js_Interpret.
     *
     * The test order here matters because js_IsCacheableNonGlobalScope
     * must not be passed a global object (i.e. one with null parent).
     */
    for (int scopeIndex = 0;
         !obj->getParent() || js_IsCacheableNonGlobalScope(obj);
         scopeIndex++) {
        JSObject *pobj;
        JSProperty *prop;
        int protoIndex = js_LookupPropertyWithFlags(cx, obj, id,
                                                    cx->resolveFlags,
                                                    &pobj, &prop);
        if (protoIndex < 0)
            return NULL;
        if (prop) {
            if (!pobj->isNative()) {
                JS_ASSERT(!obj->getParent());
                return obj;
            }
            JS_ASSERT_IF(obj->getParent(), pobj->getClass() == obj->getClass());
#ifdef DEBUG
            PropertyCacheEntry *entry =
#endif
                JS_PROPERTY_CACHE(cx).fill(cx, scopeChain, scopeIndex, protoIndex, pobj,
                                           (JSScopeProperty *) prop);
            JS_ASSERT(entry);
            JS_UNLOCK_OBJ(cx, pobj);
            return obj;
        }

        JSObject *parent = obj->getParent();
        if (!parent)
            return obj;
        obj = parent;
    }

    /* Loop until we find a property or reach the global object. */
    do {
        JSObject *pobj;
        JSProperty *prop;
        if (!obj->lookupProperty(cx, id, &pobj, &prop))
            return NULL;
        if (prop) {
            pobj->dropProperty(cx, prop);
            break;
        }

        /*
         * We conservatively assume that a resolve hook could mutate the scope
         * chain during JSObject::lookupProperty. So we must check if parent is
         * not null here even if it wasn't before the lookup.
         */
        JSObject *parent = obj->getParent();
        if (!parent)
            break;
        obj = parent;
    } while (obj->getParent());
    return obj;
}

JSBool
js_NativeGet(JSContext *cx, JSObject *obj, JSObject *pobj,
             JSScopeProperty *sprop, uintN getHow, Value *vp)
{
    LeaveTraceIfGlobalObject(cx, pobj);

    JSScope *scope;
    uint32 slot;
    int32 sample;

    JS_ASSERT(pobj->isNative());
    JS_ASSERT(JS_IS_OBJ_LOCKED(cx, pobj));
    scope = pobj->scope();

    slot = sprop->slot;
    if (slot != SPROP_INVALID_SLOT)
        *vp = pobj->lockedGetSlot(slot);
    else
        vp->setUndefined();
    if (sprop->hasDefaultGetter())
        return true;

    if (JS_UNLIKELY(sprop->isMethod()) && (getHow & JSGET_NO_METHOD_BARRIER)) {
        JS_ASSERT(&sprop->methodObject() == &vp->toObject());
        return true;
    }

    sample = cx->runtime->propertyRemovals;
    JS_UNLOCK_SCOPE(cx, scope);
    {
        AutoScopePropertyRooter tvr(cx, sprop);
        AutoObjectRooter tvr2(cx, pobj);
        if (!sprop->get(cx, obj, pobj, vp))
            return false;
    }
    JS_LOCK_SCOPE(cx, scope);

    if (SLOT_IN_SCOPE(slot, scope) &&
        (JS_LIKELY(cx->runtime->propertyRemovals == sample) ||
         scope->hasProperty(sprop))) {
        if (!scope->methodWriteBarrier(cx, sprop, *vp)) {
            JS_UNLOCK_SCOPE(cx, scope);
            return false;
        }
        pobj->lockedSetSlot(slot, *vp);
    }

    return true;
}

JSBool
js_NativeSet(JSContext *cx, JSObject *obj, JSScopeProperty *sprop, bool added,
             Value *vp)
{
    LeaveTraceIfGlobalObject(cx, obj);

    JSScope *scope;
    uint32 slot;
    int32 sample;

    JS_ASSERT(obj->isNative());
    JS_ASSERT(JS_IS_OBJ_LOCKED(cx, obj));
    scope = obj->scope();

    slot = sprop->slot;
    if (slot != SPROP_INVALID_SLOT) {
        OBJ_CHECK_SLOT(obj, slot);

        /* If sprop has a stub setter, keep scope locked and just store *vp. */
        if (sprop->hasDefaultSetter()) {
            if (!added && !scope->methodWriteBarrier(cx, sprop, *vp)) {
                JS_UNLOCK_SCOPE(cx, scope);
                return false;
            }
            obj->lockedSetSlot(slot, *vp);
            return true;
        }
    } else {
        /*
         * Allow API consumers to create shared properties with stub setters.
         * Such properties effectively function as data descriptors which are
         * not writable, so attempting to set such a property should do nothing
         * or throw if we're in strict mode.
         */
        if (!sprop->hasGetterValue() && sprop->hasDefaultSetter())
            return js_ReportGetterOnlyAssignment(cx);
    }

    sample = cx->runtime->propertyRemovals;
    JS_UNLOCK_SCOPE(cx, scope);
    {
        AutoScopePropertyRooter tvr(cx, sprop);
        if (!sprop->set(cx, obj, vp))
            return false;
    }

    JS_LOCK_SCOPE(cx, scope);
    if (SLOT_IN_SCOPE(slot, scope) &&
        (JS_LIKELY(cx->runtime->propertyRemovals == sample) ||
         scope->hasProperty(sprop))) {
        if (!added && !scope->methodWriteBarrier(cx, sprop, *vp)) {
            JS_UNLOCK_SCOPE(cx, scope);
            return false;
        }
        obj->lockedSetSlot(slot, *vp);
    }

    return true;
}

JSBool
js_GetPropertyHelper(JSContext *cx, JSObject *obj, jsid id, uintN getHow,
                     Value *vp)
{
    JSObject *aobj, *obj2;
    int protoIndex;
    JSProperty *prop;
    JSScopeProperty *sprop;

    JS_ASSERT_IF(getHow & JSGET_CACHE_RESULT, !JS_ON_TRACE(cx));

    /* Convert string indices to integers if appropriate. */
    id = js_CheckForStringIndex(id);

    aobj = js_GetProtoIfDenseArray(obj);
    protoIndex = js_LookupPropertyWithFlags(cx, aobj, id, cx->resolveFlags,
                                            &obj2, &prop);
    if (protoIndex < 0)
        return JS_FALSE;
    if (!prop) {
        vp->setUndefined();

        if (!callJSPropertyOp(cx, obj->getClass()->getProperty, obj, id, vp))
            return JS_FALSE;

        PCMETER(getHow & JSGET_CACHE_RESULT && JS_PROPERTY_CACHE(cx).nofills++);

        /*
         * Give a strict warning if foo.bar is evaluated by a script for an
         * object foo with no property named 'bar'.
         */
        jsbytecode *pc;
        if (vp->isUndefined() && ((pc = js_GetCurrentBytecodePC(cx)) != NULL)) {
            JSOp op;
            uintN flags;

            op = (JSOp) *pc;
            if (op == JSOP_TRAP) {
                JS_ASSERT_NOT_ON_TRACE(cx);
                op = JS_GetTrapOpcode(cx, cx->fp->script, pc);
            }
            if (op == JSOP_GETXPROP) {
                flags = JSREPORT_ERROR;
            } else {
                if (!JS_HAS_STRICT_OPTION(cx) ||
                    (op != JSOP_GETPROP && op != JSOP_GETELEM) ||
                    js_CurrentPCIsInImacro(cx)) {
                    return JS_TRUE;
                }

                /*
                 * XXX do not warn about missing __iterator__ as the function
                 * may be called from JS_GetMethodById. See bug 355145.
                 */
                if (JSID_IS_ATOM(id, cx->runtime->atomState.iteratorAtom))
                    return JS_TRUE;

                /* Do not warn about tests like (obj[prop] == undefined). */
                if (cx->resolveFlags == JSRESOLVE_INFER) {
                    LeaveTrace(cx);
                    pc += js_CodeSpec[op].length;
                    if (Detecting(cx, pc))
                        return JS_TRUE;
                } else if (cx->resolveFlags & JSRESOLVE_DETECTING) {
                    return JS_TRUE;
                }

                flags = JSREPORT_WARNING | JSREPORT_STRICT;
            }

            /* Ok, bad undefined property reference: whine about it. */
            if (!js_ReportValueErrorFlags(cx, flags, JSMSG_UNDEFINED_PROP,
                                          JSDVG_IGNORE_STACK, IdToValue(id),
                                          NULL, NULL, NULL)) {
                return JS_FALSE;
            }
        }
        return JS_TRUE;
    }

    if (!obj2->isNative())
        return obj2->getProperty(cx, id, vp);

    sprop = (JSScopeProperty *) prop;

    if (getHow & JSGET_CACHE_RESULT) {
        JS_ASSERT_NOT_ON_TRACE(cx);
        JS_PROPERTY_CACHE(cx).fill(cx, aobj, 0, protoIndex, obj2, sprop);
    }

    if (!js_NativeGet(cx, obj, obj2, sprop, getHow, vp))
        return JS_FALSE;

    JS_UNLOCK_OBJ(cx, obj2);
    return JS_TRUE;
}

JSBool
js_GetProperty(JSContext *cx, JSObject *obj, jsid id, Value *vp)
{
    return js_GetPropertyHelper(cx, obj, id, JSGET_METHOD_BARRIER, vp);
}

JSBool
js_GetMethod(JSContext *cx, JSObject *obj, jsid id, uintN getHow, Value *vp)
{
    JSAutoResolveFlags rf(cx, JSRESOLVE_QUALIFIED);

    PropertyIdOp op = obj->getOps()->getProperty;
    if (!op) {
#if JS_HAS_XML_SUPPORT
        JS_ASSERT(!obj->isXML());
#endif
        return js_GetPropertyHelper(cx, obj, id, getHow, vp);
    }
    JS_ASSERT_IF(getHow & JSGET_CACHE_RESULT, obj->isDenseArray());
#if JS_HAS_XML_SUPPORT
    if (obj->isXML())
        return js_GetXMLMethod(cx, obj, id, vp);
#endif
    return op(cx, obj, id, vp);
}

JS_FRIEND_API(bool)
js_CheckUndeclaredVarAssignment(JSContext *cx, JSString *propname)
{
    JSStackFrame *const fp = js_GetTopStackFrame(cx);
    if (!fp)
        return true;

    /* If neither cx nor the code is strict, then no check is needed. */
    if (!(fp->script && fp->script->strictModeCode) &&
        !JS_HAS_STRICT_OPTION(cx)) {
        return true;
    }

    const char *bytes = js_GetStringBytes(cx, propname);
    return bytes &&
           JS_ReportErrorFlagsAndNumber(cx,
                                        (JSREPORT_WARNING | JSREPORT_STRICT
                                         | JSREPORT_STRICT_MODE_ERROR),
                                        js_GetErrorMessage, NULL,
                                        JSMSG_UNDECLARED_VAR, bytes);
}

namespace js {

JSBool
ReportReadOnly(JSContext* cx, jsid id, uintN flags)
{
    return js_ReportValueErrorFlags(cx, flags, JSMSG_READ_ONLY,
                                    JSDVG_IGNORE_STACK, IdToValue(id), NULL,
                                    NULL, NULL);
}

}

/*
 * Note: all non-error exits in this function must notify the tracer using
 * SetPropHit when called from the interpreter, which is detected by testing
 * (defineHow & JSDNP_CACHE_RESULT).
 */
JSBool
js_SetPropertyHelper(JSContext *cx, JSObject *obj, jsid id, uintN defineHow,
                     Value *vp)
{
    int protoIndex;
    JSObject *pobj;
    JSProperty *prop;
    JSScopeProperty *sprop;
    JSScope *scope;
    uintN attrs, flags;
    intN shortid;
    Class *clasp;
    PropertyOp getter, setter;
    bool added;

    JS_ASSERT((defineHow &
               ~(JSDNP_CACHE_RESULT | JSDNP_SET_METHOD | JSDNP_UNQUALIFIED)) == 0);
    if (defineHow & JSDNP_CACHE_RESULT)
        JS_ASSERT_NOT_ON_TRACE(cx);

    /* Convert string indices to integers if appropriate. */
    id = js_CheckForStringIndex(id);

    /*
     * We peek at obj->scope() without locking obj. Any race means a failure
     * to seal before sharing, which is inherently ambiguous.
     */
    if (obj->scope()->sealed() && obj->scope()->object == obj)
        return ReportReadOnly(cx, id, JSREPORT_ERROR);

    protoIndex = js_LookupPropertyWithFlags(cx, obj, id, cx->resolveFlags,
                                            &pobj, &prop);
    if (protoIndex < 0)
        return JS_FALSE;
    if (prop) {
        if (!pobj->isNative())
            prop = NULL;
    } else {
        /* We should never add properties to lexical blocks.  */
        JS_ASSERT(obj->getClass() != &js_BlockClass);

        if (!obj->getParent() &&
            (defineHow & JSDNP_UNQUALIFIED) &&
            !js_CheckUndeclaredVarAssignment(cx, JSID_TO_STRING(id))) {
            return JS_FALSE;
        }
    }
    sprop = (JSScopeProperty *) prop;

    /*
     * Now either sprop is null, meaning id was not found in obj or one of its
     * prototypes; or sprop is non-null, meaning id was found in pobj's scope.
     * If JS_THREADSAFE and sprop is non-null, then scope is locked, and sprop
     * is held: we must JSObject::dropProperty or JS_UNLOCK_SCOPE before we
     * return (the two are equivalent for native objects, but we use
     * JS_UNLOCK_SCOPE because it is cheaper).
     */
    attrs = JSPROP_ENUMERATE;
    flags = 0;
    shortid = 0;
    clasp = obj->getClass();
    getter = clasp->getProperty;
    setter = clasp->setProperty;

    if (sprop) {
        /*
         * Set scope for use below.  It was locked by js_LookupProperty, and
         * we know pobj owns it (i.e., scope->object == pobj).  Therefore we
         * optimize JS_UNLOCK_OBJ(cx, pobj) into JS_UNLOCK_SCOPE(cx, scope).
         */
        scope = pobj->scope();

        /* ES5 8.12.4 [[Put]] step 2. */
        if (sprop->isAccessorDescriptor()) {
            if (sprop->hasDefaultSetter()) {
                JS_UNLOCK_SCOPE(cx, scope);
                if (defineHow & JSDNP_CACHE_RESULT)
                    TRACE_2(SetPropHit, JS_NO_PROP_CACHE_FILL, sprop);
                return js_ReportGetterOnlyAssignment(cx);
            }
        } else {
            JS_ASSERT(sprop->isDataDescriptor());

            if (!sprop->writable()) {
                JS_UNLOCK_SCOPE(cx, scope);

                PCMETER((defineHow & JSDNP_CACHE_RESULT) && JS_PROPERTY_CACHE(cx).rofills++);
                if (defineHow & JSDNP_CACHE_RESULT) {
                    JS_ASSERT_NOT_ON_TRACE(cx);
                    TRACE_2(SetPropHit, JS_NO_PROP_CACHE_FILL, sprop);
                }

                /* Warn in strict mode, otherwise do nothing. */
                if (JS_HAS_STRICT_OPTION(cx))
                    return ReportReadOnly(cx, id, JSREPORT_STRICT | JSREPORT_WARNING);
                return JS_TRUE;

#ifdef JS_TRACER
              error: // TRACE_2 jumps here in case of error.
                return JS_FALSE;
#endif
            }
        }
        if (scope->sealed() && !sprop->hasSlot()) {
            JS_UNLOCK_SCOPE(cx, scope);
            return ReportReadOnly(cx, id, JSREPORT_ERROR);
        }

        attrs = sprop->attributes();
        if (pobj != obj) {
            /*
             * We found id in a prototype object: prepare to share or shadow.
             *
             * NB: Thanks to the immutable, garbage-collected property tree
             * maintained by jsscope.c in cx->runtime, we needn't worry about
             * sprop going away behind our back after we've unlocked scope.
             */
            JS_UNLOCK_SCOPE(cx, scope);

            /* Don't clone a prototype property that doesn't have a slot. */
            if (!sprop->hasSlot()) {
                if (defineHow & JSDNP_CACHE_RESULT) {
#ifdef JS_TRACER
                    JS_ASSERT_NOT_ON_TRACE(cx);
                    PropertyCacheEntry *entry =
#endif
                        JS_PROPERTY_CACHE(cx).fill(cx, obj, 0, protoIndex, pobj, sprop);
                    TRACE_2(SetPropHit, entry, sprop);
                }

                if (sprop->hasDefaultSetter() && !sprop->hasGetterValue())
                    return JS_TRUE;

                return sprop->set(cx, obj, vp);
            }

            /* Restore attrs to the ECMA default for new properties. */
            attrs = JSPROP_ENUMERATE;

            /*
             * Preserve the shortid, getter, and setter when shadowing any
             * property that has a shortid.  An old API convention requires
             * that the property's getter and setter functions receive the
             * shortid, not id, when they are called on the shadow we are
             * about to create in obj's scope.
             */
            if (sprop->hasShortID()) {
                flags = JSScopeProperty::HAS_SHORTID;
                shortid = sprop->shortid;
                getter = sprop->getter();
                setter = sprop->setter();
            }

            /*
             * Forget we found the proto-property now that we've copied any
             * needed member values.
             */
            sprop = NULL;
        }
#ifdef __GNUC__ /* suppress bogus gcc warnings */
    } else {
        scope = NULL;
#endif
    }

    added = false;
    if (!sprop) {
        /*
         * Purge the property cache of now-shadowed id in obj's scope chain.
         * Do this early, before locking obj to avoid nesting locks.
         */
        js_PurgeScopeChain(cx, obj, id);

        /* Find or make a property descriptor with the right heritage. */
        JS_LOCK_OBJ(cx, obj);
        scope = js_GetMutableScope(cx, obj);
        if (!scope) {
            JS_UNLOCK_OBJ(cx, obj);
            return JS_FALSE;
        }

        /*
         * Check for Object class here to avoid defining a method on a class
         * with magic resolve, addProperty, getProperty, etc. hooks.
         */
        if ((defineHow & JSDNP_SET_METHOD) && obj->canHaveMethodBarrier()) {
            JS_ASSERT(IsFunctionObject(*vp));
            JS_ASSERT(!(attrs & (JSPROP_GETTER | JSPROP_SETTER)));

            JSObject *funobj = &vp->toObject();
            JSFunction *fun = GET_FUNCTION_PRIVATE(cx, funobj);
            if (fun == funobj) {
                flags |= JSScopeProperty::METHOD;
                getter = CastAsPropertyOp(funobj);
            }
        }

        sprop = scope->putProperty(cx, id, getter, setter, SPROP_INVALID_SLOT,
                                   attrs, flags, shortid);
        if (!sprop) {
            JS_UNLOCK_SCOPE(cx, scope);
            return JS_FALSE;
        }

        /*
         * Initialize the new property value (passed to setter) to undefined.
         * Note that we store before calling addProperty, to match the order
         * in js_DefineNativeProperty.
         */
        if (SPROP_HAS_VALID_SLOT(sprop, scope))
            obj->lockedSetSlot(sprop->slot, UndefinedValue());

        /* XXXbe called with obj locked */
        if (!AddPropertyHelper(cx, clasp, obj, scope, sprop, vp)) {
            scope->removeProperty(cx, id);
            JS_UNLOCK_SCOPE(cx, scope);
            return JS_FALSE;
        }
        added = true;
    }

    if (defineHow & JSDNP_CACHE_RESULT) {
#ifdef JS_TRACER
        JS_ASSERT_NOT_ON_TRACE(cx);
        PropertyCacheEntry *entry =
#endif
            JS_PROPERTY_CACHE(cx).fill(cx, obj, 0, 0, obj, sprop, added);
        TRACE_2(SetPropHit, entry, sprop);
    }

    if (!js_NativeSet(cx, obj, sprop, added, vp))
        return NULL;

    JS_UNLOCK_SCOPE(cx, scope);
    return JS_TRUE;
}

JSBool
js_SetProperty(JSContext *cx, JSObject *obj, jsid id, Value *vp)
{
    return js_SetPropertyHelper(cx, obj, id, 0, vp);
}

JSBool
js_GetAttributes(JSContext *cx, JSObject *obj, jsid id, uintN *attrsp)
{
    JSProperty *prop;
    if (!js_LookupProperty(cx, obj, id, &obj, &prop))
        return false;
    if (!prop) {
        *attrsp = 0;
        return true;
    }
    if (!obj->isNative())
        return obj->getAttributes(cx, id, attrsp);

    JSScopeProperty *sprop = (JSScopeProperty *)prop;
    *attrsp = sprop->attributes();
    JS_UNLOCK_OBJ(cx, obj);
    return true;
}

JSBool
js_SetNativeAttributes(JSContext *cx, JSObject *obj, JSScopeProperty *sprop,
                       uintN attrs)
{
    JS_ASSERT(obj->isNative());
    sprop = js_ChangeNativePropertyAttrs(cx, obj, sprop, attrs, 0,
                                         sprop->getter(), sprop->setter());
    JS_UNLOCK_OBJ(cx, obj);
    return (sprop != NULL);
}

JSBool
js_SetAttributes(JSContext *cx, JSObject *obj, jsid id, uintN *attrsp)
{
    JSProperty *prop;
    if (!js_LookupProperty(cx, obj, id, &obj, &prop))
        return false;
    if (!prop)
        return true;
    return obj->isNative()
           ? js_SetNativeAttributes(cx, obj, (JSScopeProperty *) prop, *attrsp)
           : obj->setAttributes(cx, id, attrsp);
}

JSBool
js_DeleteProperty(JSContext *cx, JSObject *obj, jsid id, Value *rval)
{
    JSObject *proto;
    JSProperty *prop;
    JSScopeProperty *sprop;
    JSScope *scope;
    JSBool ok;

    rval->setBoolean(true);

    /* Convert string indices to integers if appropriate. */
    id = js_CheckForStringIndex(id);

    if (!js_LookupProperty(cx, obj, id, &proto, &prop))
        return JS_FALSE;
    if (!prop || proto != obj) {
        /*
         * If the property was found in a native prototype, check whether it's
         * shared and permanent.  Such a property stands for direct properties
         * in all delegating objects, matching ECMA semantics without bloating
         * each delegating object.
         */
        if (prop) {
            if (proto->isNative()) {
                sprop = (JSScopeProperty *)prop;
                if (sprop->isSharedPermanent())
                    rval->setBoolean(false);
                JS_UNLOCK_OBJ(cx, proto);
            }
            if (rval->isBoolean() && rval->toBoolean() == false)
                return JS_TRUE;
        }

        /*
         * If no property, or the property comes unshared or impermanent from
         * a prototype, call the class's delProperty hook, passing rval as the
         * result parameter.
         */
        return callJSPropertyOp(cx, obj->getClass()->delProperty, obj, id, rval);
    }

    sprop = (JSScopeProperty *)prop;
    if (!sprop->configurable()) {
        JS_UNLOCK_OBJ(cx, obj);
        rval->setBoolean(false);
        return JS_TRUE;
    }

    /* XXXbe called with obj locked */
    if (!callJSPropertyOp(cx, obj->getClass()->delProperty, obj, SPROP_USERID(sprop), rval)) {
        JS_UNLOCK_OBJ(cx, obj);
        return JS_FALSE;
    }

    scope = obj->scope();
    if (SPROP_HAS_VALID_SLOT(sprop, scope)) {
        const Value &v = obj->lockedGetSlot(sprop->slot);
        GC_POKE(cx, v);

        /*
         * Delete is rare enough that we can take the hit of checking for an
         * active cloned method function object that must be homed to a callee
         * slot on the active stack frame before this delete completes, in case
         * someone saved the clone and checks it against foo.caller for a foo
         * called from the active method.
         *
         * We do not check suspended frames. They can't be reached via caller,
         * so the only way they could have the method's joined function object
         * as callee is through an API abusage. We break any such edge case.
         */
        if (scope->hasMethodBarrier()) {
            JSObject *funobj;

            if (IsFunctionObject(v, &funobj)) {
                JSFunction *fun = GET_FUNCTION_PRIVATE(cx, funobj);

                if (fun != funobj) {
                    for (JSStackFrame *fp = cx->fp; fp; fp = fp->down) {
                        if (fp->callee() == fun &&
                            fp->thisv.isObject() &&
                            &fp->thisv.toObject() == obj) {
                            fp->setCalleeObject(*funobj);
                        }
                    }
                }
            }
        }
    }

    ok = scope->removeProperty(cx, id);
    JS_UNLOCK_OBJ(cx, obj);

    return ok && js_SuppressDeletedProperty(cx, obj, id);
}

namespace js {

JSBool
DefaultValue(JSContext *cx, JSObject *obj, JSType hint, Value *vp)
{
    JS_ASSERT(hint != JSTYPE_OBJECT && hint != JSTYPE_FUNCTION);

    Value v = ObjectValue(*obj);
    if (hint == JSTYPE_STRING) {
        /*
         * Optimize for String objects with standard toString methods. Support
         * new String(...) instances whether mutated to have their own scope or
         * not, as well as direct String.prototype references.
         */
        if (obj->getClass() == &js_StringClass) {
            jsid toStringId = ATOM_TO_JSID(cx->runtime->atomState.toStringAtom);

            JS_LOCK_OBJ(cx, obj);
            JSScope *scope = obj->scope();
            JSScopeProperty *sprop = scope->lookup(toStringId);
            JSObject *pobj = obj;

            if (!sprop) {
                pobj = obj->getProto();

                if (pobj && pobj->getClass() == &js_StringClass) {
                    JS_UNLOCK_SCOPE(cx, scope);
                    JS_LOCK_OBJ(cx, pobj);
                    scope = pobj->scope();
                    sprop = scope->lookup(toStringId);
                }
            }

            if (sprop && sprop->hasDefaultGetter() && SPROP_HAS_VALID_SLOT(sprop, scope)) {
                const Value &fval = pobj->lockedGetSlot(sprop->slot);

                JSObject *funobj;
                if (IsFunctionObject(fval, &funobj)) {
                    JSFunction *fun = GET_FUNCTION_PRIVATE(cx, funobj);

                    if (FUN_FAST_NATIVE(fun) == js_str_toString) {
                        JS_UNLOCK_SCOPE(cx, scope);
                        *vp = obj->getPrimitiveThis();
                        return JS_TRUE;
                    }
                }
            }
            JS_UNLOCK_SCOPE(cx, scope);
        }

        /*
         * Propagate the exception if js_TryMethod finds an appropriate
         * method, and calling that method returned failure.
         */
        if (!js_TryMethod(cx, obj, cx->runtime->atomState.toStringAtom,
                          0, NULL, &v)) {
            return JS_FALSE;
        }

        if (!v.isPrimitive()) {
            if (!obj->getClass()->convert(cx, obj, hint, &v))
                return JS_FALSE;
        }
    } else {
        if (!obj->getClass()->convert(cx, obj, hint, &v))
            return JS_FALSE;
        if (v.isObject()) {
            JS_ASSERT(hint != TypeOfValue(cx, v));
            if (!js_TryMethod(cx, obj, cx->runtime->atomState.toStringAtom, 0, NULL, &v))
                return JS_FALSE;
        }
    }
    if (v.isObject()) {
        /* Avoid recursive death when decompiling in js_ReportValueError. */
        JSString *str;
        if (hint == JSTYPE_STRING) {
            str = JS_InternString(cx, obj->getClass()->name);
            if (!str)
                return JS_FALSE;
        } else {
            str = NULL;
        }
        vp->setObject(*obj);
        js_ReportValueError2(cx, JSMSG_CANT_CONVERT_TO,
                             JSDVG_SEARCH_STACK, *vp, str,
                             (hint == JSTYPE_VOID)
                             ? "primitive type"
                             : JS_TYPE_STR(hint));
        return JS_FALSE;
    }
    *vp = v;
    return JS_TRUE;
}

} /* namespace js */

JS_FRIEND_API(JSBool)
js_Enumerate(JSContext *cx, JSObject *obj, JSIterateOp enum_op, Value *statep, jsid *idp)
{
    /* If the class has a custom JSCLASS_NEW_ENUMERATE hook, call it. */
    Class *clasp = obj->getClass();
    JSEnumerateOp enumerate = clasp->enumerate;
    if (clasp->flags & JSCLASS_NEW_ENUMERATE) {
        JS_ASSERT(enumerate != JS_EnumerateStub);
        return ((NewEnumerateOp) enumerate)(cx, obj, enum_op, statep, idp);
    }

    if (!enumerate(cx, obj))
        return false;

    /* Tell InitNativeIterator to treat us like a native object. */
    JS_ASSERT(enum_op == JSENUMERATE_INIT || enum_op == JSENUMERATE_INIT_ALL);
    statep->setMagic(JS_NATIVE_ENUMERATE);
    return true;
}

namespace js {

JSBool
CheckAccess(JSContext *cx, JSObject *obj, jsid id, JSAccessMode mode,
            Value *vp, uintN *attrsp)
{
    JSBool writing;
    JSObject *pobj;
    JSProperty *prop;
    Class *clasp;
    JSScopeProperty *sprop;
    JSSecurityCallbacks *callbacks;
    CheckAccessOp check;

    while (JS_UNLIKELY(obj->getClass() == &js_WithClass))
        obj = obj->getProto();

    writing = (mode & JSACC_WRITE) != 0;
    switch (mode & JSACC_TYPEMASK) {
      case JSACC_PROTO:
        pobj = obj;
        if (!writing)
            vp->setObjectOrNull(obj->getProto());
        *attrsp = JSPROP_PERMANENT;
        break;

      case JSACC_PARENT:
        JS_ASSERT(!writing);
        pobj = obj;
        vp->setObject(*obj->getParent());
        *attrsp = JSPROP_READONLY | JSPROP_PERMANENT;
        break;

      default:
        if (!obj->lookupProperty(cx, id, &pobj, &prop))
            return JS_FALSE;
        if (!prop) {
            if (!writing)
                vp->setUndefined();
            *attrsp = 0;
            pobj = obj;
            break;
        }

        if (!pobj->isNative()) {
            if (!writing) {
                    vp->setUndefined();
                *attrsp = 0;
            }
            break;
        }

        sprop = (JSScopeProperty *)prop;
        *attrsp = sprop->attributes();
        if (!writing) {
            if (SPROP_HAS_VALID_SLOT(sprop, pobj->scope()))
                *vp = pobj->lockedGetSlot(sprop->slot);
            else
                vp->setUndefined();
        }
        JS_UNLOCK_OBJ(cx, pobj);
    }

    /*
     * If obj's class has a stub (null) checkAccess hook, use the per-runtime
     * checkObjectAccess callback, if configured.
     *
     * We don't want to require all classes to supply a checkAccess hook; we
     * need that hook only for certain classes used when precompiling scripts
     * and functions ("brutal sharing").  But for general safety of built-in
     * magic properties like __proto__, we route all access checks, even for
     * classes that stub out checkAccess, through the global checkObjectAccess
     * hook.  This covers precompilation-based sharing and (possibly
     * unintended) runtime sharing across trust boundaries.
     */
    clasp = pobj->getClass();
    check = clasp->checkAccess;
    if (!check) {
        callbacks = JS_GetSecurityCallbacks(cx);
        check = callbacks ? Valueify(callbacks->checkObjectAccess) : NULL;
    }
    return !check || check(cx, pobj, id, mode, vp);
}

}

JSType
js_TypeOf(JSContext *cx, JSObject *obj)
{
    /*
     * Unfortunately we have wrappers that are native objects and thus don't
     * overwrite js_TypeOf (i.e. XPCCrossOriginWrapper), so we have to
     * unwrap here.
     */
    obj = obj->wrappedObject(cx);

    /*
     * ECMA 262, 11.4.3 says that any native object that implements
     * [[Call]] should be of type "function". However, RegExp is of
     * type "object", not "function", for Web compatibility.
     */
    if (obj->isCallable()) {
        return (obj->getClass() != &js_RegExpClass)
               ? JSTYPE_FUNCTION
               : JSTYPE_OBJECT;
    }

    return JSTYPE_OBJECT;
}

#ifdef JS_THREADSAFE
void
js_DropProperty(JSContext *cx, JSObject *obj, JSProperty *prop)
{
    JS_UNLOCK_OBJ(cx, obj);
}
#endif

bool
js_IsDelegate(JSContext *cx, JSObject *obj, const Value &v)
{
    if (v.isPrimitive())
        return false;
    JSObject *obj2 = v.toObject().wrappedObject(cx);
    while ((obj2 = obj2->getProto()) != NULL) {
        if (obj2 == obj)
            return true;
    }
    return false;
}

bool
js::FindClassPrototype(JSContext *cx, JSObject *scope, JSProtoKey protoKey, JSObject **protop,
                       Class *clasp)
{
    Value v;
    if (!js_FindClassObject(cx, scope, protoKey, &v, clasp))
        return false;

    if (IsFunctionObject(v)) {
        JSObject *ctor = &v.toObject();
        if (!ctor->getProperty(cx, ATOM_TO_JSID(cx->runtime->atomState.classPrototypeAtom), &v))
            return false;
    }

    *protop = v.isObject() ? &v.toObject() : NULL;
    return true;
}

/*
 * The first part of this function has been hand-expanded and optimized into
 * NewBuiltinClassInstance in jsobjinlines.h.
 */
JSBool
js_GetClassPrototype(JSContext *cx, JSObject *scope, JSProtoKey protoKey,
                     JSObject **protop, Class *clasp)
{
    VOUCH_DOES_NOT_REQUIRE_STACK();
    JS_ASSERT(JSProto_Null <= protoKey);
    JS_ASSERT(protoKey < JSProto_LIMIT);

    if (protoKey != JSProto_Null) {
        if (!scope) {
            if (cx->fp)
                scope = cx->fp->scopeChain;
            if (!scope) {
                scope = cx->globalObject;
                if (!scope) {
                    *protop = NULL;
                    return true;
                }
            }
        }
        scope = scope->getGlobal();
        if (scope->getClass()->flags & JSCLASS_IS_GLOBAL) {
            const Value &v = scope->getReservedSlot(JSProto_LIMIT + protoKey);
            if (v.isObject()) {
                *protop = &v.toObject();
                return true;
            }
        }
    }

    return FindClassPrototype(cx, scope, protoKey, protop, clasp);
}

JSBool
js_SetClassPrototype(JSContext *cx, JSObject *ctor, JSObject *proto, uintN attrs)
{
    /*
     * Use the given attributes for the prototype property of the constructor,
     * as user-defined constructors have a DontDelete prototype (which may be
     * reset), while native or "system" constructors have DontEnum | ReadOnly |
     * DontDelete.
     */
    if (!ctor->defineProperty(cx, ATOM_TO_JSID(cx->runtime->atomState.classPrototypeAtom),
                              ObjectOrNullValue(proto), PropertyStub, PropertyStub, attrs)) {
        return JS_FALSE;
    }

    /*
     * ECMA says that Object.prototype.constructor, or f.prototype.constructor
     * for a user-defined function f, is DontEnum.
     */
    return proto->defineProperty(cx, ATOM_TO_JSID(cx->runtime->atomState.constructorAtom),
                                 ObjectOrNullValue(ctor), PropertyStub, PropertyStub, 0);
}

JSBool
js_PrimitiveToObject(JSContext *cx, Value *vp)
{
    Value v = *vp;
    JS_ASSERT(v.isPrimitive());

    Class *clasp;
    if (v.isNumber())
        clasp = &js_NumberClass;
    else if (v.isString())
        clasp = &js_StringClass;
    else
        clasp = &js_BooleanClass;

    JSObject *obj = NewBuiltinClassInstance(cx, clasp);
    if (!obj)
        return JS_FALSE;

    obj->setPrimitiveThis(v);
    vp->setObject(*obj);
    return JS_TRUE;
}

JSBool
js_ValueToObjectOrNull(JSContext *cx, const Value &v, JSObject **objp)
{
    JSObject *obj;

    if (v.isObjectOrNull()) {
        obj = v.toObjectOrNull();
    } else if (v.isUndefined()) {
        obj = NULL;
    } else {
        Value tmp = v;
        if (!js_PrimitiveToObject(cx, &tmp))
            return JS_FALSE;
        obj = &tmp.toObject();
    }
    *objp = obj;
    return JS_TRUE;
}

JSObject *
js_ValueToNonNullObject(JSContext *cx, const Value &v)
{
    JSObject *obj;

    if (!js_ValueToObjectOrNull(cx, v, &obj))
        return NULL;
    if (!obj)
        js_ReportIsNullOrUndefined(cx, JSDVG_SEARCH_STACK, v, NULL);
    return obj;
}

JSBool
js_TryValueOf(JSContext *cx, JSObject *obj, JSType type, Value *rval)
{
    Value argv[1];

    argv[0].setString(ATOM_TO_STRING(cx->runtime->atomState.typeAtoms[type]));
    return js_TryMethod(cx, obj, cx->runtime->atomState.valueOfAtom,
                        1, argv, rval);
}

JSBool
js_TryMethod(JSContext *cx, JSObject *obj, JSAtom *atom,
             uintN argc, Value *argv, Value *rval)
{
    JS_CHECK_RECURSION(cx, return JS_FALSE);

    /*
     * Report failure only if an appropriate method was found, and calling it
     * returned failure.  We propagate failure in this case to make exceptions
     * behave properly.
     */
    JSErrorReporter older = JS_SetErrorReporter(cx, NULL);
    jsid id = ATOM_TO_JSID(atom);
    Value fval;
    JSBool ok = js_GetMethod(cx, obj, id, JSGET_NO_METHOD_BARRIER, &fval);
    JS_SetErrorReporter(cx, older);
    if (!ok)
        return false;

    if (fval.isPrimitive())
        return JS_TRUE;
    return InternalCall(cx, obj, fval, argc, argv, rval);
}

#if JS_HAS_XDR

JSBool
js_XDRObject(JSXDRState *xdr, JSObject **objp)
{
    JSContext *cx;
    JSAtom *atom;
    Class *clasp;
    uint32 classId, classDef;
    JSProtoKey protoKey;
    JSObject *proto;

    cx = xdr->cx;
    atom = NULL;
    if (xdr->mode == JSXDR_ENCODE) {
        clasp = (*objp)->getClass();
        classId = JS_XDRFindClassIdByName(xdr, clasp->name);
        classDef = !classId;
        if (classDef) {
            if (!JS_XDRRegisterClass(xdr, Jsvalify(clasp), &classId))
                return JS_FALSE;
            protoKey = JSCLASS_CACHED_PROTO_KEY(clasp);
            if (protoKey != JSProto_Null) {
                classDef |= (protoKey << 1);
            } else {
                atom = js_Atomize(cx, clasp->name, strlen(clasp->name), 0);
                if (!atom)
                    return JS_FALSE;
            }
        }
    } else {
        clasp = NULL;           /* quell GCC overwarning */
        classDef = 0;
    }

    /*
     * XDR a flag word, which could be 0 for a class use, in which case no
     * name follows, only the id in xdr's class registry; 1 for a class def,
     * in which case the flag word is followed by the class name transferred
     * from or to atom; or a value greater than 1, an odd number that when
     * divided by two yields the JSProtoKey for class.  In the last case, as
     * in the 0 classDef case, no name is transferred via atom.
     */
    if (!JS_XDRUint32(xdr, &classDef))
        return JS_FALSE;
    if (classDef == 1 && !js_XDRAtom(xdr, &atom))
        return JS_FALSE;

    if (!JS_XDRUint32(xdr, &classId))
        return JS_FALSE;

    if (xdr->mode == JSXDR_DECODE) {
        if (classDef) {
            /* NB: we know that JSProto_Null is 0 here, for backward compat. */
            protoKey = (JSProtoKey) (classDef >> 1);
            if (!js_GetClassPrototype(cx, NULL, protoKey, &proto, clasp))
                return JS_FALSE;
            clasp = proto->getClass();
            if (!JS_XDRRegisterClass(xdr, Jsvalify(clasp), &classId))
                return JS_FALSE;
        } else {
            clasp = Valueify(JS_XDRFindClassById(xdr, classId));
            if (!clasp) {
                char numBuf[12];
                JS_snprintf(numBuf, sizeof numBuf, "%ld", (long)classId);
                JS_ReportErrorNumber(cx, js_GetErrorMessage, NULL,
                                     JSMSG_CANT_FIND_CLASS, numBuf);
                return JS_FALSE;
            }
        }
    }

    if (!clasp->xdrObject) {
        JS_ReportErrorNumber(cx, js_GetErrorMessage, NULL,
                             JSMSG_CANT_XDR_CLASS, clasp->name);
        return JS_FALSE;
    }
    return clasp->xdrObject(xdr, objp);
}

#endif /* JS_HAS_XDR */

#ifdef JS_DUMP_SCOPE_METERS

#include <stdio.h>

JSBasicStats js_entry_count_bs = JS_INIT_STATIC_BASIC_STATS;

static void
MeterEntryCount(uintN count)
{
    JS_BASIC_STATS_ACCUM(&js_entry_count_bs, count);
}

void
js_DumpScopeMeters(JSRuntime *rt)
{
    static FILE *logfp;
    if (!logfp)
        logfp = fopen("/tmp/scope.stats", "a");

    {
        double mean, sigma;

        mean = JS_MeanAndStdDevBS(&js_entry_count_bs, &sigma);

        fprintf(logfp, "scopes %u entries %g mean %g sigma %g max %u",
                js_entry_count_bs.num, js_entry_count_bs.sum, mean, sigma,
                js_entry_count_bs.max);
    }

    JS_DumpHistogram(&js_entry_count_bs, logfp);
    JS_BASIC_STATS_INIT(&js_entry_count_bs);
    fflush(logfp);
}
#endif

#ifdef DEBUG
void
js_PrintObjectSlotName(JSTracer *trc, char *buf, size_t bufsize)
{
    JS_ASSERT(trc->debugPrinter == js_PrintObjectSlotName);

    JSObject *obj = (JSObject *)trc->debugPrintArg;
    uint32 slot = (uint32)trc->debugPrintIndex;
    JS_ASSERT(slot >= JSSLOT_START(obj->getClass()));

    JSScopeProperty *sprop;
    if (obj->isNative()) {
        JSScope *scope = obj->scope();
        sprop = scope->lastProperty();
        while (sprop && sprop->slot != slot)
            sprop = sprop->parent;
    } else {
        sprop = NULL;
    }

    if (!sprop) {
        const char *slotname = NULL;
        Class *clasp = obj->getClass();
        if (clasp->flags & JSCLASS_IS_GLOBAL) {
            uint32 key = slot - JSSLOT_START(clasp);
#define JS_PROTO(name,code,init)                                              \
    if ((code) == key) { slotname = js_##name##_str; goto found; }
#include "jsproto.tbl"
#undef JS_PROTO
        }
      found:
        if (slotname)
            JS_snprintf(buf, bufsize, "CLASS_OBJECT(%s)", slotname);
        else
            JS_snprintf(buf, bufsize, "**UNKNOWN SLOT %ld**", (long)slot);
    } else {
        jsid id = sprop->id;
        if (JSID_IS_INT(id)) {
            JS_snprintf(buf, bufsize, "%ld", (long)JSID_TO_INT(id));
        } else if (JSID_IS_ATOM(id)) {
            js_PutEscapedString(buf, bufsize, JSID_TO_STRING(id), 0);
        } else {
            JS_snprintf(buf, bufsize, "**FINALIZED ATOM KEY**");
        }
    }
}
#endif

void
js_TraceObject(JSTracer *trc, JSObject *obj)
{
    JS_ASSERT(obj->isNative());

    JSContext *cx = trc->context;
    JSScope *scope = obj->scope();
    if (!scope->isSharedEmpty() && IS_GC_MARKING_TRACER(trc)) {
        /*
         * Check whether we should shrink the object's slots. Skip this check
         * if the scope is shared, since for Block objects and flat closures
         * that share their scope, scope->freeslot can be an underestimate.
         */
        size_t slots = scope->freeslot;
        if (obj->numSlots() != slots)
            obj->shrinkSlots(cx, slots);
    }

#ifdef JS_DUMP_SCOPE_METERS
    MeterEntryCount(scope->entryCount);
#endif

    scope->trace(trc);

    if (!JS_CLIST_IS_EMPTY(&cx->runtime->watchPointList))
        js_TraceWatchPoints(trc, obj);

    /* No one runs while the GC is running, so we can use LOCKED_... here. */
    Class *clasp = obj->getClass();
    if (clasp->mark) {
        if (clasp->flags & JSCLASS_MARK_IS_TRACE)
            ((JSTraceOp) clasp->mark)(trc, obj);
        else if (IS_GC_MARKING_TRACER(trc))
            (void) clasp->mark(cx, obj, trc);
    }
    if (clasp->flags & JSCLASS_IS_GLOBAL) {
        JSCompartment *compartment = obj->getCompartment(cx);
        compartment->marked = true;
    }

    /*
     * An unmutated object that shares a prototype object's scope. We can't
     * tell how many slots are in use in obj by looking at its scope, so we
     * use obj->numSlots().
     *
     * NB: In case clasp->mark mutates something, leave this code here --
     * don't move it up and unify it with the |if (!traceScope)| section
     * above.
     */
    uint32 nslots = obj->numSlots();
    if (!scope->isSharedEmpty() && scope->freeslot < nslots)
        nslots = scope->freeslot;
    JS_ASSERT(nslots >= JSSLOT_START(clasp));

    for (uint32 i = JSSLOT_START(clasp); i != nslots; ++i) {
        const Value &v = obj->getSlot(i);
        JS_SET_TRACING_DETAILS(trc, js_PrintObjectSlotName, obj, i);
        MarkValueRaw(trc, v);
    }
}

void
js_ClearNative(JSContext *cx, JSObject *obj)
{
    /*
     * Clear our scope and the property cache of all obj's properties only if
     * obj owns the scope (i.e., not if obj is sharing another object's scope).
     * NB: we do not clear any reserved slots lying below JSSLOT_FREE(clasp).
     */
    JS_LOCK_OBJ(cx, obj);
    JSScope *scope = obj->scope();
    if (!scope->isSharedEmpty()) {
        /* Now that we're done using scope->lastProp/table, clear scope. */
        scope->clear(cx);

        /* Clear slot values and reset freeslot so we're consistent. */
<<<<<<< HEAD
        int freeslot = JSSLOT_FREE(obj->getClass());
        int n = obj->numSlots();
        for (int i = freeslot; i < n; ++i)
=======
        uint32 freeslot = JSSLOT_FREE(obj->getClass());
        uint32 n = obj->numSlots();
        for (uint32 i = freeslot; i < n; ++i)
>>>>>>> 5ecdf093
            obj->setSlot(i, UndefinedValue());
        scope->freeslot = freeslot;
    }
    JS_UNLOCK_OBJ(cx, obj);
}

bool
js_GetReservedSlot(JSContext *cx, JSObject *obj, uint32 index, Value *vp)
{
    if (!obj->isNative()) {
        vp->setUndefined();
        return true;
    }

    uint32 slot = JSSLOT_START(obj->getClass()) + index;
    JS_LOCK_OBJ(cx, obj);
    if (slot < obj->numSlots())
        *vp = obj->getSlot(slot);
    else
        vp->setUndefined();
    JS_UNLOCK_OBJ(cx, obj);
    return true;
}

bool
js_SetReservedSlot(JSContext *cx, JSObject *obj, uint32 index, const Value &v)
{
    if (!obj->isNative())
        return true;

    Class *clasp = obj->getClass();
    uint32 slot = JSSLOT_START(clasp) + index;

    JS_LOCK_OBJ(cx, obj);
    if (slot >= obj->numSlots()) {
        /*
         * At this point, obj may or may not own scope, and we may or may not
         * need to allocate slots. If scope is shared, scope->freeslot may not
         * be accurate for obj (see comment below).
         */
        uint32 nslots = JSSLOT_FREE(clasp);
        JS_ASSERT(slot < nslots);
        if (!obj->allocSlots(cx, nslots)) {
            JS_UNLOCK_OBJ(cx, obj);
            return false;
        }
    }

    /*
     * Whether or not we grew nslots, we may need to advance freeslot.
     *
     * If scope is shared, do not modify scope->freeslot. It is OK for freeslot
     * to be an underestimate in objects with shared scopes, as they will get
     * their own scopes before mutating, and elsewhere (e.g. js_TraceObject) we
     * use obj->numSlots() rather than rely on freeslot.
     */
    JSScope *scope = obj->scope();
    if (!scope->isSharedEmpty() && slot >= scope->freeslot)
        scope->freeslot = slot + 1;

    obj->setSlot(slot, v);
    GC_POKE(cx, JS_NULL);
    JS_UNLOCK_SCOPE(cx, scope);
    return true;
}

JSObject *
JSObject::wrappedObject(JSContext *cx) const
{
    if (JSObjectOp op = getClass()->ext.wrappedObject) {
        if (JSObject *obj = op(cx, const_cast<JSObject *>(this)))
            return obj;
    }
    return const_cast<JSObject *>(this);
}

JSObject *
JSObject::getGlobal()
{
    JSObject *obj = this;
    while (JSObject *parent = obj->getParent())
        obj = parent;
    return obj;
}

JSBool
js_ReportGetterOnlyAssignment(JSContext *cx)
{
    return JS_ReportErrorFlagsAndNumber(cx,
                                        JSREPORT_WARNING | JSREPORT_STRICT |
                                        JSREPORT_STRICT_MODE_ERROR,
                                        js_GetErrorMessage, NULL,
                                        JSMSG_GETTER_ONLY);
}

JSCompartment *
JSObject::getCompartment(JSContext *cx)
{
    JSObject *obj = getGlobal();

    Class *clasp = obj->getClass();
    if (!(clasp->flags & JSCLASS_IS_GLOBAL)) {
        // The magic AnyName object is runtime-wide.
        if (clasp == &js_AnyNameClass)
            return cx->runtime->defaultCompartment;

        // The magic function namespace object is runtime-wide.
        if (clasp == &js_NamespaceClass &&
            obj->getNameURI() == ATOM_TO_JSVAL(cx->runtime->atomState.lazy.functionNamespaceURIAtom)) {
            return cx->runtime->defaultCompartment;
        }

        // Compile-time Function, Block, and RegExp objects are not parented.
        if (clasp == &js_FunctionClass || clasp == &js_BlockClass || clasp == &js_RegExpClass) {
            // This is a bogus answer, but it'll do for now.
            return cx->runtime->defaultCompartment;
        }
        JS_NOT_REACHED("non-global object at end of scope chain");
    }
    const Value &v = obj->getReservedSlot(JSRESERVED_GLOBAL_COMPARTMENT);
    return (JSCompartment *)v.toPrivate();
}

JS_FRIEND_API(JSBool)
js_GetterOnlyPropertyStub(JSContext *cx, JSObject *obj, jsid id, jsval *vp)
{
    JS_ReportErrorNumber(cx, js_GetErrorMessage, NULL, JSMSG_GETTER_ONLY);
    return JS_FALSE;
}

#ifdef DEBUG

/*
 * Routines to print out values during debugging.  These are FRIEND_API to help
 * the debugger find them and to support temporarily hacking js_Dump* calls
 * into other code.
 */

void
dumpChars(const jschar *s, size_t n)
{
    size_t i;

    if (n == (size_t) -1) {
        while (s[++n]) ;
    }

    fputc('"', stderr);
    for (i = 0; i < n; i++) {
        if (s[i] == '\n')
            fprintf(stderr, "\\n");
        else if (s[i] == '\t')
            fprintf(stderr, "\\t");
        else if (s[i] >= 32 && s[i] < 127)
            fputc(s[i], stderr);
        else if (s[i] <= 255)
            fprintf(stderr, "\\x%02x", (unsigned int) s[i]);
        else
            fprintf(stderr, "\\u%04x", (unsigned int) s[i]);
    }
    fputc('"', stderr);
}

JS_FRIEND_API(void)
js_DumpChars(const jschar *s, size_t n)
{
    fprintf(stderr, "jschar * (%p) = ", (void *) s);
    dumpChars(s, n);
    fputc('\n', stderr);
}

void
dumpString(JSString *str)
{
    dumpChars(str->chars(), str->length());
}

JS_FRIEND_API(void)
js_DumpString(JSString *str)
{
    fprintf(stderr, "JSString* (%p) = jschar * (%p) = ",
            (void *) str, (void *) str->chars());
    dumpString(str);
    fputc('\n', stderr);
}

JS_FRIEND_API(void)
js_DumpAtom(JSAtom *atom)
{
    fprintf(stderr, "JSAtom* (%p) = ", (void *) atom);
    js_DumpString(ATOM_TO_STRING(atom));
}

void
dumpValue(const Value &v)
{
    if (v.isNull())
        fprintf(stderr, "null");
    else if (v.isUndefined())
        fprintf(stderr, "undefined");
    else if (v.isInt32())
        fprintf(stderr, "%d", v.toInt32());
    else if (v.isDouble())
        fprintf(stderr, "%g", v.toDouble());
    else if (v.isString())
        dumpString(v.toString());
    else if (v.isObject() && v.toObject().isFunction()) {
        JSObject *funobj = &v.toObject();
        JSFunction *fun = GET_FUNCTION_PRIVATE(cx, funobj);
        fprintf(stderr, "<%s %s at %p (JSFunction at %p)>",
                fun->atom ? "function" : "unnamed",
                fun->atom ? JS_GetStringBytes(ATOM_TO_STRING(fun->atom)) : "function",
                (void *) funobj,
                (void *) fun);
    } else if (v.isObject()) {
        JSObject *obj = &v.toObject();
        Class *clasp = obj->getClass();
        fprintf(stderr, "<%s%s at %p>",
                clasp->name,
                (clasp == &js_ObjectClass) ? "" : " object",
                (void *) obj);
    } else if (v.isBoolean()) {
        if (v.toBoolean())
            fprintf(stderr, "true");
        else
            fprintf(stderr, "false");
    } else if (v.isMagic()) {
        fprintf(stderr, "<invalid");
#ifdef DEBUG
        switch (v.whyMagic()) {
          case JS_ARRAY_HOLE:        fprintf(stderr, " array hole");         break;
          case JS_ARGS_HOLE:         fprintf(stderr, " args hole");          break;
          case JS_NATIVE_ENUMERATE:  fprintf(stderr, " native enumeration"); break;
          case JS_NO_ITER_VALUE:     fprintf(stderr, " no iter value");      break;
          case JS_GENERATOR_CLOSING: fprintf(stderr, " generator closing");  break;
          default:                   fprintf(stderr, " ?!");                 break;
        }
#endif
        fprintf(stderr, ">");
    } else {
        fprintf(stderr, "unexpected value");
    }
}

JS_FRIEND_API(void)
js_DumpValue(const Value &val)
{
    dumpValue(val);
    fputc('\n', stderr);
}

JS_FRIEND_API(void)
js_DumpId(jsid id)
{
    fprintf(stderr, "jsid %p = ", (void *) JSID_BITS(id));
    dumpValue(IdToValue(id));
    fputc('\n', stderr);
}

static void
dumpScopeProp(JSScopeProperty *sprop)
{
    jsid id = sprop->id;
    uint8 attrs = sprop->attributes();

    fprintf(stderr, "    ");
    if (attrs & JSPROP_ENUMERATE) fprintf(stderr, "enumerate ");
    if (attrs & JSPROP_READONLY) fprintf(stderr, "readonly ");
    if (attrs & JSPROP_PERMANENT) fprintf(stderr, "permanent ");
    if (attrs & JSPROP_GETTER) fprintf(stderr, "getter ");
    if (attrs & JSPROP_SETTER) fprintf(stderr, "setter ");
    if (attrs & JSPROP_SHARED) fprintf(stderr, "shared ");
    if (sprop->isAlias()) fprintf(stderr, "alias ");
    if (JSID_IS_ATOM(id))
        dumpString(JSID_TO_STRING(id));
    else if (JSID_IS_INT(id))
        fprintf(stderr, "%d", (int) JSID_TO_INT(id));
    else
        fprintf(stderr, "unknown jsid %p", (void *) JSID_BITS(id));
    fprintf(stderr, ": slot %d", sprop->slot);
    fprintf(stderr, "\n");
}

JS_FRIEND_API(void)
js_DumpObject(JSObject *obj)
{
    uint32 i, slots;
    Class *clasp;
    jsuint reservedEnd;

    fprintf(stderr, "object %p\n", (void *) obj);
    clasp = obj->getClass();
    fprintf(stderr, "class %p %s\n", (void *)clasp, clasp->name);

    if (obj->isDenseArray()) {
        slots = JS_MIN(obj->getArrayLength(), obj->getDenseArrayCapacity());
        fprintf(stderr, "elements\n");
        for (i = 0; i < slots; i++) {
            fprintf(stderr, " %3d: ", i);
            dumpValue(obj->getDenseArrayElement(i));
            fprintf(stderr, "\n");
            fflush(stderr);
        }
        return;
    }

    if (obj->isNative()) {
        JSScope *scope = obj->scope();
        if (scope->sealed())
            fprintf(stderr, "sealed\n");

        fprintf(stderr, "properties:\n");
        for (JSScopeProperty *sprop = scope->lastProperty(); sprop;
             sprop = sprop->parent) {
            dumpScopeProp(sprop);
        }
    } else {
        if (!obj->isNative())
            fprintf(stderr, "not native\n");
    }

    fprintf(stderr, "proto ");
    dumpValue(ObjectOrNullValue(obj->getProto()));
    fputc('\n', stderr);

    fprintf(stderr, "parent ");
    dumpValue(ObjectOrNullValue(obj->getParent()));
    fputc('\n', stderr);

    i = JSSLOT_PRIVATE;
    if (clasp->flags & JSCLASS_HAS_PRIVATE) {
        i = JSSLOT_PRIVATE + 1;
        fprintf(stderr, "private %p\n", obj->getPrivate());
    }

    fprintf(stderr, "slots:\n");
    reservedEnd = i + JSCLASS_RESERVED_SLOTS(clasp);
    slots = (obj->isNative() && !obj->scope()->isSharedEmpty())
            ? obj->scope()->freeslot
            : obj->numSlots();
    for (; i < slots; i++) {
        fprintf(stderr, " %3d ", i);
        if (i < reservedEnd)
            fprintf(stderr, "(reserved) ");
        fprintf(stderr, "= ");
        dumpValue(obj->getSlot(i));
        fputc('\n', stderr);
    }
    fputc('\n', stderr);
}

static void
MaybeDumpObject(const char *name, JSObject *obj)
{
    if (obj) {
        fprintf(stderr, "  %s: ", name);
        dumpValue(ObjectValue(*obj));
        fputc('\n', stderr);
    }
}

static void
MaybeDumpValue(const char *name, const Value &v)
{
    if (!v.isNull()) {
        fprintf(stderr, "  %s: ", name);
        dumpValue(v);
        fputc('\n', stderr);
    }
}

JS_FRIEND_API(void)
js_DumpStackFrame(JSContext *cx, JSStackFrame *start)
{
    /* This should only called during live debugging. */
    VOUCH_DOES_NOT_REQUIRE_STACK();

    if (!start)
        start = cx->fp;
    FrameRegsIter i(cx);
    while (!i.done() && i.fp() != start)
        ++i;

    if (i.done()) {
        fprintf(stderr, "fp = %p not found in cx = %p\n", (void *)start, (void *)cx);
        return;
    }

    for (; !i.done(); ++i) {
        JSStackFrame *const fp = i.fp();

        fprintf(stderr, "JSStackFrame at %p\n", (void *) fp);
        if (fp->argv) {
            fprintf(stderr, "callee: ");
            dumpValue(fp->argv[-2]);
        } else {
            fprintf(stderr, "global frame, no callee");
        }
        fputc('\n', stderr);

        if (fp->script)
            fprintf(stderr, "file %s line %u\n", fp->script->filename, (unsigned) fp->script->lineno);

        if (jsbytecode *pc = i.pc()) {
            if (!fp->script) {
                fprintf(stderr, "*** pc && !script, skipping frame\n\n");
                continue;
            }
            if (fp->imacpc) {
                fprintf(stderr, "  pc in imacro at %p\n  called from ", pc);
                pc = fp->imacpc;
            } else {
                fprintf(stderr, "  ");
            }
            fprintf(stderr, "pc = %p\n", pc);
            fprintf(stderr, "  current op: %s\n", js_CodeName[*pc]);
        }
        Value *sp = i.sp();
        fprintf(stderr, "  slots: %p\n", (void *) fp->slots());
        fprintf(stderr, "  sp:    %p = slots + %u\n", (void *) sp, (unsigned) (sp - fp->slots()));
        if (sp - fp->slots() < 10000) { // sanity
            for (Value *p = fp->slots(); p < sp; p++) {
                fprintf(stderr, "    %p: ", (void *) p);
                dumpValue(*p);
                fputc('\n', stderr);
            }
        }
        fprintf(stderr, "  argv:  %p (argc: %u)\n", (void *) fp->argv, (unsigned) fp->argc);
        MaybeDumpObject("callobj", fp->callobj);
        MaybeDumpObject("argsobj", fp->argsobj);
        MaybeDumpValue("this", fp->thisv);
        fprintf(stderr, "  rval: ");
        dumpValue(fp->rval);
        fputc('\n', stderr);

        fprintf(stderr, "  flags:");
        if (fp->flags == 0)
            fprintf(stderr, " none");
        if (fp->flags & JSFRAME_CONSTRUCTING)
            fprintf(stderr, " constructing");
        if (fp->flags & JSFRAME_ASSIGNING)
            fprintf(stderr, " assigning");
        if (fp->flags & JSFRAME_DEBUGGER)
            fprintf(stderr, " debugger");
        if (fp->flags & JSFRAME_EVAL)
            fprintf(stderr, " eval");
        if (fp->flags & JSFRAME_YIELDING)
            fprintf(stderr, " yielding");
        if (fp->flags & JSFRAME_GENERATOR)
            fprintf(stderr, " generator");
        if (fp->flags & JSFRAME_OVERRIDE_ARGS)
            fprintf(stderr, " overridden_args");
        fputc('\n', stderr);

        if (fp->scopeChain)
            fprintf(stderr, "  scopeChain: (JSObject *) %p\n", (void *) fp->scopeChain);
        if (fp->blockChain)
            fprintf(stderr, "  blockChain: (JSObject *) %p\n", (void *) fp->blockChain);

        fputc('\n', stderr);
    }
}

#ifdef DEBUG
bool
IsSaneThisObject(JSObject &obj)
{
    Class *clasp = obj.getClass();
    return clasp != &js_CallClass &&
           clasp != &js_BlockClass &&
           clasp != &js_DeclEnvClass &&
           clasp != &js_WithClass;
}
#endif

#endif /* DEBUG */
<|MERGE_RESOLUTION|>--- conflicted
+++ resolved
@@ -5944,15 +5944,9 @@
         scope->clear(cx);
 
         /* Clear slot values and reset freeslot so we're consistent. */
-<<<<<<< HEAD
-        int freeslot = JSSLOT_FREE(obj->getClass());
-        int n = obj->numSlots();
-        for (int i = freeslot; i < n; ++i)
-=======
         uint32 freeslot = JSSLOT_FREE(obj->getClass());
         uint32 n = obj->numSlots();
         for (uint32 i = freeslot; i < n; ++i)
->>>>>>> 5ecdf093
             obj->setSlot(i, UndefinedValue());
         scope->freeslot = freeslot;
     }
