/* -*- Mode: C++; tab-width: 4; indent-tabs-mode: nil; c-basic-offset: 4 -*-
 * vim: set ts=4 sw=4 et tw=99:
 *
 * ***** BEGIN LICENSE BLOCK *****
 * Version: MPL 1.1/GPL 2.0/LGPL 2.1
 *
 * The contents of this file are subject to the Mozilla Public License Version
 * 1.1 (the "License"); you may not use this file except in compliance with
 * the License. You may obtain a copy of the License at
 * http://www.mozilla.org/MPL/
 *
 * Software distributed under the License is distributed on an "AS IS" basis,
 * WITHOUT WARRANTY OF ANY KIND, either express or implied. See the License
 * for the specific language governing rights and limitations under the
 * License.
 *
 * The Original Code is Mozilla SpiderMonkey JavaScript 1.9 code, released
 * May 28, 2008.
 *
 * The Initial Developer of the Original Code is
 *   Mozilla Foundation
 * Portions created by the Initial Developer are Copyright (C) 2010
 * the Initial Developer. All Rights Reserved.
 *
 * Contributor(s):
 *   Andreas Gal <gal@mozilla.com>
 *
 * Alternatively, the contents of this file may be used under the terms of
 * either of the GNU General Public License Version 2 or later (the "GPL"),
 * or the GNU Lesser General Public License Version 2.1 or later (the "LGPL"),
 * in which case the provisions of the GPL or the LGPL are applicable instead
 * of those above. If you wish to allow use of your version of this file only
 * under the terms of either the GPL or the LGPL, and not to allow others to
 * use your version of this file under the terms of the MPL, indicate your
 * decision by deleting the provisions above and replace them with the notice
 * and other provisions required by the GPL or the LGPL. If you do not delete
 * the provisions above, a recipient may use your version of this file under
 * the terms of any one of the MPL, the GPL or the LGPL.
 *
 * ***** END LICENSE BLOCK ***** */

#include "jsapi.h"
#include "jscntxt.h"
#include "jsexn.h"
#include "jsgc.h"
#include "jsgcmark.h"
#include "jsiter.h"
#include "jsnum.h"
#include "jswrapper.h"
#include "methodjit/PolyIC.h"
#include "methodjit/MonoIC.h"
#ifdef JS_METHODJIT
# include "assembler/jit/ExecutableAllocator.h"
#endif
#include "jscompartment.h"

#include "vm/RegExpObject.h"

#include "jsobjinlines.h"

using namespace js;
using namespace js::gc;

static int sWrapperFamily;

void *
Wrapper::getWrapperFamily()
{
    return &sWrapperFamily;
}

JS_FRIEND_API(bool)
js::IsWrapper(const JSObject *wrapper)
{
    return wrapper->isProxy() && GetProxyHandler(wrapper)->family() == &sWrapperFamily;
}

JS_FRIEND_API(JSObject *)
js::UnwrapObject(JSObject *wrapped, uintN *flagsp)
{
    uintN flags = 0;
    while (wrapped->isWrapper()) {
        flags |= static_cast<Wrapper *>(GetProxyHandler(wrapped))->flags();
        wrapped = GetProxyPrivate(wrapped).toObjectOrNull();
        if (wrapped->getClass()->ext.innerObject)
            break;
    }
    if (flagsp)
        *flagsp = flags;
    return wrapped;
}

bool
js::IsCrossCompartmentWrapper(const JSObject *wrapper)
{
    return wrapper->isWrapper() &&
           !!(Wrapper::wrapperHandler(wrapper)->flags() & Wrapper::CROSS_COMPARTMENT);
}

Wrapper::Wrapper(uintN flags) : ProxyHandler(&sWrapperFamily), mFlags(flags)
{
}

Wrapper::~Wrapper()
{
}

#define CHECKED(op, act)                                                     \
    JS_BEGIN_MACRO                                                           \
        bool status;                                                         \
        if (!enter(cx, wrapper, id, act, &status))                           \
            return status;                                                   \
        bool ok = (op);                                                      \
        leave(cx, wrapper);                                                  \
        return ok;                                                           \
    JS_END_MACRO

#define SET(action) CHECKED(action, SET)
#define GET(action) CHECKED(action, GET)

bool
Wrapper::getPropertyDescriptor(JSContext *cx, JSObject *wrapper, jsid id, bool set,
                               PropertyDescriptor *desc)
{
    desc->obj = NULL; // default result if we refuse to perform this action
    CHECKED(JS_GetPropertyDescriptorById(cx, wrappedObject(wrapper), id, JSRESOLVE_QUALIFIED, desc),
            set ? SET : GET);
}

static bool
GetOwnPropertyDescriptor(JSContext *cx, JSObject *obj, jsid id, uintN flags, JSPropertyDescriptor *desc)
{
    // If obj is a proxy, we can do better than just guessing. This is
    // important for certain types of wrappers that wrap other wrappers.
    if (obj->isProxy())
        return Proxy::getOwnPropertyDescriptor(cx, obj, id, flags & JSRESOLVE_ASSIGNING, desc);

    if (!JS_GetPropertyDescriptorById(cx, obj, id, flags, desc))
        return false;
    if (desc->obj != obj)
        desc->obj = NULL;
    return true;
}

bool
Wrapper::getOwnPropertyDescriptor(JSContext *cx, JSObject *wrapper, jsid id, bool set,
                                  PropertyDescriptor *desc)
{
    desc->obj = NULL; // default result if we refuse to perform this action
    CHECKED(GetOwnPropertyDescriptor(cx, wrappedObject(wrapper), id, JSRESOLVE_QUALIFIED, desc),
            set ? SET : GET);
}

bool
Wrapper::defineProperty(JSContext *cx, JSObject *wrapper, jsid id, PropertyDescriptor *desc)
{
    SET(JS_DefinePropertyById(cx, wrappedObject(wrapper), id, desc->value,
                              desc->getter, desc->setter, desc->attrs));
}

bool
Wrapper::getOwnPropertyNames(JSContext *cx, JSObject *wrapper, AutoIdVector &props)
{
    // if we refuse to perform this action, props remains empty
    jsid id = JSID_VOID;
    GET(GetPropertyNames(cx, wrappedObject(wrapper), JSITER_OWNONLY | JSITER_HIDDEN, &props));
}

static bool
ValueToBoolean(Value *vp, bool *bp)
{
    *bp = js_ValueToBoolean(*vp);
    return true;
}

bool
Wrapper::delete_(JSContext *cx, JSObject *wrapper, jsid id, bool *bp)
{
    *bp = true; // default result if we refuse to perform this action
    Value v;
    SET(JS_DeletePropertyById2(cx, wrappedObject(wrapper), id, &v) &&
        ValueToBoolean(&v, bp));
}

bool
Wrapper::enumerate(JSContext *cx, JSObject *wrapper, AutoIdVector &props)
{
    // if we refuse to perform this action, props remains empty
    static jsid id = JSID_VOID;
    GET(GetPropertyNames(cx, wrappedObject(wrapper), 0, &props));
}

bool
Wrapper::fix(JSContext *cx, JSObject *wrapper, Value *vp)
{
    vp->setUndefined();
    return true;
}

static bool
Cond(JSBool b, bool *bp)
{
    *bp = !!b;
    return true;
}

bool
Wrapper::has(JSContext *cx, JSObject *wrapper, jsid id, bool *bp)
{
    *bp = false; // default result if we refuse to perform this action
    JSBool found;
    GET(JS_HasPropertyById(cx, wrappedObject(wrapper), id, &found) &&
        Cond(found, bp));
}

bool
Wrapper::hasOwn(JSContext *cx, JSObject *wrapper, jsid id, bool *bp)
{
    *bp = false; // default result if we refuse to perform this action
    PropertyDescriptor desc;
    JSObject *wobj = wrappedObject(wrapper);
    GET(JS_GetPropertyDescriptorById(cx, wobj, id, JSRESOLVE_QUALIFIED, &desc) &&
        Cond(desc.obj == wobj, bp));
}

bool
Wrapper::get(JSContext *cx, JSObject *wrapper, JSObject *receiver, jsid id, Value *vp)
{
    vp->setUndefined(); // default result if we refuse to perform this action
    GET(wrappedObject(wrapper)->getGeneric(cx, receiver, id, vp));
}

bool
Wrapper::set(JSContext *cx, JSObject *wrapper, JSObject *receiver, jsid id, bool strict,
               Value *vp)
{
    // FIXME (bug 596351): Need deal with strict mode.
    SET(wrappedObject(wrapper)->setProperty(cx, id, vp, false));
}

bool
Wrapper::keys(JSContext *cx, JSObject *wrapper, AutoIdVector &props)
{
    // if we refuse to perform this action, props remains empty
    const jsid id = JSID_VOID;
    GET(GetPropertyNames(cx, wrappedObject(wrapper), JSITER_OWNONLY, &props));
}

bool
Wrapper::iterate(JSContext *cx, JSObject *wrapper, uintN flags, Value *vp)
{
    vp->setUndefined(); // default result if we refuse to perform this action
    const jsid id = JSID_VOID;
    GET(GetIterator(cx, wrappedObject(wrapper), flags, vp));
}

bool
Wrapper::call(JSContext *cx, JSObject *wrapper, uintN argc, Value *vp)
{
    vp->setUndefined(); // default result if we refuse to perform this action
    const jsid id = JSID_VOID;
    CHECKED(ProxyHandler::call(cx, wrapper, argc, vp), CALL);
}

bool
Wrapper::construct(JSContext *cx, JSObject *wrapper, uintN argc, Value *argv, Value *vp)
{
    vp->setUndefined(); // default result if we refuse to perform this action
    const jsid id = JSID_VOID;
    GET(ProxyHandler::construct(cx, wrapper, argc, argv, vp));
}

bool
Wrapper::nativeCall(JSContext *cx, JSObject *wrapper, Class *clasp, Native native, CallArgs args)
{
    const jsid id = JSID_VOID;
    CHECKED(CallJSNative(cx, native, args), CALL);
}

bool
Wrapper::hasInstance(JSContext *cx, JSObject *wrapper, const Value *vp, bool *bp)
{
    *bp = false; // default result if we refuse to perform this action
    const jsid id = JSID_VOID;
    JSBool b = JS_FALSE;
    GET(JS_HasInstance(cx, wrappedObject(wrapper), *vp, &b) && Cond(b, bp));
}

JSType
Wrapper::typeOf(JSContext *cx, JSObject *wrapper)
{
    return TypeOfValue(cx, ObjectValue(*wrappedObject(wrapper)));
}

bool
Wrapper::objectClassIs(JSObject *wrapper, ESClassValue classValue, JSContext *cx)
{
    return ObjectClassIs(*wrappedObject(wrapper), classValue, cx);
}

JSString *
Wrapper::obj_toString(JSContext *cx, JSObject *wrapper)
{
    bool status;
    if (!enter(cx, wrapper, JSID_VOID, GET, &status)) {
        if (status) {
            // Perform some default behavior that doesn't leak any information.
            return JS_NewStringCopyZ(cx, "[object Object]");
        }
        return NULL;
    }
    JSString *str = obj_toStringHelper(cx, wrappedObject(wrapper));
    leave(cx, wrapper);
    return str;
}

JSString *
Wrapper::fun_toString(JSContext *cx, JSObject *wrapper, uintN indent)
{
    bool status;
    if (!enter(cx, wrapper, JSID_VOID, GET, &status)) {
        if (status) {
            // Perform some default behavior that doesn't leak any information.
            if (wrapper->isCallable())
                return JS_NewStringCopyZ(cx, "function () {\n    [native code]\n}");
            js::Value v = ObjectValue(*wrapper);
            js_ReportIsNotFunction(cx, &v, 0);
            return NULL;
        }
        return NULL;
    }
    JSString *str = ProxyHandler::fun_toString(cx, wrapper, indent);
    leave(cx, wrapper);
    return str;
}

bool
Wrapper::defaultValue(JSContext *cx, JSObject *wrapper, JSType hint, Value *vp)
{
    *vp = ObjectValue(*wrappedObject(wrapper));
    if (hint == JSTYPE_VOID)
        return ToPrimitive(cx, vp);
    return ToPrimitive(cx, hint, vp);
}

void
Wrapper::trace(JSTracer *trc, JSObject *wrapper)
{
    MarkObject(trc, *wrappedObject(wrapper), "wrappedObject");
}

JSObject *
Wrapper::wrappedObject(const JSObject *wrapper)
{
    return GetProxyPrivate(wrapper).toObjectOrNull();
}

Wrapper *
Wrapper::wrapperHandler(const JSObject *wrapper)
{
    return static_cast<Wrapper *>(GetProxyHandler(wrapper));
}

bool
Wrapper::enter(JSContext *cx, JSObject *wrapper, jsid id, Action act, bool *bp)
{
    *bp = true;
    return true;
}

void
Wrapper::leave(JSContext *cx, JSObject *wrapper)
{
}

Wrapper Wrapper::singleton((uintN)0);

JSObject *
Wrapper::New(JSContext *cx, JSObject *obj, JSObject *proto, JSObject *parent, Wrapper *handler)
{
    JS_ASSERT(parent);
    if (obj->isXML()) {
        JS_ReportErrorNumber(cx, js_GetErrorMessage, NULL, JSMSG_CANT_WRAP_XML_OBJECT);
        return NULL;
    }
    return NewProxyObject(cx, handler, ObjectValue(*obj), proto, parent,
                          obj->isCallable() ? obj : NULL, NULL);
}

/* Compartments. */

namespace js {

extern JSObject *
TransparentObjectWrapper(JSContext *cx, JSObject *obj, JSObject *wrappedProto, JSObject *parent,
                         uintN flags)
{
    // Allow wrapping outer window proxies.
    JS_ASSERT(!obj->isWrapper() || obj->getClass()->ext.innerObject);
    return Wrapper::New(cx, obj, wrappedProto, parent, &CrossCompartmentWrapper::singleton);
}

}

ForceFrame::ForceFrame(JSContext *cx, JSObject *target)
    : context(cx),
      target(target),
      frame(NULL)
{
}

ForceFrame::~ForceFrame()
{
    context->delete_(frame);
}

bool
ForceFrame::enter()
{
    frame = context->new_<DummyFrameGuard>();
    if (!frame)
       return false;
    LeaveTrace(context);

    JS_ASSERT(context->compartment == target->compartment());
    JSCompartment *destination = context->compartment;

    JSObject *scopeChain = target->getGlobal();
    JS_ASSERT(scopeChain->isNative());

    return context->stack.pushDummyFrame(context, destination, *scopeChain, frame);
}

AutoCompartment::AutoCompartment(JSContext *cx, JSObject *target)
    : context(cx),
      origin(cx->compartment),
      target(target),
      destination(target->compartment()),
      entered(false)
{
}

AutoCompartment::~AutoCompartment()
{
    if (entered)
        leave();
}

bool
AutoCompartment::enter()
{
    JS_ASSERT(!entered);
    if (origin != destination) {
        LeaveTrace(context);

        JSObject *scopeChain = target->getGlobal();
        JS_ASSERT(scopeChain->isNative());

        frame.construct();
        if (!context->stack.pushDummyFrame(context, destination, *scopeChain, &frame.ref()))
            return false;

        if (context->isExceptionPending())
            context->wrapPendingException();
    }
    entered = true;
    return true;
}

void
AutoCompartment::leave()
{
    JS_ASSERT(entered);
    if (origin != destination) {
        frame.destroy();
        context->resetCompartment();
    }
    entered = false;
}

ErrorCopier::~ErrorCopier()
{
    JSContext *cx = ac.context;
    if (cx->compartment == ac.destination &&
        ac.origin != ac.destination &&
        cx->isExceptionPending())
    {
        Value exc = cx->getPendingException();
        if (exc.isObject() && exc.toObject().isError() && exc.toObject().getPrivate()) {
            cx->clearPendingException();
            ac.leave();
            JSObject *copyobj = js_CopyErrorObject(cx, &exc.toObject(), scope);
            if (copyobj)
                cx->setPendingException(ObjectValue(*copyobj));
        }
    }
}

/* Cross compartment wrappers. */

CrossCompartmentWrapper::CrossCompartmentWrapper(uintN flags)
  : Wrapper(CROSS_COMPARTMENT | flags)
{
}

CrossCompartmentWrapper::~CrossCompartmentWrapper()
{
}

#define PIERCE(cx, wrapper, mode, pre, op, post)            \
    JS_BEGIN_MACRO                                          \
        AutoCompartment call(cx, wrappedObject(wrapper));   \
        if (!call.enter())                                  \
            return false;                                   \
        bool ok = (pre) && (op);                            \
        call.leave();                                       \
        return ok && (post);                                \
    JS_END_MACRO

#define NOTHING (true)

bool
CrossCompartmentWrapper::getPropertyDescriptor(JSContext *cx, JSObject *wrapper, jsid id,
                                               bool set, PropertyDescriptor *desc)
{
    PIERCE(cx, wrapper, set ? SET : GET,
           call.destination->wrapId(cx, &id),
           Wrapper::getPropertyDescriptor(cx, wrapper, id, set, desc),
           call.origin->wrap(cx, desc));
}

bool
CrossCompartmentWrapper::getOwnPropertyDescriptor(JSContext *cx, JSObject *wrapper, jsid id,
                                                  bool set, PropertyDescriptor *desc)
{
    PIERCE(cx, wrapper, set ? SET : GET,
           call.destination->wrapId(cx, &id),
           Wrapper::getOwnPropertyDescriptor(cx, wrapper, id, set, desc),
           call.origin->wrap(cx, desc));
}

bool
CrossCompartmentWrapper::defineProperty(JSContext *cx, JSObject *wrapper, jsid id, PropertyDescriptor *desc)
{
    AutoPropertyDescriptorRooter desc2(cx, desc);
    PIERCE(cx, wrapper, SET,
           call.destination->wrapId(cx, &id) && call.destination->wrap(cx, &desc2),
           Wrapper::defineProperty(cx, wrapper, id, &desc2),
           NOTHING);
}

bool
CrossCompartmentWrapper::getOwnPropertyNames(JSContext *cx, JSObject *wrapper, AutoIdVector &props)
{
    PIERCE(cx, wrapper, GET,
           NOTHING,
           Wrapper::getOwnPropertyNames(cx, wrapper, props),
           call.origin->wrap(cx, props));
}

bool
CrossCompartmentWrapper::delete_(JSContext *cx, JSObject *wrapper, jsid id, bool *bp)
{
    PIERCE(cx, wrapper, SET,
           call.destination->wrapId(cx, &id),
           Wrapper::delete_(cx, wrapper, id, bp),
           NOTHING);
}

bool
CrossCompartmentWrapper::enumerate(JSContext *cx, JSObject *wrapper, AutoIdVector &props)
{
    PIERCE(cx, wrapper, GET,
           NOTHING,
           Wrapper::enumerate(cx, wrapper, props),
           call.origin->wrap(cx, props));
}

bool
CrossCompartmentWrapper::has(JSContext *cx, JSObject *wrapper, jsid id, bool *bp)
{
    PIERCE(cx, wrapper, GET,
           call.destination->wrapId(cx, &id),
           Wrapper::has(cx, wrapper, id, bp),
           NOTHING);
}

bool
CrossCompartmentWrapper::hasOwn(JSContext *cx, JSObject *wrapper, jsid id, bool *bp)
{
    PIERCE(cx, wrapper, GET,
           call.destination->wrapId(cx, &id),
           Wrapper::hasOwn(cx, wrapper, id, bp),
           NOTHING);
}

bool
CrossCompartmentWrapper::get(JSContext *cx, JSObject *wrapper, JSObject *receiver, jsid id, Value *vp)
{
    PIERCE(cx, wrapper, GET,
           call.destination->wrap(cx, &receiver) && call.destination->wrapId(cx, &id),
           Wrapper::get(cx, wrapper, receiver, id, vp),
           call.origin->wrap(cx, vp));
}

bool
CrossCompartmentWrapper::set(JSContext *cx, JSObject *wrapper, JSObject *receiver, jsid id,
                             bool strict, Value *vp)
{
    AutoValueRooter tvr(cx, *vp);
    PIERCE(cx, wrapper, SET,
           call.destination->wrap(cx, &receiver) &&
           call.destination->wrapId(cx, &id) &&
           call.destination->wrap(cx, tvr.addr()),
           Wrapper::set(cx, wrapper, receiver, id, strict, tvr.addr()),
           NOTHING);
}

bool
CrossCompartmentWrapper::keys(JSContext *cx, JSObject *wrapper, AutoIdVector &props)
{
    PIERCE(cx, wrapper, GET,
           NOTHING,
           Wrapper::keys(cx, wrapper, props),
           call.origin->wrap(cx, props));
}

/*
 * We can reify non-escaping iterator objects instead of having to wrap them. This
 * allows fast iteration over objects across a compartment boundary.
 */
static bool
CanReify(Value *vp)
{
    JSObject *obj;
    return vp->isObject() &&
           (obj = &vp->toObject())->getClass() == &IteratorClass &&
           (obj->getNativeIterator()->flags & JSITER_ENUMERATE);
}

struct AutoCloseIterator
{
    AutoCloseIterator(JSContext *cx, JSObject *obj) : cx(cx), obj(obj) {}

    ~AutoCloseIterator() { if (obj) js_CloseIterator(cx, obj); }

    void clear() { obj = NULL; }

  private:
    JSContext *cx;
    JSObject *obj;
};

static bool
Reify(JSContext *cx, JSCompartment *origin, Value *vp)
{
    JSObject *iterObj = &vp->toObject();
    NativeIterator *ni = iterObj->getNativeIterator();

    AutoCloseIterator close(cx, iterObj);

    /* Wrap the iteratee. */
    JSObject *obj = ni->obj;
    if (!origin->wrap(cx, &obj))
        return false;

    /*
     * Wrap the elements in the iterator's snapshot.
     * N.B. the order of closing/creating iterators is important due to the
     * implicit cx->enumerators state.
     */
    size_t length = ni->numKeys();
    bool isKeyIter = ni->isKeyIter();
    AutoIdVector keys(cx);
    if (length > 0) {
        if (!keys.resize(length))
            return false;
        for (size_t i = 0; i < length; ++i) {
            keys[i] = ni->begin()[i];
            if (!origin->wrapId(cx, &keys[i]))
                return false;
        }
    }

    close.clear();
    if (!js_CloseIterator(cx, iterObj))
        return false;

    if (isKeyIter)
        return VectorToKeyIterator(cx, obj, ni->flags, keys, vp);
    return VectorToValueIterator(cx, obj, ni->flags, keys, vp); 
}

bool
CrossCompartmentWrapper::iterate(JSContext *cx, JSObject *wrapper, uintN flags, Value *vp)
{
    PIERCE(cx, wrapper, GET,
           NOTHING,
           Wrapper::iterate(cx, wrapper, flags, vp),
           CanReify(vp) ? Reify(cx, call.origin, vp) : call.origin->wrap(cx, vp));
}

bool
CrossCompartmentWrapper::call(JSContext *cx, JSObject *wrapper, uintN argc, Value *vp)
{
    AutoCompartment call(cx, wrappedObject(wrapper));
    if (!call.enter())
        return false;

    vp[0] = ObjectValue(*call.target);
    if (!call.destination->wrap(cx, &vp[1]))
        return false;
    Value *argv = JS_ARGV(cx, vp);
    for (size_t n = 0; n < argc; ++n) {
        if (!call.destination->wrap(cx, &argv[n]))
            return false;
    }
    if (!Wrapper::call(cx, wrapper, argc, vp))
        return false;

    call.leave();
    return call.origin->wrap(cx, vp);
}

bool
CrossCompartmentWrapper::construct(JSContext *cx, JSObject *wrapper, uintN argc, Value *argv,
                                   Value *rval)
{
    AutoCompartment call(cx, wrappedObject(wrapper));
    if (!call.enter())
        return false;

    for (size_t n = 0; n < argc; ++n) {
        if (!call.destination->wrap(cx, &argv[n]))
            return false;
    }
    if (!Wrapper::construct(cx, wrapper, argc, argv, rval))
        return false;

    call.leave();
    return call.origin->wrap(cx, rval);
}

extern JSBool
js_generic_native_method_dispatcher(JSContext *cx, uintN argc, Value *vp);

bool
CrossCompartmentWrapper::nativeCall(JSContext *cx, JSObject *wrapper, Class *clasp, Native native, CallArgs srcArgs)
{
    JS_ASSERT_IF(!srcArgs.calleev().isUndefined(),
<<<<<<< HEAD
                 srcArgs.callee().toFunction()->native() == native);
=======
                 srcArgs.callee().getFunctionPrivate()->native() == native ||
                 srcArgs.callee().getFunctionPrivate()->native() == js_generic_native_method_dispatcher);
>>>>>>> ea7024ac
    JS_ASSERT(&srcArgs.thisv().toObject() == wrapper);
    JS_ASSERT(!UnwrapObject(wrapper)->isCrossCompartmentWrapper());

    JSObject *wrapped = wrappedObject(wrapper);
    AutoCompartment call(cx, wrapped);
    if (!call.enter())
        return false;

    InvokeArgsGuard dstArgs;
    if (!cx->stack.pushInvokeArgs(cx, srcArgs.length(), &dstArgs))
        return false;

    Value *src = srcArgs.base(); 
    Value *srcend = srcArgs.array() + srcArgs.length();
    Value *dst = dstArgs.base();
    for (; src != srcend; ++src, ++dst) {
        *dst = *src;
        if (!call.destination->wrap(cx, dst))
            return false;
    }

    if (!Wrapper::nativeCall(cx, wrapper, clasp, native, dstArgs))
        return false;

    dstArgs.pop();
    call.leave();
    srcArgs.rval() = dstArgs.rval();
    return call.origin->wrap(cx, &srcArgs.rval());
}

bool
CrossCompartmentWrapper::hasInstance(JSContext *cx, JSObject *wrapper, const Value *vp, bool *bp)
{
    AutoCompartment call(cx, wrappedObject(wrapper));
    if (!call.enter())
        return false;

    Value v = *vp;
    if (!call.destination->wrap(cx, &v))
        return false;
    return Wrapper::hasInstance(cx, wrapper, &v, bp);
}

JSString *
CrossCompartmentWrapper::obj_toString(JSContext *cx, JSObject *wrapper)
{
    AutoCompartment call(cx, wrappedObject(wrapper));
    if (!call.enter())
        return NULL;

    JSString *str = Wrapper::obj_toString(cx, wrapper);
    if (!str)
        return NULL;

    call.leave();
    if (!call.origin->wrap(cx, &str))
        return NULL;
    return str;
}

JSString *
CrossCompartmentWrapper::fun_toString(JSContext *cx, JSObject *wrapper, uintN indent)
{
    AutoCompartment call(cx, wrappedObject(wrapper));
    if (!call.enter())
        return NULL;

    JSString *str = Wrapper::fun_toString(cx, wrapper, indent);
    if (!str)
        return NULL;

    call.leave();
    if (!call.origin->wrap(cx, &str))
        return NULL;
    return str;
}

bool
CrossCompartmentWrapper::defaultValue(JSContext *cx, JSObject *wrapper, JSType hint, Value *vp)
{
    AutoCompartment call(cx, wrappedObject(wrapper));
    if (!call.enter())
        return false;

    if (!Wrapper::defaultValue(cx, wrapper, hint, vp))
        return false;

    call.leave();
    return call.origin->wrap(cx, vp);
}

void
CrossCompartmentWrapper::trace(JSTracer *trc, JSObject *wrapper)
{
    MarkCrossCompartmentObject(trc, *wrappedObject(wrapper), "wrappedObject");
}

CrossCompartmentWrapper CrossCompartmentWrapper::singleton(0u);

/* Security wrappers. */

template <class Base>
SecurityWrapper<Base>::SecurityWrapper(uintN flags)
  : Base(flags)
{}

template <class Base>
bool
SecurityWrapper<Base>::nativeCall(JSContext *cx, JSObject *wrapper, Class *clasp, Native native,
                                  CallArgs args)
{
    /* Let ProxyHandler report the error. */
    bool ret = ProxyHandler::nativeCall(cx, wrapper, clasp, native, args);
    JS_ASSERT(!ret && cx->isExceptionPending());
    return ret;
}

template <class Base>
bool
SecurityWrapper<Base>::objectClassIs(JSObject *obj, ESClassValue classValue, JSContext *cx)
{
    /* Let ProxyHandler say 'no'. */
    bool ret = ProxyHandler::objectClassIs(obj, classValue, cx);
    JS_ASSERT(!ret && !cx->isExceptionPending());
    return ret;
}

template class SecurityWrapper<Wrapper>;
template class SecurityWrapper<CrossCompartmentWrapper>;<|MERGE_RESOLUTION|>--- conflicted
+++ resolved
@@ -748,12 +748,8 @@
 CrossCompartmentWrapper::nativeCall(JSContext *cx, JSObject *wrapper, Class *clasp, Native native, CallArgs srcArgs)
 {
     JS_ASSERT_IF(!srcArgs.calleev().isUndefined(),
-<<<<<<< HEAD
-                 srcArgs.callee().toFunction()->native() == native);
-=======
-                 srcArgs.callee().getFunctionPrivate()->native() == native ||
-                 srcArgs.callee().getFunctionPrivate()->native() == js_generic_native_method_dispatcher);
->>>>>>> ea7024ac
+                 srcArgs.callee().toFunction()->native() == native ||
+                 srcArgs.callee().toFunction()->native() == js_generic_native_method_dispatcher);
     JS_ASSERT(&srcArgs.thisv().toObject() == wrapper);
     JS_ASSERT(!UnwrapObject(wrapper)->isCrossCompartmentWrapper());
 
