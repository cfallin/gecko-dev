--- conflicted
+++ resolved
@@ -4846,9 +4846,10 @@
     JS_FN_TYPE("makeFinalizeObserver", MakeFinalizeObserver, 0,0, JS_TypeHandlerDynamic),
     JS_FN_TYPE("finalizeCount",  FinalizeCount,  0,0, JS_TypeHandlerInt),
 #ifdef JS_GC_ZEAL
-<<<<<<< HEAD
-    JS_FN_TYPE("gczeal",         GCZeal,         1,0, JS_TypeHandlerVoid),
-#endif
+    JS_FN_TYPE("gczeal",         GCZeal,         2,0, JS_TypeHandlerVoid),
+    JS_FN_TYPE("schedulegc",     ScheduleGC,     1,0, JS_TypeHandlerVoid),
+#endif
+    JS_FN_TYPE("internalConst",  InternalConst,  1,0, JS_TypeHandlerDynamic),
     JS_FN_TYPE("setDebug",       SetDebug,       1,0, JS_TypeHandlerBool),
     JS_FN_TYPE("setDebuggerHandler", SetDebuggerHandler, 1,0, JS_TypeHandlerVoid),
     JS_FN_TYPE("setThrowHook",   SetThrowHook,   1,0, JS_TypeHandlerVoid),
@@ -4860,23 +4861,6 @@
     JS_FN_TYPE("stringsAreUTF8", StringsAreUTF8, 0,0, JS_TypeHandlerBool),
     JS_FN_TYPE("testUTF8",       TestUTF8,       1,0, JS_TypeHandlerVoid),
     JS_FN_TYPE("throwError",     ThrowError,     0,0, JS_TypeHandlerVoid),
-=======
-    JS_FN("gczeal",         GCZeal,         2,0),
-    JS_FN("schedulegc",     ScheduleGC,     1,0),
-#endif
-    JS_FN("internalConst",  InternalConst,  1,0),
-    JS_FN("setDebug",       SetDebug,       1,0),
-    JS_FN("setDebuggerHandler", SetDebuggerHandler, 1,0),
-    JS_FN("setThrowHook",   SetThrowHook,   1,0),
-    JS_FN("trap",           Trap,           3,0),
-    JS_FN("untrap",         Untrap,         2,0),
-    JS_FN("line2pc",        LineToPC,       0,0),
-    JS_FN("pc2line",        PCToLine,       0,0),
-    JS_FN("stackQuota",     StackQuota,     0,0),
-    JS_FN("stringsAreUTF8", StringsAreUTF8, 0,0),
-    JS_FN("testUTF8",       TestUTF8,       1,0),
-    JS_FN("throwError",     ThrowError,     0,0),
->>>>>>> f228474a
 #ifdef DEBUG
     JS_FN_TYPE("disassemble",    DisassembleToString, 1,0, JS_TypeHandlerString),
     JS_FN_TYPE("dis",            Disassemble,    1,0, JS_TypeHandlerVoid),
