/* -*- Mode: C++; tab-width: 6; indent-tabs-mode: nil; c-basic-offset: 4 -*-
 * vim: set ts=8 sw=4 et tw=78:
 *
 * This Source Code Form is subject to the terms of the Mozilla Public
 * License, v. 2.0. If a copy of the MPL was not distributed with this
 * file, You can obtain one at http://mozilla.org/MPL/2.0/. */

#include "jscompartment.h"
#include "jsiter.h"
#include "jsscope.h"

#include "GlobalObject.h"
#include "ScopeObject.h"
#include "Xdr.h"

#include "jsatominlines.h"
#include "jsobjinlines.h"

#include "ScopeObject-inl.h"

using namespace js;
using namespace js::types;

/*****************************************************************************/

StaticScopeIter::StaticScopeIter(JSObject *obj)
  : obj(obj), onNamedLambda(false)
{
    JS_ASSERT_IF(obj, obj->isStaticBlock() || obj->isFunction());
}

bool
StaticScopeIter::done() const
{
    return obj == NULL;
}

void
StaticScopeIter::operator++(int)
{
    if (obj->isStaticBlock()) {
        obj = obj->asStaticBlock().enclosingStaticScope();
    } else if (onNamedLambda || !obj->toFunction()->isNamedLambda()) {
        onNamedLambda = false;
        obj = obj->toFunction()->script()->enclosingStaticScope();
    } else {
        onNamedLambda = true;
    }
    JS_ASSERT_IF(obj, obj->isStaticBlock() || obj->isFunction());
    JS_ASSERT_IF(onNamedLambda, obj->isFunction());
}

bool
StaticScopeIter::hasDynamicScopeObject() const
{
    return obj->isStaticBlock()
           ? obj->asStaticBlock().needsClone()
           : obj->toFunction()->isHeavyweight();
}

Shape *
StaticScopeIter::scopeShape() const
{
    JS_ASSERT(hasDynamicScopeObject());
    JS_ASSERT(type() != NAMED_LAMBDA);
    return type() == BLOCK ? block().lastProperty() : funScript()->bindings.lastShape();
}

StaticScopeIter::Type
StaticScopeIter::type() const
{
    if (onNamedLambda)
        return NAMED_LAMBDA;
    return obj->isStaticBlock() ? BLOCK : FUNCTION;
}

StaticBlockObject &
StaticScopeIter::block() const
{
    JS_ASSERT(type() == BLOCK);
    return obj->asStaticBlock();
}

JSScript *
StaticScopeIter::funScript() const
{
    JS_ASSERT(type() == FUNCTION);
    return obj->toFunction()->script();
}

/*****************************************************************************/

StaticScopeIter
js::ScopeCoordinateToStaticScope(JSScript *script, jsbytecode *pc)
{
    JS_ASSERT(pc >= script->code && pc < script->code + script->length);
    JS_ASSERT(JOF_OPTYPE(*pc) == JOF_SCOPECOORD);

    uint32_t blockIndex = GET_UINT32_INDEX(pc + 2 * sizeof(uint16_t));
    JSObject *innermostStaticScope;
    if (blockIndex == UINT32_MAX)
        innermostStaticScope = script->function();
    else
        innermostStaticScope = &script->getObject(blockIndex)->asStaticBlock();

    StaticScopeIter ssi(innermostStaticScope);
    ScopeCoordinate sc(pc);
    while (true) {
        if (ssi.hasDynamicScopeObject()) {
            if (!sc.hops)
                break;
            sc.hops--;
        }
        ssi++;
    }
    return ssi;
}

PropertyName *
js::ScopeCoordinateName(JSRuntime *rt, JSScript *script, jsbytecode *pc)
{
    Shape::Range r = ScopeCoordinateToStaticScope(script, pc).scopeShape()->all();
    ScopeCoordinate sc(pc);
    while (r.front().slot() != sc.slot)
        r.popFront();
    jsid id = r.front().propid();

    /* Beware nameless destructuring formal. */
    if (!JSID_IS_ATOM(id))
        return rt->atomState.emptyAtom;
    return JSID_TO_ATOM(id)->asPropertyName();
}

/*****************************************************************************/

/*
 * Construct a bare-bones call object given a shape, type, and slots pointer.
 * The call object must be further initialized to be usable.
 */
CallObject *
CallObject::create(JSContext *cx, HandleShape shape, HandleTypeObject type, HeapSlot *slots,
                   HandleObject global)
{
    gc::AllocKind kind = gc::GetGCObjectKind(shape->numFixedSlots());
    JS_ASSERT(CanBeFinalizedInBackground(kind, &CallClass));
    kind = gc::GetBackgroundAllocKind(kind);

    RootedObject obj(cx, JSObject::create(cx, kind, shape, type, slots));
    if (!obj)
        return NULL;

<<<<<<< HEAD
    /*
     * Update the parent for bindings associated with non-compileAndGo scripts,
     * whose call objects do not have a consistent global variable and need
     * to be updated dynamically.
     */
    if (global != obj->getParent()) {
        JS_ASSERT(obj->getParent() == NULL);
        if (!JSObject::setParent(cx, obj, global))
            return NULL;
    }
=======
    JS_ASSERT(enclosing->global() == obj->global());
    if (!obj->asScope().setEnclosingScope(cx, enclosing))
        return NULL;

    obj->initFixedSlot(CALLEE_SLOT, ObjectOrNullValue(callee));
>>>>>>> 12601b2f

    /*
     * If |bindings| is for a function that has extensible parents, that means
     * its Call should have its own shape; see BaseShape::extensibleParents.
     */
    if (obj->lastProperty()->extensibleParents()) {
        if (!obj->generateOwnShape(cx))
            return NULL;
    }

    JS_ASSERT(obj->isDelegate());

    return &obj->asCall();
}

/*
 * Construct a call object for the given bindings.  If this is a call object
 * for a function invocation, callee should be the function being called.
 * Otherwise it must be a call object for eval of strict mode code, and callee
 * must be null.
 */
CallObject *
CallObject::create(JSContext *cx, JSScript *script, HandleObject enclosing, HandleFunction callee)
{
    RootedShape shape(cx, script->bindings.callObjectShape(cx));
    if (!shape)
        return NULL;

    RootedTypeObject type(cx, cx->compartment->getEmptyType(cx));
    if (!type)
        return NULL;

    HeapSlot *slots;
    if (!PreallocateObjectDynamicSlots(cx, shape, &slots))
        return NULL;

    RootedObject global(cx, &enclosing->global());
    RootedObject obj(cx, CallObject::create(cx, shape, type, slots, global));
    if (!obj)
        return NULL;

    obj->asScope().setEnclosingScope(enclosing);
    obj->initFixedSlot(CALLEE_SLOT, ObjectOrNullValue(callee));

    return &obj->asCall();
}

CallObject *
CallObject::createForFunction(JSContext *cx, StackFrame *fp)
{
    JS_ASSERT(fp->isNonEvalFunctionFrame());

    RootedObject scopeChain(cx, fp->scopeChain());

    /*
     * For a named function expression Call's parent points to an environment
     * object holding function's name.
     */
    if (fp->fun()->isNamedLambda()) {
        scopeChain = DeclEnvObject::create(cx, fp);
        if (!scopeChain)
            return NULL;
    }

    RootedScript script(cx, fp->script());
    Rooted<JSFunction*> callee(cx, &fp->callee());
    CallObject *callobj = create(cx, script, scopeChain, callee);
    if (!callobj)
        return NULL;

    /* Copy in the closed-over formal arguments. */
    if (script->bindingsAccessedDynamically) {
        Value *formals = fp->formals();
        for (unsigned slot = 0, n = fp->fun()->nargs; slot < n; ++slot)
            callobj->setFormal(slot, formals[slot]);
    } else if (unsigned n = script->numClosedArgs()) {
        Value *formals = fp->formals();
        for (unsigned i = 0; i < n; ++i) {
            uint32_t slot = script->getClosedArg(i);
            callobj->setFormal(slot, formals[slot]);
        }
    }

    return callobj;
}

void
CallObject::copyUnaliasedValues(StackFrame *fp)
{
    JS_ASSERT(fp->script() == callee().script());
    JSScript *script = fp->script();

    /* If bindings are accessed dynamically, everything is aliased. */
    if (script->bindingsAccessedDynamically)
        return;

    /* Copy the unaliased formals. */
    for (unsigned i = 0; i < script->bindings.numArgs(); ++i) {
        if (!script->formalLivesInCallObject(i)) {
            if (script->argsObjAliasesFormals() && fp->hasArgsObj())
                setFormal(i, fp->argsObj().arg(i), DONT_CHECK_ALIASING);
            else
                setFormal(i, fp->unaliasedFormal(i, DONT_CHECK_ALIASING), DONT_CHECK_ALIASING);
        }
    }

    /* Copy the unaliased var/let bindings. */
    for (unsigned i = 0; i < script->bindings.numVars(); ++i) {
        if (!script->varIsAliased(i))
            setVar(i, fp->unaliasedLocal(i), DONT_CHECK_ALIASING);
    }
}

CallObject *
CallObject::createForStrictEval(JSContext *cx, StackFrame *fp)
{
    JS_ASSERT(fp->isStrictEvalFrame());
    JS_ASSERT(cx->fp() == fp);
    JS_ASSERT(cx->regs().pc == fp->script()->code);

    Rooted<JSFunction*> callee(cx, NULL);
    return create(cx, fp->script(), fp->scopeChain(), callee);
}

JSBool
CallObject::setArgOp(JSContext *cx, HandleObject obj, HandleId id, JSBool strict, Value *vp)
{
    /* TODO: this can totally be a data property now. */
    JS_ASSERT((int16_t) JSID_TO_INT(id) == JSID_TO_INT(id));
    unsigned i = (uint16_t) JSID_TO_INT(id);
    obj->asCall().setFormal(i, *vp);
    return true;
}

JSBool
CallObject::setVarOp(JSContext *cx, HandleObject obj, HandleId id, JSBool strict, Value *vp)
{
    /* TODO: this can totally be a data property now. */
    JS_ASSERT((int16_t) JSID_TO_INT(id) == JSID_TO_INT(id));
    unsigned i = (uint16_t) JSID_TO_INT(id);
    obj->asCall().setVar(i, *vp);
    return true;
}

JS_PUBLIC_DATA(Class) js::CallClass = {
    "Call",
    JSCLASS_IS_ANONYMOUS | JSCLASS_HAS_RESERVED_SLOTS(CallObject::RESERVED_SLOTS),
    JS_PropertyStub,         /* addProperty */
    JS_PropertyStub,         /* delProperty */
    JS_PropertyStub,         /* getProperty */
    JS_StrictPropertyStub,   /* setProperty */
    JS_EnumerateStub,
    JS_ResolveStub,
    NULL                     /* convert: Leave it NULL so we notice if calls ever escape */
};

Class js::DeclEnvClass = {
    js_Object_str,
    JSCLASS_HAS_PRIVATE |
    JSCLASS_HAS_RESERVED_SLOTS(DeclEnvObject::RESERVED_SLOTS) |
    JSCLASS_HAS_CACHED_PROTO(JSProto_Object),
    JS_PropertyStub,         /* addProperty */
    JS_PropertyStub,         /* delProperty */
    JS_PropertyStub,         /* getProperty */
    JS_StrictPropertyStub,   /* setProperty */
    JS_EnumerateStub,
    JS_ResolveStub,
    JS_ConvertStub
};

DeclEnvObject *
DeclEnvObject::create(JSContext *cx, StackFrame *fp)
{
    RootedTypeObject type(cx, cx->compartment->getEmptyType(cx));
    if (!type)
        return NULL;

    RootedShape emptyDeclEnvShape(cx);
    emptyDeclEnvShape = EmptyShape::getInitialShape(cx, &DeclEnvClass, NULL,
                                                    &fp->global(), FINALIZE_KIND,
                                                    BaseShape::DELEGATE);
    if (!emptyDeclEnvShape)
        return NULL;

    RootedObject obj(cx, JSObject::create(cx, FINALIZE_KIND, emptyDeclEnvShape, type, NULL));
    if (!obj)
        return NULL;

    obj->asScope().setEnclosingScope(fp->scopeChain());

    Rooted<jsid> id(cx, AtomToId(fp->fun()->atom));
    if (!DefineNativeProperty(cx, obj, id, ObjectValue(fp->callee()), NULL, NULL,
                              JSPROP_ENUMERATE | JSPROP_PERMANENT | JSPROP_READONLY,
                              0, 0)) {
        return NULL;
    }

    return &obj->asDeclEnv();
}

WithObject *
WithObject::create(JSContext *cx, HandleObject proto, HandleObject enclosing, uint32_t depth)
{
    RootedTypeObject type(cx, proto->getNewType(cx));
    if (!type)
        return NULL;

    RootedShape shape(cx, EmptyShape::getInitialShape(cx, &WithClass, proto,
                                                      &enclosing->global(), FINALIZE_KIND));
    if (!shape)
        return NULL;

    RootedObject obj(cx, JSObject::create(cx, FINALIZE_KIND, shape, type, NULL));
    if (!obj)
        return NULL;

    obj->asScope().setEnclosingScope(enclosing);
    obj->setReservedSlot(DEPTH_SLOT, PrivateUint32Value(depth));

    JSObject *thisp = proto->thisObject(cx);
    if (!thisp)
        return NULL;

    obj->setFixedSlot(THIS_SLOT, ObjectValue(*thisp));

    return &obj->asWith();
}

static JSBool
with_LookupGeneric(JSContext *cx, HandleObject obj, HandleId id,
                   MutableHandleObject objp, MutableHandleShape propp)
{
    return obj->asWith().object().lookupGeneric(cx, id, objp, propp);
}

static JSBool
with_LookupProperty(JSContext *cx, HandleObject obj, HandlePropertyName name,
                    MutableHandleObject objp, MutableHandleShape propp)
{
    Rooted<jsid> id(cx, NameToId(name));
    return with_LookupGeneric(cx, obj, id, objp, propp);
}

static JSBool
with_LookupElement(JSContext *cx, HandleObject obj, uint32_t index,
                   MutableHandleObject objp, MutableHandleShape propp)
{
    RootedId id(cx);
    if (!IndexToId(cx, index, id.address()))
        return false;
    return with_LookupGeneric(cx, obj, id, objp, propp);
}

static JSBool
with_LookupSpecial(JSContext *cx, HandleObject obj, HandleSpecialId sid,
                   MutableHandleObject objp, MutableHandleShape propp)
{
    Rooted<jsid> id(cx, SPECIALID_TO_JSID(sid));
    return with_LookupGeneric(cx, obj, id, objp, propp);
}

static JSBool
with_GetGeneric(JSContext *cx, HandleObject obj, HandleObject receiver, HandleId id, Value *vp)
{
    return obj->asWith().object().getGeneric(cx, id, vp);
}

static JSBool
with_GetProperty(JSContext *cx, HandleObject obj, HandleObject receiver, HandlePropertyName name, Value *vp)
{
    Rooted<jsid> id(cx, NameToId(name));
    return with_GetGeneric(cx, obj, receiver, id, vp);
}

static JSBool
with_GetElement(JSContext *cx, HandleObject obj, HandleObject receiver, uint32_t index, Value *vp)
{
    RootedId id(cx);
    if (!IndexToId(cx, index, id.address()))
        return false;
    return with_GetGeneric(cx, obj, receiver, id, vp);
}

static JSBool
with_GetSpecial(JSContext *cx, HandleObject obj, HandleObject receiver, HandleSpecialId sid, Value *vp)
{
    Rooted<jsid> id(cx, SPECIALID_TO_JSID(sid));
    return with_GetGeneric(cx, obj, receiver, id, vp);
}

static JSBool
with_SetGeneric(JSContext *cx, HandleObject obj, HandleId id, Value *vp, JSBool strict)
{
    Rooted<JSObject*> actual(cx, &obj->asWith().object());
    return actual->setGeneric(cx, actual, id, vp, strict);
}

static JSBool
with_SetProperty(JSContext *cx, HandleObject obj, HandlePropertyName name, Value *vp, JSBool strict)
{
    Rooted<JSObject*> actual(cx, &obj->asWith().object());
    return actual->setProperty(cx, actual, name, vp, strict);
}

static JSBool
with_SetElement(JSContext *cx, HandleObject obj, uint32_t index, Value *vp, JSBool strict)
{
    Rooted<JSObject*> actual(cx, &obj->asWith().object());
    return actual->setElement(cx, actual, index, vp, strict);
}

static JSBool
with_SetSpecial(JSContext *cx, HandleObject obj, HandleSpecialId sid, Value *vp, JSBool strict)
{
    Rooted<JSObject*> actual(cx, &obj->asWith().object());
    return actual->setSpecial(cx, actual, sid, vp, strict);
}

static JSBool
with_GetGenericAttributes(JSContext *cx, HandleObject obj, HandleId id, unsigned *attrsp)
{
    return obj->asWith().object().getGenericAttributes(cx, id, attrsp);
}

static JSBool
with_GetPropertyAttributes(JSContext *cx, HandleObject obj, HandlePropertyName name, unsigned *attrsp)
{
    return obj->asWith().object().getPropertyAttributes(cx, name, attrsp);
}

static JSBool
with_GetElementAttributes(JSContext *cx, HandleObject obj, uint32_t index, unsigned *attrsp)
{
    return obj->asWith().object().getElementAttributes(cx, index, attrsp);
}

static JSBool
with_GetSpecialAttributes(JSContext *cx, HandleObject obj, HandleSpecialId sid, unsigned *attrsp)
{
    return obj->asWith().object().getSpecialAttributes(cx, sid, attrsp);
}

static JSBool
with_SetGenericAttributes(JSContext *cx, HandleObject obj, HandleId id, unsigned *attrsp)
{
    return obj->asWith().object().setGenericAttributes(cx, id, attrsp);
}

static JSBool
with_SetPropertyAttributes(JSContext *cx, HandleObject obj, HandlePropertyName name, unsigned *attrsp)
{
    return obj->asWith().object().setPropertyAttributes(cx, name, attrsp);
}

static JSBool
with_SetElementAttributes(JSContext *cx, HandleObject obj, uint32_t index, unsigned *attrsp)
{
    return obj->asWith().object().setElementAttributes(cx, index, attrsp);
}

static JSBool
with_SetSpecialAttributes(JSContext *cx, HandleObject obj, HandleSpecialId sid, unsigned *attrsp)
{
    return obj->asWith().object().setSpecialAttributes(cx, sid, attrsp);
}

static JSBool
with_DeleteProperty(JSContext *cx, HandleObject obj, HandlePropertyName name, Value *rval, JSBool strict)
{
    return obj->asWith().object().deleteProperty(cx, name, rval, strict);
}

static JSBool
with_DeleteElement(JSContext *cx, HandleObject obj, uint32_t index, Value *rval, JSBool strict)
{
    return obj->asWith().object().deleteElement(cx, index, rval, strict);
}

static JSBool
with_DeleteSpecial(JSContext *cx, HandleObject obj, HandleSpecialId sid, Value *rval, JSBool strict)
{
    return obj->asWith().object().deleteSpecial(cx, sid, rval, strict);
}

static JSBool
with_Enumerate(JSContext *cx, HandleObject obj, JSIterateOp enum_op,
               Value *statep, jsid *idp)
{
    return obj->asWith().object().enumerate(cx, enum_op, statep, idp);
}

static JSType
with_TypeOf(JSContext *cx, HandleObject obj)
{
    return JSTYPE_OBJECT;
}

static JSObject *
with_ThisObject(JSContext *cx, HandleObject obj)
{
    return &obj->asWith().withThis();
}

Class js::WithClass = {
    "With",
    JSCLASS_HAS_RESERVED_SLOTS(WithObject::RESERVED_SLOTS) |
    JSCLASS_IS_ANONYMOUS,
    JS_PropertyStub,         /* addProperty */
    JS_PropertyStub,         /* delProperty */
    JS_PropertyStub,         /* getProperty */
    JS_StrictPropertyStub,   /* setProperty */
    JS_EnumerateStub,
    JS_ResolveStub,
    JS_ConvertStub,
    NULL,                    /* finalize */
    NULL,                    /* checkAccess */
    NULL,                    /* call        */
    NULL,                    /* construct   */
    NULL,                    /* hasInstance */
    NULL,                    /* trace       */
    JS_NULL_CLASS_EXT,
    {
        with_LookupGeneric,
        with_LookupProperty,
        with_LookupElement,
        with_LookupSpecial,
        NULL,             /* defineGeneric */
        NULL,             /* defineProperty */
        NULL,             /* defineElement */
        NULL,             /* defineSpecial */
        with_GetGeneric,
        with_GetProperty,
        with_GetElement,
        NULL,             /* getElementIfPresent */
        with_GetSpecial,
        with_SetGeneric,
        with_SetProperty,
        with_SetElement,
        with_SetSpecial,
        with_GetGenericAttributes,
        with_GetPropertyAttributes,
        with_GetElementAttributes,
        with_GetSpecialAttributes,
        with_SetGenericAttributes,
        with_SetPropertyAttributes,
        with_SetElementAttributes,
        with_SetSpecialAttributes,
        with_DeleteProperty,
        with_DeleteElement,
        with_DeleteSpecial,
        with_Enumerate,
        with_TypeOf,
        with_ThisObject,
        NULL,             /* clear */
    }
};

/*****************************************************************************/

ClonedBlockObject *
ClonedBlockObject::create(JSContext *cx, Handle<StaticBlockObject *> block, StackFrame *fp)
{
    RootedTypeObject type(cx, block->getNewType(cx));
    if (!type)
        return NULL;

    HeapSlot *slots;
    if (!PreallocateObjectDynamicSlots(cx, block->lastProperty(), &slots))
        return NULL;

    RootedShape shape(cx, block->lastProperty());

    RootedObject obj(cx, JSObject::create(cx, FINALIZE_KIND, shape, type, slots));
    if (!obj)
        return NULL;

    /* Set the parent if necessary, as for call objects. */
    if (&fp->global() != obj->getParent()) {
        JS_ASSERT(obj->getParent() == NULL);
        Rooted<GlobalObject*> global(cx, &fp->global());
        if (!JSObject::setParent(cx, obj, global))
            return NULL;
    }

    JS_ASSERT(!obj->inDictionaryMode());
    JS_ASSERT(obj->slotSpan() >= block->slotCount() + RESERVED_SLOTS);

    obj->setReservedSlot(SCOPE_CHAIN_SLOT, ObjectValue(*fp->scopeChain()));
    obj->setReservedSlot(DEPTH_SLOT, PrivateUint32Value(block->stackDepth()));

    if (obj->lastProperty()->extensibleParents() && !obj->generateOwnShape(cx))
        return NULL;

    /*
     * Copy in the closed-over locals. Closed-over locals don't need
     * any fixup since the initial value is 'undefined'.
     */
    Value *src = fp->base() + block->stackDepth();
    unsigned nslots = block->slotCount();
    for (unsigned i = 0; i < nslots; ++i, ++src) {
        if (block->isAliased(i))
            obj->asClonedBlock().setVar(i, *src);
    }

    JS_ASSERT(obj->isDelegate());

    return &obj->asClonedBlock();
}

void
ClonedBlockObject::copyUnaliasedValues(StackFrame *fp)
{
    StaticBlockObject &block = staticBlock();
    unsigned base = fp->script()->nfixed + block.stackDepth();
    for (unsigned i = 0; i < slotCount(); ++i) {
        if (!block.isAliased(i))
            setVar(i, fp->unaliasedLocal(base + i), DONT_CHECK_ALIASING);
    }
}

StaticBlockObject *
StaticBlockObject::create(JSContext *cx)
{
    RootedTypeObject type(cx, cx->compartment->getEmptyType(cx));
    if (!type)
        return NULL;

    RootedShape emptyBlockShape(cx);
    emptyBlockShape = EmptyShape::getInitialShape(cx, &BlockClass, NULL, NULL, FINALIZE_KIND,
                                                  BaseShape::DELEGATE);
    if (!emptyBlockShape)
        return NULL;

    JSObject *obj = JSObject::create(cx, FINALIZE_KIND, emptyBlockShape, type, NULL);
    if (!obj)
        return NULL;

    return &obj->asStaticBlock();
}

/* static */ Shape *
StaticBlockObject::addVar(JSContext *cx, Handle<StaticBlockObject*> block, HandleId id,
                          int index, bool *redeclared)
{
    JS_ASSERT(JSID_IS_ATOM(id) || (JSID_IS_INT(id) && JSID_TO_INT(id) == index));

    *redeclared = false;

    /* Inline JSObject::addProperty in order to trap the redefinition case. */
    Shape **spp;
    if (Shape::search(cx, block->lastProperty(), id, &spp, true)) {
        *redeclared = true;
        return NULL;
    }

    /*
     * Don't convert this object to dictionary mode so that we can clone the
     * block's shape later.
     */
    uint32_t slot = JSSLOT_FREE(&BlockClass) + index;
    return block->addPropertyInternal(cx, id, /* getter = */ NULL, /* setter = */ NULL,
                                      slot, JSPROP_ENUMERATE | JSPROP_PERMANENT,
                                      Shape::HAS_SHORTID, index, spp,
                                      /* allowDictionary = */ false);
}

Class js::BlockClass = {
    "Block",
    JSCLASS_IMPLEMENTS_BARRIERS |
    JSCLASS_HAS_RESERVED_SLOTS(BlockObject::RESERVED_SLOTS) |
    JSCLASS_IS_ANONYMOUS,
    JS_PropertyStub,         /* addProperty */
    JS_PropertyStub,         /* delProperty */
    JS_PropertyStub,         /* getProperty */
    JS_StrictPropertyStub,   /* setProperty */
    JS_EnumerateStub,
    JS_ResolveStub,
    JS_ConvertStub
};

template<XDRMode mode>
bool
js::XDRStaticBlockObject(XDRState<mode> *xdr, HandleObject enclosingScope, HandleScript script,
                         StaticBlockObject **objp)
{
    /* NB: Keep this in sync with CloneStaticBlockObject. */

    JSContext *cx = xdr->cx();

    Rooted<StaticBlockObject*> obj(cx);
    uint32_t count = 0;
    uint32_t depthAndCount = 0;

    if (mode == XDR_ENCODE) {
        obj = *objp;
        uint32_t depth = obj->stackDepth();
        JS_ASSERT(depth <= UINT16_MAX);
        count = obj->slotCount();
        JS_ASSERT(count <= UINT16_MAX);
        depthAndCount = (depth << 16) | uint16_t(count);
    }

    if (mode == XDR_DECODE) {
        obj = StaticBlockObject::create(cx);
        if (!obj)
            return false;
        obj->initEnclosingStaticScope(enclosingScope);
        *objp = obj;
    }

    if (!xdr->codeUint32(&depthAndCount))
        return false;

    if (mode == XDR_DECODE) {
        uint32_t depth = uint16_t(depthAndCount >> 16);
        count = uint16_t(depthAndCount);
        obj->setStackDepth(depth);

        /*
         * XDR the block object's properties. We know that there are 'count'
         * properties to XDR, stored as id/shortid pairs.
         */
        for (unsigned i = 0; i < count; i++) {
            JSAtom *atom;
            if (!XDRAtom(xdr, &atom))
                return false;

            /* The empty string indicates an int id. */
            RootedId id(cx, atom != cx->runtime->emptyString
                            ? AtomToId(atom)
                            : INT_TO_JSID(i));

            bool redeclared;
            if (!StaticBlockObject::addVar(cx, obj, id, i, &redeclared)) {
                JS_ASSERT(!redeclared);
                return false;
            }

            uint32_t aliased;
            if (!xdr->codeUint32(&aliased))
                return false;

            JS_ASSERT(aliased == 0 || aliased == 1);
            obj->setAliased(i, !!aliased);
        }
    } else {
        AutoShapeVector shapes(cx);
        if (!shapes.growBy(count))
            return false;

        for (Shape::Range r(obj->lastProperty()); !r.empty(); r.popFront()) {
            Shape *shape = &r.front();
            shapes[shape->shortid()] = shape;
        }

        /*
         * XDR the block object's properties. We know that there are 'count'
         * properties to XDR, stored as id/shortid pairs.
         */
        for (unsigned i = 0; i < count; i++) {
            Shape *shape = shapes[i];
            JS_ASSERT(shape->hasDefaultGetter());
            JS_ASSERT(unsigned(shape->shortid()) == i);

            jsid propid = shape->propid();
            JS_ASSERT(JSID_IS_ATOM(propid) || JSID_IS_INT(propid));

            /* The empty string indicates an int id. */
            JSAtom *atom = JSID_IS_ATOM(propid)
                           ? JSID_TO_ATOM(propid)
                           : cx->runtime->emptyString;

            if (!XDRAtom(xdr, &atom))
                return false;

            uint32_t aliased = obj->isAliased(i);
            if (!xdr->codeUint32(&aliased))
                return false;
        }
    }
    return true;
}

template bool
js::XDRStaticBlockObject(XDRState<XDR_ENCODE> *, HandleObject, HandleScript, StaticBlockObject **);

template bool
js::XDRStaticBlockObject(XDRState<XDR_DECODE> *, HandleObject, HandleScript, StaticBlockObject **);

JSObject *
js::CloneStaticBlockObject(JSContext *cx, HandleObject enclosingScope, Handle<StaticBlockObject*> srcBlock)
{
    /* NB: Keep this in sync with XDRStaticBlockObject. */

    Rooted<StaticBlockObject*> clone(cx, StaticBlockObject::create(cx));
    if (!clone)
        return NULL;

    clone->initEnclosingStaticScope(enclosingScope);
    clone->setStackDepth(srcBlock->stackDepth());

    /* Shape::Range is reverse order, so build a list in forward order. */
    AutoShapeVector shapes(cx);
    if (!shapes.growBy(srcBlock->slotCount()))
        return NULL;
    for (Shape::Range r = srcBlock->lastProperty()->all(); !r.empty(); r.popFront())
        shapes[r.front().shortid()] = &r.front();

    for (Shape **p = shapes.begin(); p != shapes.end(); ++p) {
        RootedId id(cx, (*p)->propid());
        unsigned i = (*p)->shortid();

        bool redeclared;
        if (!StaticBlockObject::addVar(cx, clone, id, i, &redeclared)) {
            JS_ASSERT(!redeclared);
            return NULL;
        }

        clone->setAliased(i, srcBlock->isAliased(i));
    }

    return clone;
}

/*****************************************************************************/

ScopeIter::ScopeIter(JSContext *cx
                     JS_GUARD_OBJECT_NOTIFIER_PARAM_NO_INIT)
  : fp_(NULL),
    cur_(cx, reinterpret_cast<JSObject *>(-1)),
    block_(cx, reinterpret_cast<StaticBlockObject *>(-1)),
    type_(Type(-1))
{
    JS_GUARD_OBJECT_NOTIFIER_INIT;
}

ScopeIter::ScopeIter(const ScopeIter &si, JSContext *cx
                     JS_GUARD_OBJECT_NOTIFIER_PARAM_NO_INIT)
  : fp_(si.fp_),
    cur_(cx, si.cur_),
    block_(cx, si.block_),
    type_(si.type_),
    hasScopeObject_(si.hasScopeObject_)
{
    JS_GUARD_OBJECT_NOTIFIER_INIT;
}

ScopeIter::ScopeIter(JSObject &enclosingScope, JSContext *cx
                     JS_GUARD_OBJECT_NOTIFIER_PARAM_NO_INIT)
  : fp_(NULL),
    cur_(cx, &enclosingScope),
    block_(cx, reinterpret_cast<StaticBlockObject *>(-1)),
    type_(Type(-1))
{
    JS_GUARD_OBJECT_NOTIFIER_INIT;
}

ScopeIter::ScopeIter(StackFrame *fp, JSContext *cx
                     JS_GUARD_OBJECT_NOTIFIER_PARAM_NO_INIT)
  : fp_(fp),
    cur_(cx, fp->scopeChain()),
    block_(cx, fp->maybeBlockChain())
{
    settle();
    JS_GUARD_OBJECT_NOTIFIER_INIT;
}

ScopeIter::ScopeIter(const ScopeIter &si, StackFrame *fp, JSContext *cx
                     JS_GUARD_OBJECT_NOTIFIER_PARAM_NO_INIT)
  : fp_(fp),
    cur_(cx, si.cur_),
    block_(cx, si.block_),
    type_(si.type_),
    hasScopeObject_(si.hasScopeObject_)
{
    JS_GUARD_OBJECT_NOTIFIER_INIT;
}

ScopeIter::ScopeIter(StackFrame *fp, ScopeObject &scope, JSContext *cx
                     JS_GUARD_OBJECT_NOTIFIER_PARAM_NO_INIT)
  : fp_(fp),
    cur_(cx, &scope),
    block_(cx)
{
    /*
     * Find the appropriate static block for this iterator, given 'scope'. We
     * know that 'scope' is a (non-optimized) scope on fp's scope chain. We do
     * not, however, know whether fp->maybeScopeChain() encloses 'scope'. E.g.:
     *
     *   let (x = 1) {
     *     g = function() { eval('debugger') };
     *     let (y = 1) g();
     *   }
     *
     * g will have x's block in its enclosing scope but not y's. However, at
     * the debugger statement, both the x's and y's blocks will be on
     * fp->blockChain. Fortunately, we can compare scope object stack depths to
     * determine the block (if any) that encloses 'scope'.
     */
    if (cur_->isNestedScope()) {
        block_ = fp->maybeBlockChain();
        while (block_) {
            if (block_->stackDepth() <= cur_->asNestedScope().stackDepth())
                break;
            block_ = block_->enclosingBlock();
        }
        JS_ASSERT_IF(cur_->isClonedBlock(), cur_->asClonedBlock().staticBlock() == *block_);
    } else {
        block_ = NULL;
    }
    settle();
    JS_GUARD_OBJECT_NOTIFIER_INIT;
}

ScopeObject &
ScopeIter::scope() const
{
    JS_ASSERT(hasScopeObject());
    return cur_->asScope();
}

ScopeIter &
ScopeIter::operator++()
{
    JS_ASSERT(!done());
    switch (type_) {
      case Call:
        if (hasScopeObject_) {
            cur_ = &cur_->asCall().enclosingScope();
            if (CallObjectLambdaName(*fp_->fun()))
                cur_ = &cur_->asDeclEnv().enclosingScope();
        }
        fp_ = NULL;
        break;
      case Block:
        block_ = block_->enclosingBlock();
        if (hasScopeObject_)
            cur_ = &cur_->asClonedBlock().enclosingScope();
        settle();
        break;
      case With:
        JS_ASSERT(hasScopeObject_);
        cur_ = &cur_->asWith().enclosingScope();
        settle();
        break;
      case StrictEvalScope:
        if (hasScopeObject_)
            cur_ = &cur_->asCall().enclosingScope();
        fp_ = NULL;
        break;
    }
    return *this;
}

void
ScopeIter::settle()
{
    /*
     * Given an iterator state (cur_, block_), figure out which (potentially
     * optimized) scope the iterator should report. Thus, the result is a pair
     * (type_, hasScopeObject_) where hasScopeObject_ indicates whether the
     * scope object has been optimized away and does not exist on the scope
     * chain. Beware: while ScopeIter iterates over the scopes of a single
     * frame, the scope chain (pointed to by cur_) continues into the scopes of
     * enclosing frames. Thus, it is important not to look at cur_ until it is
     * certain that cur_ points to a scope object in the current frame. In
     * particular, there are three tricky corner cases:
     *  - non-heavyweight functions;
     *  - non-strict direct eval.
     *  - heavyweight functions observed before the prologue has finished;
     * In all cases, cur_ can already be pointing into an enclosing frame's
     * scope chain. Furthermore, in the first two cases: even if cur_ points
     * into an enclosing frame's scope chain, the current frame may still have
     * uncloned blocks. In the last case, since we haven't entered the
     * function, we simply return a ScopeIter where done() == true.
     *
     * Note: DebugScopeObject falls nicely into this plan: since they are only
     * ever introduced as the *enclosing* scope of a frame, they should never
     * show up in scope iteration and fall into the final non-scope case.
     */
    if (fp_->isNonEvalFunctionFrame() && !fp_->fun()->isHeavyweight()) {
        if (block_) {
            type_ = Block;
            hasScopeObject_ = block_->needsClone();
        } else {
            type_ = Call;
            hasScopeObject_ = false;
        }
    } else if (fp_->isNonStrictDirectEvalFrame() && cur_ == fp_->prev()->scopeChain()) {
        if (block_) {
            JS_ASSERT(!block_->needsClone());
            type_ = Block;
            hasScopeObject_ = false;
        } else {
            fp_ = NULL;
        }
    } else if (fp_->isNonEvalFunctionFrame() && !fp_->hasCallObj()) {
        JS_ASSERT(cur_ == fp_->fun()->environment());
        fp_ = NULL;
    } else if (fp_->isStrictEvalFrame() && !fp_->hasCallObj()) {
        JS_ASSERT(cur_ == fp_->prev()->scopeChain());
        fp_ = NULL;
    } else if (cur_->isWith()) {
        JS_ASSERT_IF(fp_->isFunctionFrame(), fp_->fun()->isHeavyweight());
        JS_ASSERT_IF(block_, block_->needsClone());
        JS_ASSERT_IF(block_, block_->stackDepth() < cur_->asWith().stackDepth());
        type_ = With;
        hasScopeObject_ = true;
    } else if (block_) {
        type_ = Block;
        hasScopeObject_ = block_->needsClone();
        JS_ASSERT_IF(hasScopeObject_, cur_->asClonedBlock().staticBlock() == *block_);
    } else if (cur_->isCall()) {
        CallObject &callobj = cur_->asCall();
        type_ = callobj.isForEval() ? StrictEvalScope : Call;
        hasScopeObject_ = true;
        JS_ASSERT_IF(type_ == Call, callobj.callee().script() == fp_->script());
    } else {
        JS_ASSERT(!cur_->isScope());
        JS_ASSERT(fp_->isGlobalFrame() || fp_->isDebuggerFrame());
        fp_ = NULL;
    }
}

/* static */ HashNumber
ScopeIterKey::hash(ScopeIterKey si)
{
    /* hasScopeObject_ is determined by the other fields. */
    return size_t(si.fp_) ^ size_t(si.cur_) ^ size_t(si.block_) ^ si.type_;
}

/* static */ bool
ScopeIterKey::match(ScopeIterKey si1, ScopeIterKey si2)
{
    /* hasScopeObject_ is determined by the other fields. */
    return si1.fp_ == si2.fp_ &&
           (!si1.fp_ ||
            (si1.cur_   == si2.cur_   &&
             si1.block_ == si2.block_ &&
             si1.type_  == si2.type_));
}

/*****************************************************************************/

namespace js {

/*
 * DebugScopeProxy is the handler for DebugScopeObject proxy objects and mostly
 * just wraps ScopeObjects. Having a custom handler (rather than trying to
 * reuse js::Wrapper) gives us several important abilities:
 *  - We want to pass the ScopeObject as the receiver to forwarded scope
 *    property ops so that Call/Block/With ops do not all require a
 *    'normalization' step.
 *  - The debug scope proxy can directly manipulate the stack frame to allow
 *    the debugger to read/write args/locals that were otherwise unaliased.
 *  - The engine has made certain assumptions about the possible reads/writes
 *    in a scope. DebugScopeProxy allows us to prevent the debugger from
 *    breaking those assumptions. Examples include adding shadowing variables
 *    or changing the property attributes of bindings.
 *  - The engine makes optimizations that are observable to the debugger. The
 *    proxy can either hide these optimizations or make the situation more
 *    clear to the debugger. An example is 'arguments'.
 */
class DebugScopeProxy : public BaseProxyHandler
{
    enum Action { SET, GET };

    /*
     * This function handles access to unaliased locals/formals. If such
     * accesses were passed on directly to the DebugScopeObject::scope, they
     * would not be reading/writing the canonical location for the variable,
     * which is on the stack. Thus, handleUnaliasedAccess must translate
     * accesses to scope objects into analogous accesses of the stack frame.
     *
     * handleUnaliasedAccess returns 'true' if the access was unaliased and
     * completed by handleUnaliasedAccess.
     */
    bool handleUnaliasedAccess(JSContext *cx, Handle<ScopeObject*> scope, jsid id, Action action, Value *vp)
    {
        Shape *shape = scope->lastProperty()->search(cx, id);
        if (!shape)
            return false;

        StackFrame *maybefp = cx->runtime->debugScopes->hasLiveFrame(*scope);

        if (scope->isCall() && !scope->asCall().isForEval()) {
            CallObject &callobj = scope->asCall();
            JSScript *script = callobj.callee().script();
            if (!script->ensureHasTypes(cx))
                return false;

            if (shape->setterOp() == CallObject::setVarOp) {
                unsigned i = shape->shortid();
                if (script->varIsAliased(i))
                    return false;

                if (maybefp) {
                    if (action == GET)
                        *vp = maybefp->unaliasedVar(i);
                    else
                        maybefp->unaliasedVar(i) = *vp;
                } else {
                    if (action == GET)
                        *vp = callobj.var(i, DONT_CHECK_ALIASING);
                    else
                        callobj.setVar(i, *vp, DONT_CHECK_ALIASING);
                }

                if (action == SET)
                    TypeScript::SetLocal(cx, script, i, *vp);

                return true;
            }

            if (shape->setterOp() == CallObject::setArgOp) {
                unsigned i = shape->shortid();
                if (script->formalLivesInCallObject(i))
                    return false;

                if (maybefp) {
                    if (script->argsObjAliasesFormals() && maybefp->hasArgsObj()) {
                        if (action == GET)
                            *vp = maybefp->argsObj().arg(i);
                        else
                            maybefp->argsObj().setArg(i, *vp);
                    } else {
                        if (action == GET)
                            *vp = maybefp->unaliasedFormal(i, DONT_CHECK_ALIASING);
                        else
                            maybefp->unaliasedFormal(i, DONT_CHECK_ALIASING) = *vp;
                    }
                } else {
                    if (action == GET)
                        *vp = callobj.formal(i, DONT_CHECK_ALIASING);
                    else
                        callobj.setFormal(i, *vp, DONT_CHECK_ALIASING);
                }

                if (action == SET)
                    TypeScript::SetArgument(cx, script, i, *vp);

                return true;
            }

            return false;
        }

        if (scope->isClonedBlock()) {
            ClonedBlockObject &block = scope->asClonedBlock();
            unsigned i = shape->shortid();
            if (block.staticBlock().isAliased(i))
                return false;

            if (maybefp) {
                JSScript *script = maybefp->script();
                unsigned local = block.slotToLocalIndex(script->bindings, shape->slot());
                if (action == GET)
                    *vp = maybefp->unaliasedLocal(local);
                else
                    maybefp->unaliasedLocal(local) = *vp;
                JS_ASSERT(analyze::LocalSlot(script, local) >= analyze::TotalSlots(script));
            } else {
                if (action == GET)
                    *vp = block.var(i, DONT_CHECK_ALIASING);
                else
                    block.setVar(i, *vp, DONT_CHECK_ALIASING);
            }

            return true;
        }

        JS_ASSERT(scope->isDeclEnv() || scope->isWith() || scope->asCall().isForEval());
        return false;
    }

    static bool isArguments(JSContext *cx, jsid id)
    {
        return id == NameToId(cx->runtime->atomState.argumentsAtom);
    }

    static bool isFunctionScope(ScopeObject &scope)
    {
        return scope.isCall() && !scope.asCall().isForEval();
    }

    /*
     * In theory, every function scope contains an 'arguments' bindings.
     * However, the engine only adds a binding if 'arguments' is used in the
     * function body. Thus, from the debugger's perspective, 'arguments' may be
     * missing from the list of bindings.
     */
    static bool isMissingArgumentsBinding(ScopeObject &scope)
    {
        return isFunctionScope(scope) &&
               !scope.asCall().callee().script()->argumentsHasVarBinding();
    }

    /*
     * This function creates an arguments object when the debugger requests
     * 'arguments' for a function scope where the arguments object has been
     * optimized away (either because the binding is missing altogether or
     * because !ScriptAnalysis::needsArgsObj).
     */
    static bool checkForMissingArguments(JSContext *cx, jsid id, ScopeObject &scope,
                                         ArgumentsObject **maybeArgsObj)
    {
        *maybeArgsObj = NULL;

        if (!isArguments(cx, id) || !isFunctionScope(scope))
            return true;

        JSScript *script = scope.asCall().callee().script();
        if (script->needsArgsObj())
            return true;

        StackFrame *maybefp = cx->runtime->debugScopes->hasLiveFrame(scope);
        if (!maybefp) {
            JS_ReportErrorNumber(cx, js_GetErrorMessage, NULL, JSMSG_DEBUG_NOT_LIVE,
                                 "Debugger scope");
            return false;
        }

        *maybeArgsObj = ArgumentsObject::createUnexpected(cx, maybefp);
        return true;
    }

  public:
    static int family;
    static DebugScopeProxy singleton;

    DebugScopeProxy() : BaseProxyHandler(&family) {}

    bool getPropertyDescriptor(JSContext *cx, JSObject *proxy, jsid id, bool set,
                               PropertyDescriptor *desc) MOZ_OVERRIDE
    {
        return getOwnPropertyDescriptor(cx, proxy, id, set, desc);
    }

    bool getOwnPropertyDescriptor(JSContext *cx, JSObject *proxy, jsid id_, bool set,
                                  PropertyDescriptor *desc) MOZ_OVERRIDE
    {
        Rooted<ScopeObject*> scope(cx, &proxy->asDebugScope().scope());
        RootedId id(cx, id_);

        ArgumentsObject *maybeArgsObj;
        if (!checkForMissingArguments(cx, id, *scope, &maybeArgsObj))
            return false;

        if (maybeArgsObj) {
            PodZero(desc);
            desc->obj = proxy;
            desc->attrs = JSPROP_READONLY | JSPROP_ENUMERATE | JSPROP_PERMANENT;
            desc->value = ObjectValue(*maybeArgsObj);
            return true;
        }

        Value v;
        if (handleUnaliasedAccess(cx, scope, id, GET, &v)) {
            PodZero(desc);
            desc->obj = proxy;
            desc->attrs = JSPROP_READONLY | JSPROP_ENUMERATE | JSPROP_PERMANENT;
            desc->value = v;
            return true;
        }

        return JS_GetPropertyDescriptorById(cx, scope, id, JSRESOLVE_QUALIFIED, desc);
    }

    bool get(JSContext *cx, JSObject *proxy, JSObject *receiver, jsid id_, Value *vp) MOZ_OVERRIDE
    {
        Rooted<ScopeObject*> scope(cx, &proxy->asDebugScope().scope());
        RootedId id(cx, id_);

        ArgumentsObject *maybeArgsObj;
        if (!checkForMissingArguments(cx, id, *scope, &maybeArgsObj))
            return false;

        if (maybeArgsObj) {
            *vp = ObjectValue(*maybeArgsObj);
            return true;
        }

        if (handleUnaliasedAccess(cx, scope, id, GET, vp))
            return true;

        return scope->getGeneric(cx, scope, id, vp);
    }

    bool set(JSContext *cx, JSObject *proxy, JSObject *receiver, jsid id_, bool strict,
                     Value *vp) MOZ_OVERRIDE
    {
        Rooted<ScopeObject*> scope(cx, &proxy->asDebugScope().scope());
        RootedId id(cx, id_);

        if (handleUnaliasedAccess(cx, scope, id, SET, vp))
            return true;

        return scope->setGeneric(cx, scope, id, vp, strict);
    }

    bool defineProperty(JSContext *cx, JSObject *proxy, jsid id_, PropertyDescriptor *desc) MOZ_OVERRIDE
    {
        Rooted<ScopeObject*> scope(cx, &proxy->asDebugScope().scope());
        RootedId id(cx, id_);

        bool found;
        if (!has(cx, proxy, id, &found))
            return false;
        if (found)
            return Throw(cx, id, JSMSG_CANT_REDEFINE_PROP);

        return JS_DefinePropertyById(cx, scope, id, desc->value, desc->getter, desc->setter,
                                     desc->attrs);
    }

    bool getOwnPropertyNames(JSContext *cx, JSObject *proxy, AutoIdVector &props) MOZ_OVERRIDE
    {
        ScopeObject &scope = proxy->asDebugScope().scope();

        if (isMissingArgumentsBinding(scope) &&
            !props.append(NameToId(cx->runtime->atomState.argumentsAtom)))
        {
            return false;
        }

        return GetPropertyNames(cx, &scope, JSITER_OWNONLY, &props);
    }

    bool delete_(JSContext *cx, JSObject *proxy, jsid id, bool *bp) MOZ_OVERRIDE
    {
        return js_ReportValueErrorFlags(cx, JSREPORT_ERROR, JSMSG_CANT_DELETE,
                                        JSDVG_IGNORE_STACK, IdToValue(id), NULL,
                                        NULL, NULL);
    }

    bool enumerate(JSContext *cx, JSObject *proxy, AutoIdVector &props) MOZ_OVERRIDE
    {
        ScopeObject &scope = proxy->asDebugScope().scope();

        if (isMissingArgumentsBinding(scope) &&
            !props.append(NameToId(cx->runtime->atomState.argumentsAtom)))
        {
            return false;
        }

        return GetPropertyNames(cx, &scope, 0, &props);
    }

    bool has(JSContext *cx, JSObject *proxy, jsid id, bool *bp) MOZ_OVERRIDE
    {
        ScopeObject &scope = proxy->asDebugScope().scope();

        if (isArguments(cx, id) && isFunctionScope(scope)) {
            *bp = true;
            return true;
        }

        JSBool found;
        if (!JS_HasPropertyById(cx, &scope, id, &found))
            return false;

        *bp = found;
        return true;
    }
};

}  /* namespace js */

int DebugScopeProxy::family = 0;
DebugScopeProxy DebugScopeProxy::singleton;

/* static */ DebugScopeObject *
DebugScopeObject::create(JSContext *cx, ScopeObject &scope, HandleObject enclosing)
{
    JSObject *obj = NewProxyObject(cx, &DebugScopeProxy::singleton, ObjectValue(scope),
                                   NULL /* proto */, &scope.global(),
                                   NULL /* call */, NULL /* construct */);
    if (!obj)
        return NULL;

    JS_ASSERT(!enclosing->isScope());
    SetProxyExtra(obj, ENCLOSING_EXTRA, ObjectValue(*enclosing));

    return &obj->asDebugScope();
}

ScopeObject &
DebugScopeObject::scope() const
{
    return GetProxyTargetObject(this)->asScope();
}

JSObject &
DebugScopeObject::enclosingScope() const
{
    return GetProxyExtra(this, ENCLOSING_EXTRA).toObject();
}

bool
DebugScopeObject::isForDeclarative() const
{
    ScopeObject &s = scope();
    return s.isCall() || s.isBlock() || s.isDeclEnv();
}

bool
js_IsDebugScopeSlow(const JSObject *obj)
{
    return obj->getClass() == &ObjectProxyClass &&
           GetProxyHandler(obj) == &DebugScopeProxy::singleton;
}

/*****************************************************************************/

DebugScopes::DebugScopes(JSRuntime *rt)
 : rt(rt),
   proxiedScopes(rt),
   missingScopes(rt),
   liveScopes(rt)
{}

DebugScopes::~DebugScopes()
{
    JS_ASSERT(missingScopes.empty());
}

bool
DebugScopes::init()
{
    if (!liveScopes.init() ||
        !proxiedScopes.init() ||
        !missingScopes.init())
    {
        return false;
    }
    return true;
}

void
DebugScopes::mark(JSTracer *trc)
{
    proxiedScopes.trace(trc);
}

void
DebugScopes::sweep()
{
    /*
     * Note: missingScopes points to debug scopes weakly not just so that debug
     * scopes can be released more eagerly, but, more importantly, to avoid
     * creating an uncollectable cycle with suspended generator frames.
     */
    for (MissingScopeMap::Enum e(missingScopes); !e.empty(); e.popFront()) {
        if (!IsObjectMarked(e.front().value.unsafeGet()))
            e.removeFront();
    }

    for (LiveScopeMap::Enum e(liveScopes); !e.empty(); e.popFront()) {
        ScopeObject *scope = e.front().key;
        StackFrame *fp = e.front().value;

        /*
         * Scopes can be finalized when a debugger-synthesized ScopeObject is
         * no longer reachable via its DebugScopeObject.
         */
        if (!IsObjectMarked(&scope)) {
            e.removeFront();
            continue;
        }

        /*
         * As explained in onGeneratorFrameChange, liveScopes includes
         * suspended generator frames. Since a generator can be finalized while
         * its scope is live, we must explicitly detect finalized generators.
         */
        if (JSGenerator *gen = fp->maybeSuspendedGenerator(rt)) {
            JS_ASSERT(gen->state == JSGEN_NEWBORN || gen->state == JSGEN_OPEN);
            if (!IsObjectMarked(&gen->obj)) {
                e.removeFront();
                continue;
            }
        }
    }
}

/*
 * Unfortunately, GetDebugScopeForFrame needs to work even outside debug mode
 * (in particular, JS_GetFrameScopeChain does not require debug mode). Since
 * DebugScopes::onPop* are only called in debug mode, this means we cannot
 * use any of the maps in DebugScopes. This will produce debug scope chains
 * that do not obey the debugger invariants but that is just fine.
 */
static bool
CanUseDebugScopeMaps(JSContext *cx)
{
    return cx->compartment->debugMode();
}

DebugScopeObject *
DebugScopes::hasDebugScope(JSContext *cx, ScopeObject &scope) const
{
    if (ObjectWeakMap::Ptr p = proxiedScopes.lookup(&scope)) {
        JS_ASSERT(CanUseDebugScopeMaps(cx));
        return &p->value->asDebugScope();
    }
    return NULL;
}

bool
DebugScopes::addDebugScope(JSContext *cx, ScopeObject &scope, DebugScopeObject &debugScope)
{
    if (!CanUseDebugScopeMaps(cx))
        return true;

    JS_ASSERT(!proxiedScopes.has(&scope));
    if (!proxiedScopes.put(&scope, &debugScope)) {
        js_ReportOutOfMemory(cx);
        return false;
    }
    return true;
}

DebugScopeObject *
DebugScopes::hasDebugScope(JSContext *cx, const ScopeIter &si) const
{
    JS_ASSERT(!si.hasScopeObject());
    if (MissingScopeMap::Ptr p = missingScopes.lookup(si)) {
        JS_ASSERT(CanUseDebugScopeMaps(cx));
        return p->value;
    }
    return NULL;
}

bool
DebugScopes::addDebugScope(JSContext *cx, const ScopeIter &si, DebugScopeObject &debugScope)
{
    JS_ASSERT(!si.hasScopeObject());
    if (!CanUseDebugScopeMaps(cx))
        return true;

    JS_ASSERT(!missingScopes.has(si));
    if (!missingScopes.put(si, &debugScope)) {
        js_ReportOutOfMemory(cx);
        return false;
    }

    JS_ASSERT(!liveScopes.has(&debugScope.scope()));
    if (!liveScopes.put(&debugScope.scope(), si.fp())) {
        js_ReportOutOfMemory(cx);
        return false;
    }
    return true;
}

void
DebugScopes::onPopCall(StackFrame *fp, JSContext *cx)
{
    JS_ASSERT(!fp->isYielding());
    if (fp->fun()->isHeavyweight()) {
        /*
         * The StackFrame may be observed before the prologue has created the
         * CallObject. See ScopeIter::settle.
         */
        if (fp->hasCallObj()) {
            CallObject &callobj = fp->scopeChain()->asCall();
            callobj.copyUnaliasedValues(fp);
            liveScopes.remove(&callobj);
        }
    } else {
        ScopeIter si(fp, cx);
        if (MissingScopeMap::Ptr p = missingScopes.lookup(si)) {
            CallObject &callobj = p->value->scope().asCall();
            callobj.copyUnaliasedValues(fp);
            liveScopes.remove(&callobj);
            missingScopes.remove(p);
        }
    }
}

void
DebugScopes::onPopBlock(JSContext *cx, StackFrame *fp)
{
    StaticBlockObject &staticBlock = *fp->maybeBlockChain();
    if (staticBlock.needsClone()) {
        ClonedBlockObject &clone = fp->scopeChain()->asClonedBlock();
        clone.copyUnaliasedValues(fp);
        liveScopes.remove(&clone);
    } else {
        ScopeIter si(fp, cx);
        if (MissingScopeMap::Ptr p = missingScopes.lookup(si)) {
            ClonedBlockObject &clone = p->value->scope().asClonedBlock();
            clone.copyUnaliasedValues(fp);
            liveScopes.remove(&clone);
            missingScopes.remove(p);
        }
    }
}

void
DebugScopes::onPopWith(StackFrame *fp)
{
    liveScopes.remove(&fp->scopeChain()->asWith());
}

void
DebugScopes::onPopStrictEvalScope(StackFrame *fp)
{
    /*
     * The StackFrame may be observed before the prologue has created the
     * CallObject. See ScopeIter::settle.
     */
    if (fp->hasCallObj())
        liveScopes.remove(&fp->scopeChain()->asCall());
}

void
DebugScopes::onGeneratorFrameChange(StackFrame *from, StackFrame *to, JSContext *cx)
{
    for (ScopeIter toIter(to, cx); !toIter.done(); ++toIter) {
        if (toIter.hasScopeObject()) {
            /*
             * Not only must we correctly replace mappings [scope -> from] with
             * mappings [scope -> to], but we must add [scope -> to] if it
             * doesn't already exist so that if we need to proxy a generator's
             * scope while it is suspended, we can find its frame (which would
             * otherwise not be found by AllFramesIter).
             */
            LiveScopeMap::AddPtr livePtr = liveScopes.lookupForAdd(&toIter.scope());
            if (livePtr)
                livePtr->value = to;
            else
                liveScopes.add(livePtr, &toIter.scope(), to);
        } else {
            ScopeIter si(toIter, from, cx);
            if (MissingScopeMap::Ptr p = missingScopes.lookup(si)) {
                DebugScopeObject &debugScope = *p->value;
                liveScopes.lookup(&debugScope.scope())->value = to;
                missingScopes.remove(p);
                missingScopes.put(toIter, &debugScope);
            }
        }
    }
}

void
DebugScopes::onCompartmentLeaveDebugMode(JSCompartment *c)
{
    for (MissingScopeMap::Enum e(missingScopes); !e.empty(); e.popFront()) {
        if (e.front().key.fp()->compartment() == c)
            e.removeFront();
    }
    for (LiveScopeMap::Enum e(liveScopes); !e.empty(); e.popFront()) {
        if (e.front().key->compartment() == c)
            e.removeFront();
    }
}

bool
DebugScopes::updateLiveScopes(JSContext *cx)
{
    JS_CHECK_RECURSION(cx, return false);

    /*
     * Note that we must always update the top frame's scope objects' entries
     * in liveScopes because we can't be sure code hasn't run in that frame to
     * change the scope chain since we were last called. The fp->prevUpToDate()
     * flag indicates whether the scopes of frames older than fp are already
     * included in liveScopes. It might seem simpler to have fp instead carry a
     * flag indicating whether fp itself is accurately described, but then we
     * would need to clear that flag whenever fp ran code. By storing the 'up
     * to date' bit for fp->prev() in fp, simply popping fp effectively clears
     * the flag for us, at exactly the time when execution resumes fp->prev().
     */
    for (AllFramesIter i(cx->runtime->stackSpace); !i.done(); ++i) {
        StackFrame *fp = i.fp();
        if (fp->isDummyFrame() || fp->scopeChain()->compartment() != cx->compartment)
            continue;

        for (ScopeIter si(fp, cx); !si.done(); ++si) {
            if (si.hasScopeObject() && !liveScopes.put(&si.scope(), fp))
                return false;
        }

        if (fp->prevUpToDate())
            return true;
        JS_ASSERT(fp->compartment()->debugMode());
        fp->setPrevUpToDate();
    }

    return true;
}

StackFrame *
DebugScopes::hasLiveFrame(ScopeObject &scope)
{
    if (LiveScopeMap::Ptr p = liveScopes.lookup(&scope)) {
        StackFrame *fp = p->value;

        /*
         * Since liveScopes is effectively a weak pointer, we need a read
         * barrier. The scenario where this is necessary is:
         *  1. GC starts, a suspended generator is not live
         *  2. hasLiveFrame returns a StackFrame* to the (soon to be dead)
         *     suspended generator
         *  3. stack frame values (which will neve be marked) are read from the
         *     StackFrame
         *  4. GC completes, live objects may now point to values that weren't
         *     marked and thus may point to swept GC things
         */
        if (JSGenerator *gen = fp->maybeSuspendedGenerator(rt))
            JSObject::readBarrier(gen->obj);

        return fp;
    }
    return NULL;
}

/*****************************************************************************/

static JSObject *
GetDebugScope(JSContext *cx, const ScopeIter &si);

static DebugScopeObject *
GetDebugScopeForScope(JSContext *cx, Handle<ScopeObject*> scope, const ScopeIter &enclosing)
{
    DebugScopes &debugScopes = *cx->runtime->debugScopes;
    if (DebugScopeObject *debugScope = debugScopes.hasDebugScope(cx, *scope))
        return debugScope;

    RootedObject enclosingDebug(cx, GetDebugScope(cx, enclosing));
    if (!enclosingDebug)
        return NULL;

    JSObject &maybeDecl = scope->enclosingScope();
    if (maybeDecl.isDeclEnv()) {
        JS_ASSERT(CallObjectLambdaName(scope->asCall().callee()));
        enclosingDebug = DebugScopeObject::create(cx, maybeDecl.asDeclEnv(), enclosingDebug);
        if (!enclosingDebug)
            return NULL;
    }

    DebugScopeObject *debugScope = DebugScopeObject::create(cx, *scope, enclosingDebug);
    if (!debugScope)
        return NULL;

    if (!debugScopes.addDebugScope(cx, *scope, *debugScope))
        return NULL;

    return debugScope;
}

static DebugScopeObject *
GetDebugScopeForMissing(JSContext *cx, const ScopeIter &si)
{
    DebugScopes &debugScopes = *cx->runtime->debugScopes;
    if (DebugScopeObject *debugScope = debugScopes.hasDebugScope(cx, si))
        return debugScope;

    ScopeIter copy(si, cx);
    RootedObject enclosingDebug(cx, GetDebugScope(cx, ++copy));
    if (!enclosingDebug)
        return NULL;

    /*
     * Create the missing scope object. This takes care of storing variable
     * values after the StackFrame has been popped. To preserve scopeChain
     * depth invariants, these lazily-reified scopes must not be put on the
     * frame's scope chain; instead, they are maintained via DebugScopes hooks.
     */
    DebugScopeObject *debugScope = NULL;
    switch (si.type()) {
      case ScopeIter::Call: {
        Rooted<CallObject*> callobj(cx, CallObject::createForFunction(cx, si.fp()));
        if (!callobj)
            return NULL;

        if (callobj->enclosingScope().isDeclEnv()) {
            JS_ASSERT(CallObjectLambdaName(callobj->callee()));
            DeclEnvObject &declenv = callobj->enclosingScope().asDeclEnv();
            enclosingDebug = DebugScopeObject::create(cx, declenv, enclosingDebug);
            if (!enclosingDebug)
                return NULL;
        }

        debugScope = DebugScopeObject::create(cx, *callobj, enclosingDebug);
        break;
      }
      case ScopeIter::Block: {
        Rooted<StaticBlockObject *> staticBlock(cx, &si.staticBlock());
        ClonedBlockObject *block = ClonedBlockObject::create(cx, staticBlock, si.fp());
        if (!block)
            return NULL;

        debugScope = DebugScopeObject::create(cx, *block, enclosingDebug);
        break;
      }
      case ScopeIter::With:
      case ScopeIter::StrictEvalScope:
        JS_NOT_REACHED("should already have a scope");
    }
    if (!debugScope)
        return NULL;

    if (!debugScopes.addDebugScope(cx, si, *debugScope))
        return NULL;

    return debugScope;
}

static JSObject *
GetDebugScope(JSContext *cx, JSObject &obj)
{
    /*
     * As an engine invariant (maintained internally and asserted by Execute),
     * ScopeObjects and non-ScopeObjects cannot be interleaved on the scope
     * chain; every scope chain must start with zero or more ScopeObjects and
     * terminate with one or more non-ScopeObjects (viz., GlobalObject).
     */
    if (!obj.isScope()) {
#ifdef DEBUG
        JSObject *o = &obj;
        while ((o = o->enclosingScope()))
            JS_ASSERT(!o->isScope());
#endif
        return &obj;
    }

    Rooted<ScopeObject*> scope(cx, &obj.asScope());
    if (StackFrame *fp = cx->runtime->debugScopes->hasLiveFrame(*scope)) {
        ScopeIter si(fp, *scope, cx);
        return GetDebugScope(cx, si);
    }
    ScopeIter si(scope->enclosingScope(), cx);
    return GetDebugScopeForScope(cx, scope, si);
}

static JSObject *
GetDebugScope(JSContext *cx, const ScopeIter &si)
{
    JS_CHECK_RECURSION(cx, return NULL);

    if (si.done())
        return GetDebugScope(cx, si.enclosingScope());

    if (!si.hasScopeObject())
        return GetDebugScopeForMissing(cx, si);

    Rooted<ScopeObject*> scope(cx, &si.scope());

    ScopeIter copy(si, cx);
    return GetDebugScopeForScope(cx, scope, ++copy);
}

JSObject *
js::GetDebugScopeForFunction(JSContext *cx, JSFunction *fun)
{
    assertSameCompartment(cx, fun);
    JS_ASSERT(cx->compartment->debugMode());
    if (!cx->runtime->debugScopes->updateLiveScopes(cx))
        return NULL;
    return GetDebugScope(cx, *fun->environment());
}

JSObject *
js::GetDebugScopeForFrame(JSContext *cx, StackFrame *fp)
{
    assertSameCompartment(cx, fp);
    if (CanUseDebugScopeMaps(cx) && !cx->runtime->debugScopes->updateLiveScopes(cx))
        return NULL;
    ScopeIter si(fp, cx);
    return GetDebugScope(cx, si);
}<|MERGE_RESOLUTION|>--- conflicted
+++ resolved
@@ -148,25 +148,6 @@
     RootedObject obj(cx, JSObject::create(cx, kind, shape, type, slots));
     if (!obj)
         return NULL;
-
-<<<<<<< HEAD
-    /*
-     * Update the parent for bindings associated with non-compileAndGo scripts,
-     * whose call objects do not have a consistent global variable and need
-     * to be updated dynamically.
-     */
-    if (global != obj->getParent()) {
-        JS_ASSERT(obj->getParent() == NULL);
-        if (!JSObject::setParent(cx, obj, global))
-            return NULL;
-    }
-=======
-    JS_ASSERT(enclosing->global() == obj->global());
-    if (!obj->asScope().setEnclosingScope(cx, enclosing))
-        return NULL;
-
-    obj->initFixedSlot(CALLEE_SLOT, ObjectOrNullValue(callee));
->>>>>>> 12601b2f
 
     /*
      * If |bindings| is for a function that has extensible parents, that means
@@ -207,6 +188,8 @@
     RootedObject obj(cx, CallObject::create(cx, shape, type, slots, global));
     if (!obj)
         return NULL;
+
+    JS_ASSERT(enclosing->global() == obj->global());
 
     obj->asScope().setEnclosingScope(enclosing);
     obj->initFixedSlot(CALLEE_SLOT, ObjectOrNullValue(callee));
