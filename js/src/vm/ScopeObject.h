/* -*- Mode: C++; tab-width: 8; indent-tabs-mode: nil; c-basic-offset: 4 -*-
 * vim: set ts=8 sw=4 et tw=78:
 *
 * ***** BEGIN LICENSE BLOCK *****
 * Version: MPL 1.1/GPL 2.0/LGPL 2.1
 *
 * The contents of this file are subject to the Mozilla Public License Version
 * 1.1 (the "License"); you may not use this file except in compliance with
 * the License. You may obtain a copy of the License at
 * http://www.mozilla.org/MPL/
 *
 * Software distributed under the License is distributed on an "AS IS" basis,
 * WITHOUT WARRANTY OF ANY KIND, either express or implied. See the License
 * for the specific language governing rights and limitations under the
 * License.
 *
 * The Original Code is SpiderMonkey call object code.
 *
 * The Initial Developer of the Original Code is
 * the Mozilla Foundation.
 * Portions created by the Initial Developer are Copyright (C) 2011
 * the Initial Developer. All Rights Reserved.
 *
 * Contributor(s):
 *   Paul Biggar <pbiggar@mozilla.com> (original author)
 *   Luke Wagner <luke@mozilla.com>
 *
 * Alternatively, the contents of this file may be used under the terms of
 * either of the GNU General Public License Version 2 or later (the "GPL"),
 * or the GNU Lesser General Public License Version 2.1 or later (the "LGPL"),
 * in which case the provisions of the GPL or the LGPL are applicable instead
 * of those above. If you wish to allow use of your version of this file only
 * under the terms of either the GPL or the LGPL, and not to allow others to
 * use your version of this file under the terms of the MPL, indicate your
 * decision by deleting the provisions above and replace them with the notice
 * and other provisions required by the GPL or the LGPL. If you do not delete
 * the provisions above, a recipient may use your version of this file under
 * the terms of any one of the MPL, the GPL or the LGPL.
 *
 * ***** END LICENSE BLOCK ***** */

#ifndef ScopeObject_h___
#define ScopeObject_h___

#include "jsobj.h"

namespace js {

/*
 * Scope objects
 *
 * Scope objects are technically real JSObjects but only belong on the scope
 * chain (that is, fp->scopeChain() or fun->environment()). The hierarchy of
 * scope objects is:
 *
 *   JSObject                   Generic object
 *     \
 *   ScopeObject                Engine-internal scope
 *     \   \   \
 *      \   \  DeclEnvObject    Holds name of recursive/heavyweight named lambda
 *       \   \
 *        \  CallObject         Scope of entire function or strict eval
 *         \
 *   NestedScopeObject          Scope created for a statement
 *     \   \
 *      \  WithObject           with
 *       \
 *   BlockObject                Shared interface of cloned/static block objects
 *     \   \
 *      \  ClonedBlockObject    let, switch, catch, for
 *       \
 *       StaticBlockObject      See NB
 *
 * This hierarchy represents more than just the interface hierarchy: reserved
 * slots in base classes are fixed for all derived classes. Thus, for example,
 * ScopeObject::enclosingScope() can simply access a fixed slot without further
 * dynamic type information.
 *
 * NB: Static block objects are a special case: these objects are created at
 * compile time to hold the shape/binding information from which block objects
 * are cloned at runtime. These objects should never escape into the wild and
 * support a restricted set of ScopeObject operations.
 */

class ScopeObject : public JSObject
{
    /* Use maybeStackFrame() instead. */
    void *getPrivate() const;

  protected:
    static const uint32_t SCOPE_CHAIN_SLOT = 0;

  public:
    /*
     * Since every scope chain terminates with a global object and GlobalObject
     * does not derive ScopeObject (it has a completely different layout), the
     * enclosing scope of a ScopeObject is necessarily non-null.
     */
    inline JSObject &enclosingScope() const;
    inline bool setEnclosingScope(JSContext *cx, JSObject &obj);

    /*
     * The stack frame for this scope object, if the frame is still active.
     * Note: these members may not be called for a StaticBlockObject.
     */
    inline StackFrame *maybeStackFrame() const;
    inline void setStackFrame(StackFrame *frame);

    /* For jit access. */
    static inline size_t offsetOfEnclosingScope();
};

class CallObject : public ScopeObject
{
    static const uint32_t CALLEE_SLOT = 1;
    static const uint32_t ARGUMENTS_SLOT = 2;

    static CallObject *
    create(JSContext *cx, JSScript *script, JSObject &enclosing, JSObject *callee);

  public:
    static const uint32_t RESERVED_SLOTS = 3;

    static CallObject *createForFunction(JSContext *cx, StackFrame *fp);
    static CallObject *createForStrictEval(JSContext *cx, StackFrame *fp);

    /* True if this is for a strict mode eval frame or for a function call. */
    inline bool isForEval() const;

    /*
     * The callee function if this CallObject was created for a function
     * invocation, or null if it was created for a strict mode eval frame.
     */
    inline JSObject *getCallee() const;
    inline JSFunction *getCalleeFunction() const;
    inline void setCallee(JSObject *callee);

    /*
     * When a call object is created, CallObject::arguments has the value
     * MagicValue(JS_UNASSIGNED_ARGUMENTS). This value is overwritten if:
     *  1. js_PutCallObject is called in a frame which hasArgsObj
     *  2. the script assigns to 'arguments'
     */
    inline const Value &arguments() const;
    inline void setArguments(const Value &v);

    /* Returns the formal argument at the given index. */
<<<<<<< HEAD
    inline const Value &arg(uintN i) const;
    inline void setArg(uintN i, const Value &v);
    inline void initArgUnchecked(uintN i, const Value &v);

    /* Returns the variable at the given index. */
    inline const Value &var(uintN i) const;
    inline void setVar(uintN i, const Value &v);
    inline void initVarUnchecked(uintN i, const Value &v);
=======
    inline const Value &arg(unsigned i) const;
    inline void setArg(unsigned i, const Value &v);
    inline void initArgUnchecked(unsigned i, const Value &v);

    /* Returns the variable at the given index. */
    inline const Value &var(unsigned i) const;
    inline void setVar(unsigned i, const Value &v);
    inline void initVarUnchecked(unsigned i, const Value &v);
>>>>>>> a7252cb8

    /*
     * Get the actual arrays of arguments and variables. Only call if type
     * inference is enabled, where we ensure that call object variables are in
     * contiguous slots (see NewCallObject).
     */
    inline HeapSlotArray argArray();
    inline HeapSlotArray varArray();

<<<<<<< HEAD
    inline void copyValues(uintN nargs, Value *argv, uintN nvars, Value *slots);
=======
    inline void copyValues(unsigned nargs, Value *argv, unsigned nvars, Value *slots);
>>>>>>> a7252cb8

    static JSBool getArgumentsOp(JSContext *cx, JSObject *obj, jsid id, Value *vp);
    static JSBool setArgumentsOp(JSContext *cx, JSObject *obj, jsid id, JSBool strict, Value *vp);
    static JSBool getArgOp(JSContext *cx, JSObject *obj, jsid id, Value *vp);
    static JSBool getVarOp(JSContext *cx, JSObject *obj, jsid id, Value *vp);
    static JSBool getUpvarOp(JSContext *cx, JSObject *obj, jsid id, Value *vp);
    static JSBool setArgOp(JSContext *cx, JSObject *obj, jsid id, JSBool strict, Value *vp);
    static JSBool setVarOp(JSContext *cx, JSObject *obj, jsid id, JSBool strict, Value *vp);
    static JSBool setUpvarOp(JSContext *cx, JSObject *obj, jsid id, JSBool strict, Value *vp);
};

class DeclEnvObject : public ScopeObject
{
  public:
    static const uint32_t RESERVED_SLOTS = 1;
    static const gc::AllocKind FINALIZE_KIND = gc::FINALIZE_OBJECT2;

    static DeclEnvObject *create(JSContext *cx, StackFrame *fp);

};

class NestedScopeObject : public ScopeObject
{
  protected:
    static const unsigned DEPTH_SLOT = 1;

  public:
    /* Return the abstract stack depth right before entering this nested scope. */
    uint32_t stackDepth() const;
};

class WithObject : public NestedScopeObject
{
    static const unsigned THIS_SLOT = 2;

    /* Use WithObject::object() instead. */
    JSObject *getProto() const;

  public:
    static const unsigned RESERVED_SLOTS = 3;
    static const gc::AllocKind FINALIZE_KIND = gc::FINALIZE_OBJECT4;

    static WithObject *
    create(JSContext *cx, StackFrame *fp, JSObject &proto, JSObject &enclosing, uint32_t depth);

    /* Return object for the 'this' class hook. */
    JSObject &withThis() const;

    /* Return the 'o' in 'with (o)'. */
    JSObject &object() const;
};

class BlockObject : public NestedScopeObject
{
  public:
    static const unsigned RESERVED_SLOTS = 2;
    static const gc::AllocKind FINALIZE_KIND = gc::FINALIZE_OBJECT4;

    /* Return the number of variables associated with this block. */
    inline uint32_t slotCount() const;

  protected:
    /* Blocks contain an object slot for each slot i: 0 <= i < slotCount. */
    inline HeapSlot &slotValue(unsigned i);
};

class StaticBlockObject : public BlockObject
{
    /* These ScopeObject operations are not valid on a static block object. */
    StackFrame *maybeStackFrame() const;
    void setStackFrame(StackFrame *frame);

  public:
    static StaticBlockObject *create(JSContext *cx);

    inline StaticBlockObject *enclosingBlock() const;
    inline void setEnclosingBlock(StaticBlockObject *blockObj);

    void setStackDepth(uint32_t depth);

    /*
     * Frontend compilation temporarily uses the object's slots to link
     * a let var to its associated Definition parse node.
     */
    void setDefinitionParseNode(unsigned i, Definition *def);
    Definition *maybeDefinitionParseNode(unsigned i);
    void poisonDefinitionParseNode(unsigned i);

<<<<<<< HEAD
    const Shape *addVar(JSContext *cx, jsid id, intN index, bool *redeclared);
=======
    const Shape *addVar(JSContext *cx, jsid id, int index, bool *redeclared);
>>>>>>> a7252cb8
};

class ClonedBlockObject : public BlockObject
{
  public:
    static ClonedBlockObject *create(JSContext *cx, StaticBlockObject &block, StackFrame *fp);

    /* The static block from which this block was cloned. */
    StaticBlockObject &staticBlock() const;

    /*
     * When this block's stack slots are about to be popped, 'put' must be
     * called to copy the slot values into this block's object slots.
     */
    void put(JSContext *cx);

    /* Assuming 'put' has been called, return the value of the ith let var. */
    const Value &closedSlot(unsigned i);
};

extern bool
XDRStaticBlockObject(JSXDRState *xdr, JSScript *script, StaticBlockObject **objp);

}  /* namespace js */

#endif /* ScopeObject_h___ */<|MERGE_RESOLUTION|>--- conflicted
+++ resolved
@@ -145,16 +145,6 @@
     inline void setArguments(const Value &v);
 
     /* Returns the formal argument at the given index. */
-<<<<<<< HEAD
-    inline const Value &arg(uintN i) const;
-    inline void setArg(uintN i, const Value &v);
-    inline void initArgUnchecked(uintN i, const Value &v);
-
-    /* Returns the variable at the given index. */
-    inline const Value &var(uintN i) const;
-    inline void setVar(uintN i, const Value &v);
-    inline void initVarUnchecked(uintN i, const Value &v);
-=======
     inline const Value &arg(unsigned i) const;
     inline void setArg(unsigned i, const Value &v);
     inline void initArgUnchecked(unsigned i, const Value &v);
@@ -163,7 +153,6 @@
     inline const Value &var(unsigned i) const;
     inline void setVar(unsigned i, const Value &v);
     inline void initVarUnchecked(unsigned i, const Value &v);
->>>>>>> a7252cb8
 
     /*
      * Get the actual arrays of arguments and variables. Only call if type
@@ -173,11 +162,7 @@
     inline HeapSlotArray argArray();
     inline HeapSlotArray varArray();
 
-<<<<<<< HEAD
-    inline void copyValues(uintN nargs, Value *argv, uintN nvars, Value *slots);
-=======
     inline void copyValues(unsigned nargs, Value *argv, unsigned nvars, Value *slots);
->>>>>>> a7252cb8
 
     static JSBool getArgumentsOp(JSContext *cx, JSObject *obj, jsid id, Value *vp);
     static JSBool setArgumentsOp(JSContext *cx, JSObject *obj, jsid id, JSBool strict, Value *vp);
@@ -266,11 +251,7 @@
     Definition *maybeDefinitionParseNode(unsigned i);
     void poisonDefinitionParseNode(unsigned i);
 
-<<<<<<< HEAD
-    const Shape *addVar(JSContext *cx, jsid id, intN index, bool *redeclared);
-=======
     const Shape *addVar(JSContext *cx, jsid id, int index, bool *redeclared);
->>>>>>> a7252cb8
 };
 
 class ClonedBlockObject : public BlockObject
