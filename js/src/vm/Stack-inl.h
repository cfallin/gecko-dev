--- conflicted
+++ resolved
@@ -431,20 +431,10 @@
 StackSpace::getStackLimit(JSContext *cx, MaybeReportError report)
 {
     FrameRegs &regs = cx->regs();
-<<<<<<< HEAD
-    uintN minSpace = regs.fp()->numSlots() + STACK_JIT_EXTRA;
-    if (regs.sp + minSpace > limit) {
-        js_ReportOverRecursed(cx);
-        return NULL;
-    }
-
-    return limit;
-=======
-    uintN nvals = regs.fp()->numSlots() + VALUES_PER_STACK_FRAME;
+    uintN nvals = regs.fp()->numSlots() + STACK_JIT_EXTRA;
     return ensureSpace(cx, report, regs.sp, nvals)
            ? conservativeEnd_
            : NULL;
->>>>>>> 0c9abec3
 }
 
 /*****************************************************************************/
@@ -459,46 +449,8 @@
     Value *firstUnused = args.end();
     JS_ASSERT(firstUnused == space().firstUnused());
 
-    /*
-     * Include an extra sizeof(StackFrame) to satisfy the method-jit
-     * stackLimit invariant.
-     */
-<<<<<<< HEAD
-    nvals += VALUES_PER_STACK_FRAME;
-    JS_ASSERT(from < *limit);
-    if (*limit - from >= ptrdiff_t(nvals))
-        return true;
-
-#ifdef JS_METHODJIT
-    if (topncode) {
-        /*
-         * The current regs.pc may not be intact, set it in case bumping
-         * the limit fails. See FixupArity.
-         */
-        cx->regs().updateForNcode(cx->fp()->jit(), topncode);
-    }
-#endif
-
-    return space.tryBumpLimit(cx, from, nvals, limit);
-}
-
-template <class Check>
-JS_ALWAYS_INLINE StackFrame *
-ContextStack::getCallFrame(JSContext *cx, const CallArgs &args,
-                           JSFunction *fun, JSScript *script,
-                           StackFrame::Flags *flags, Check check) const
-{
-    JS_ASSERT(fun->script() == script);
-    JS_ASSERT(space().firstUnused() == args.end());
-
-    Value *firstUnused = args.end();
-
-    /* Include extra space for inlining by the method-jit. */
+    /* Include extra space to satisfy the method-jit stackLimit invariant. */
     uintN nvals = VALUES_PER_STACK_FRAME + script->nslots + StackSpace::STACK_JIT_EXTRA;
-    uintN nformal = fun->nargs;
-=======
-    uintN nvals = 2 * VALUES_PER_STACK_FRAME + script->nslots;
->>>>>>> 0c9abec3
 
     /* Maintain layout invariant: &formalArgs[0] == ((Value *)fp) - nformal. */
 
@@ -530,11 +482,7 @@
 JS_ALWAYS_INLINE bool
 ContextStack::pushInlineFrame(JSContext *cx, FrameRegs &regs, const CallArgs &args,
                               JSObject &callee, JSFunction *fun, JSScript *script,
-<<<<<<< HEAD
-                              InitialFrameFlags initial, Check check)
-=======
-                              MaybeConstruct construct)
->>>>>>> 0c9abec3
+                              InitialFrameFlags initial)
 {
     JS_ASSERT(onTop());
     JS_ASSERT(regs.sp == args.end());
@@ -542,13 +490,8 @@
     JS_ASSERT(callee.getFunctionPrivate() == fun);
     JS_ASSERT(fun->script() == script);
 
-<<<<<<< HEAD
     StackFrame::Flags flags = ToFrameFlags(initial);
-    StackFrame *fp = getCallFrame(cx, args, fun, script, &flags, check);
-=======
-    StackFrame::Flags flags = ToFrameFlags(construct);
     StackFrame *fp = getCallFrame(cx, REPORT_ERROR, args, fun, script, &flags);
->>>>>>> 0c9abec3
     if (!fp)
         return false;
 
@@ -566,36 +509,25 @@
 JS_ALWAYS_INLINE bool
 ContextStack::pushInlineFrame(JSContext *cx, FrameRegs &regs, const CallArgs &args,
                               JSObject &callee, JSFunction *fun, JSScript *script,
-                              MaybeConstruct construct, Value **stackLimit)
-{
-    if (!pushInlineFrame(cx, regs, args, callee, fun, script, construct))
+                              InitialFrameFlags initial, Value **stackLimit)
+{
+    if (!pushInlineFrame(cx, regs, args, callee, fun, script, initial))
         return false;
     *stackLimit = space().conservativeEnd_;
     return true;
 }
 
 JS_ALWAYS_INLINE StackFrame *
-<<<<<<< HEAD
-ContextStack::getFixupFrame(JSContext *cx, FrameRegs &regs, const CallArgs &args,
-                            JSFunction *fun, JSScript *script, void *ncode,
-                            InitialFrameFlags initial, LimitCheck check)
-=======
 ContextStack::getFixupFrame(JSContext *cx, MaybeReportError report,
                             const CallArgs &args, JSFunction *fun, JSScript *script,
-                            void *ncode, MaybeConstruct construct, Value **stackLimit)
->>>>>>> 0c9abec3
+                            void *ncode, InitialFrameFlags initial, Value **stackLimit)
 {
     JS_ASSERT(onTop());
     JS_ASSERT(args.callee().getFunctionPrivate() == fun);
     JS_ASSERT(fun->script() == script);
 
-<<<<<<< HEAD
     StackFrame::Flags flags = ToFrameFlags(initial);
-    StackFrame *fp = getCallFrame(cx, args, fun, script, &flags, check);
-=======
-    StackFrame::Flags flags = ToFrameFlags(construct);
     StackFrame *fp = getCallFrame(cx, report, args, fun, script, &flags);
->>>>>>> 0c9abec3
     if (!fp)
         return NULL;
 
