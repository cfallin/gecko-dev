--- conflicted
+++ resolved
@@ -435,14 +435,7 @@
 
         if (cur->mGlobalJSObject &&
             JS_IsAboutToBeFinalized(cx, cur->mGlobalJSObject)) {
-<<<<<<< HEAD
-            cur->mGlobalJSObject = nsnull;
-            cur->mPrototypeJSObject = nsnull;
-            cur->mPrototypeJSFunction = nsnull;
-            cur->mPrototypeNoHelper = nsnull;
-=======
             cur->mGlobalJSObject.finalize(cx);
->>>>>>> 52567381
             cur->mScriptObjectPrincipal = nsnull;
             if (cur->GetCachedDOMPrototypes().IsInitialized())
                  cur->GetCachedDOMPrototypes().Clear();
