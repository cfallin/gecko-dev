[pointerevent_movementxy_with_pointerlock.html]
  [mouse pointerevent movementX/Y with pointerlock test]
    expected:
<<<<<<< HEAD
      if (os == "android") and not e10s: FAIL
      if (os == "win") and debug and webrender: FAIL
=======
      if os == "android": FAIL
      [PASS, FAIL]
>>>>>>> 705bbac1
<|MERGE_RESOLUTION|>--- conflicted
+++ resolved
@@ -1,10 +1,5 @@
 [pointerevent_movementxy_with_pointerlock.html]
   [mouse pointerevent movementX/Y with pointerlock test]
     expected:
-<<<<<<< HEAD
-      if (os == "android") and not e10s: FAIL
-      if (os == "win") and debug and webrender: FAIL
-=======
       if os == "android": FAIL
-      [PASS, FAIL]
->>>>>>> 705bbac1
+      [PASS, FAIL]