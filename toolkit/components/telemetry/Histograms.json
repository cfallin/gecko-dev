{
  "A11Y_INSTANTIATED_FLAG": {
    "expires_in_version": "never",
    "kind": "flag",
    "description": "has accessibility support been instantiated"
  },
  "A11Y_CONSUMERS": {
    "expires_in_version": "default",
    "kind": "enumerated",
    "n_values": 11,
    "description": "Accessibility client by enum id"
  },
  "A11Y_ISIMPLEDOM_USAGE_FLAG": {
    "expires_in_version": "default",
    "kind": "flag",
    "description": "have the ISimpleDOM* accessibility interfaces been used"
  },
  "A11Y_IATABLE_USAGE_FLAG": {
    "expires_in_version": "default",
    "kind": "flag",
    "description": "has the IAccessibleTable accessibility interface been used"
  },
  "A11Y_UPDATE_TIME": {
    "expires_in_version": "default",
    "kind": "exponential",
    "high": 10000,
    "n_buckets": 50,
    "description": "time spent updating accessibility (ms)"
  },
  "ADDON_MANAGER_UPGRADE_UI_SHOWN": {
    "expires_in_version": "53",
    "kind": "count",
    "description": "Recorded when the addon manager shows the modal upgrade UI. Should only be recorded once per upgrade.",
    "releaseChannelCollection": "opt-out",
    "bug_numbers": [1268548],
    "alert_emails": ["kev@mozilla.com"]
  },
  "ADDON_SHIM_USAGE": {
    "expires_in_version": "never",
    "kind": "enumerated",
    "n_values": 15,
    "keyed": true,
    "description": "Reasons why add-on shims were used, keyed by add-on ID."
  },
  "BROWSER_SHIM_USAGE_BLOCKED": {
    "expires_in_version": "never",
    "kind": "count",
    "description": "Counts the number of times a CPOW shim was blocked from being created by browser code.",
    "releaseChannelCollection": "opt-out",
    "bug_numbers": [1245901],
    "alert_emails": ["benjamin@smedbergs.us"]
  },
  "APPLICATION_REPUTATION_SHOULD_BLOCK": {
    "expires_in_version": "never",
    "kind": "boolean",
    "description": "Application reputation verdict (shouldBlock=false is OK)"
  },
  "APPLICATION_REPUTATION_LOCAL": {
    "expires_in_version": "never",
    "kind": "enumerated",
    "n_values": 3,
    "description": "Application reputation local results (0=ALLOW, 1=BLOCK, 2=NONE)"
  },
  "APPLICATION_REPUTATION_SERVER": {
    "expires_in_version": "never",
    "kind": "enumerated",
    "n_values": 3,
    "description": "Application reputation remote status (0=OK, 1=FAIL, 2=INVALID)"
  },
  "APPLICATION_REPUTATION_SERVER_VERDICT": {
    "expires_in_version": "52",
    "releaseChannelCollection": "opt-out",
    "bug_numbers": [1272788],
    "kind": "enumerated",
    "n_values": 8,
    "description": "Application reputation remote response (0=SAFE, 1=DANGEROUS, 2=UNCOMMON, 3=POTENTIALLY_UNWANTED, 4=DANGEROUS_HOST)"
  },
  "APPLICATION_REPUTATION_COUNT": {
    "expires_in_version": "never",
    "kind": "boolean",
    "description": "Application reputation query count (both local and remote)"
  },
  "AUDIOSTREAM_FIRST_OPEN_MS": {
    "expires_in_version": "50",
    "kind": "exponential",
    "high": 10000,
    "n_buckets": 50,
    "description": "The length of time (in milliseconds) for the first open of AudioStream."
  },
  "AUDIOSTREAM_LATER_OPEN_MS": {
    "expires_in_version": "50",
    "kind": "exponential",
    "high": 10000,
    "n_buckets": 50,
    "description": "The length of time (in milliseconds) for the subsequent opens of AudioStream."
  },
  "BACKGROUNDFILESAVER_THREAD_COUNT": {
    "expires_in_version": "never",
    "kind": "enumerated",
    "n_values": 21,
    "description": "Maximum number of concurrent threads reached during a given download session"
  },
  "BATTERY_STATUS_COUNT": {
    "alert_emails": ["cpeterson@mozilla.com"],
    "bug_numbers": [1259335],
    "expires_in_version": "52",
    "kind": "enumerated",
    "n_values": 10,
    "description": "Number of pages that use the Battery Status API: 0=navigator.battery, 1=navigator.getBattery()"
  },
  "BLOCKLIST_SYNC_FILE_LOAD": {
    "alert_emails": ["rvitillo@mozilla.com"],
    "expires_in_version": "35",
    "kind": "boolean",
    "description": "blocklist.xml has been loaded synchronously *** No longer needed (bug 1156565). Delete histogram and accumulation code! ***"
  },
  "CHECKERBOARD_DURATION": {
    "alert_emails": ["kgupta@mozilla.com"],
    "bug_numbers": [1238040],
    "expires_in_version": "55",
    "kind": "exponential",
    "high": 100000,
    "n_buckets": 50,
    "description": "Duration of a checkerboard event in milliseconds"
  },
  "CHECKERBOARD_PEAK": {
    "alert_emails": ["kgupta@mozilla.com"],
    "bug_numbers": [1238040],
    "expires_in_version": "55",
    "kind": "exponential",
    "high": 66355200,
    "n_buckets": 50,
    "description": "Peak number of CSS pixels checkerboarded during a checkerboard event (the high value is the size of a 4k display with max APZ zooming)"
  },
  "CHECKERBOARD_POTENTIAL_DURATION": {
    "alert_emails": ["kgupta@mozilla.com"],
    "bug_numbers": [1238040],
    "expires_in_version": "55",
    "kind": "exponential",
    "high": 1000000,
    "n_buckets": 50,
    "description": "Duration of a chunk of time (in ms) that could reasonably have had checkerboarding"
  },
  "CHECKERBOARD_SEVERITY": {
    "alert_emails": ["kgupta@mozilla.com"],
    "bug_numbers": [1238040],
    "expires_in_version": "55",
    "kind": "exponential",
    "high": 1073741824,
    "n_buckets": 50,
    "description": "Opaque measure of the severity of a checkerboard event"
  },
  "COMPOSITE_TIME" : {
    "expires_in_version": "never",
    "description": "Composite times in milliseconds",
    "kind": "exponential",
    "high": 1000,
    "n_buckets": 50
  },
  "COMPOSITE_FRAME_ROUNDTRIP_TIME" : {
    "expires_in_version": "never",
    "description": "Time from vsync to finishing a composite in milliseconds.",
    "kind": "exponential",
    "high": 1000,
    "n_buckets": 50
  },
  "CONTENT_RESPONSE_DURATION" : {
    "alert_emails": ["kgupta@mozilla.com"],
    "bug_numbers": [1261373],
    "expires_in_version": "55",
    "description": "Main thread response times for APZ notifications about input events (ms)",
    "kind" : "exponential",
    "high": 60000,
    "n_buckets": 50
  },
  "CYCLE_COLLECTOR": {
    "alert_emails": ["dev-telemetry-gc-alerts@mozilla.org"],
    "expires_in_version": "never",
    "kind": "exponential",
    "high": 10000,
    "n_buckets": 50,
    "description": "Time spent on one cycle collection (ms)"
  },
  "CYCLE_COLLECTOR_WORKER": {
    "alert_emails": ["dev-telemetry-gc-alerts@mozilla.org"],
    "expires_in_version": "never",
    "kind": "exponential",
    "high": 10000,
    "n_buckets": 50,
    "description": "Time spent on one cycle collection in a worker (ms)"
  },
  "CYCLE_COLLECTOR_FULL": {
    "alert_emails": ["dev-telemetry-gc-alerts@mozilla.org"],
    "expires_in_version": "never",
    "kind": "exponential",
    "high": 10000,
    "n_buckets": 50,
    "description": "Full pause time for one cycle collection, including preparation (ms)"
  },
  "CYCLE_COLLECTOR_MAX_PAUSE": {
    "alert_emails": ["dev-telemetry-gc-alerts@mozilla.org"],
    "expires_in_version": "never",
    "kind": "exponential",
    "high": 10000,
    "n_buckets": 50,
    "description": "Longest pause for an individual slice of one cycle collection, including preparation (ms)"
  },
  "CYCLE_COLLECTOR_FINISH_IGC": {
    "alert_emails": ["dev-telemetry-gc-alerts@mozilla.org"],
    "expires_in_version": "never",
    "kind": "boolean",
    "description": "Cycle collection finished an incremental GC"
  },
  "CYCLE_COLLECTOR_SYNC_SKIPPABLE": {
    "alert_emails": ["dev-telemetry-gc-alerts@mozilla.org"],
    "expires_in_version": "never",
    "kind": "boolean",
    "description": "Cycle collection synchronously ran forget skippable"
  },
  "CYCLE_COLLECTOR_VISITED_REF_COUNTED": {
    "alert_emails": ["dev-telemetry-gc-alerts@mozilla.org"],
    "expires_in_version": "never",
    "kind": "exponential",
    "high": 300000,
    "n_buckets": 50,
    "description": "Number of ref counted objects visited by the cycle collector"
  },
  "CYCLE_COLLECTOR_WORKER_VISITED_REF_COUNTED": {
    "alert_emails": ["dev-telemetry-gc-alerts@mozilla.org"],
    "expires_in_version": "never",
    "kind": "exponential",
    "high": 300000,
    "n_buckets": 50,
    "description": "Number of ref counted objects visited by the cycle collector in a worker"
  },
  "CYCLE_COLLECTOR_VISITED_GCED": {
    "alert_emails": ["dev-telemetry-gc-alerts@mozilla.org"],
    "expires_in_version": "never",
    "kind": "exponential",
    "high": 300000,
    "n_buckets": 50,
    "description": "Number of JS objects visited by the cycle collector"
  },
  "CYCLE_COLLECTOR_WORKER_VISITED_GCED": {
    "alert_emails": ["dev-telemetry-gc-alerts@mozilla.org"],
    "expires_in_version": "never",
    "kind": "exponential",
    "high": 300000,
    "n_buckets": 50,
    "description": "Number of JS objects visited by the cycle collector in a worker"
  },
  "CYCLE_COLLECTOR_COLLECTED": {
    "alert_emails": ["dev-telemetry-gc-alerts@mozilla.org"],
    "expires_in_version": "never",
    "kind": "exponential",
    "high": 100000,
    "n_buckets": 50,
    "description": "Number of objects collected by the cycle collector"
  },
  "CYCLE_COLLECTOR_WORKER_COLLECTED": {
    "alert_emails": ["dev-telemetry-gc-alerts@mozilla.org"],
    "expires_in_version": "never",
    "kind": "exponential",
    "high": 100000,
    "n_buckets": 50,
    "description": "Number of objects collected by the cycle collector in a worker"
  },
  "CYCLE_COLLECTOR_NEED_GC": {
    "alert_emails": ["dev-telemetry-gc-alerts@mozilla.org"],
    "expires_in_version": "never",
    "kind": "boolean",
    "description": "Needed garbage collection before cycle collection."
  },
  "CYCLE_COLLECTOR_WORKER_NEED_GC": {
    "alert_emails": ["dev-telemetry-gc-alerts@mozilla.org"],
    "expires_in_version": "never",
    "kind": "boolean",
    "description": "Needed garbage collection before cycle collection in a worker."
  },
  "CYCLE_COLLECTOR_TIME_BETWEEN": {
    "alert_emails": ["dev-telemetry-gc-alerts@mozilla.org"],
    "expires_in_version": "never",
    "kind": "exponential",
    "high": 120,
    "n_buckets": 50,
    "description": "Time spent in between cycle collections (seconds)"
  },
  "CYCLE_COLLECTOR_OOM": {
    "alert_emails": ["dev-telemetry-gc-alerts@mozilla.org"],
    "expires_in_version": "never",
    "kind": "flag",
    "description": "Set if the cycle collector ran out of memory at some point"
  },
  "CYCLE_COLLECTOR_WORKER_OOM": {
    "alert_emails": ["dev-telemetry-gc-alerts@mozilla.org"],
    "expires_in_version": "never",
    "kind": "flag",
    "description": "Set if the cycle collector in a worker ran out of memory at some point"
  },
  "CYCLE_COLLECTOR_ASYNC_SNOW_WHITE_FREEING": {
    "alert_emails": ["dev-telemetry-gc-alerts@mozilla.org"],
    "expires_in_version": "never",
    "kind": "exponential",
    "high": 10000,
    "n_buckets": 50,
    "description": "Time spent on one asynchronous SnowWhite freeing (ms)"
  },
  "DEFERRED_FINALIZE_ASYNC": {
    "expires_in_version": "never",
    "kind": "exponential",
    "high": 10000,
    "n_buckets": 50,
    "description": "Pause time for asynchronous deferred finalization (ms)"
  },
  "DEVICE_RESET_REASON": {
    "expires_in_version": "never",
    "kind": "enumerated",
    "n_values": 10,
    "description": "GPU Device Reset Reason (ok, hung, removed, reset, internal error, invalid call, out of memory)"
  },
  "FAMILY_SAFETY": {
    "alert_emails": ["seceng@mozilla.org"],
    "expires_in_version": "55",
    "kind": "enumerated",
    "n_values": 16,
    "bug_numbers": [1239166],
    "description": "Status of Family Safety detection and remediation. See nsNSSComponent.cpp."
  },
  "FETCH_IS_MAINTHREAD": {
    "expires_in_version": "50",
    "kind": "boolean",
    "description": "Was Fetch request initiated from the main thread?"
  },
  "FORCED_DEVICE_RESET_REASON": {
    "expires_in_version": "never",
    "kind": "enumerated",
    "n_values": 50,
    "releaseChannelCollection": "opt-out",
    "description": "GPU Forced Device Reset Reason (OpenSharedHandle)"
  },
  "FORGET_SKIPPABLE_MAX": {
    "alert_emails": ["dev-telemetry-gc-alerts@mozilla.org"],
    "expires_in_version": "never",
    "kind": "exponential",
    "high": 10000,
    "n_buckets": 50,
    "description": "Max time spent on one forget skippable (ms)"
  },
  "FULLSCREEN_TRANSITION_BLACK_MS": {
    "alert_emails": ["xquan@mozilla.com"],
    "expires_in_version": "never",
    "kind": "exponential",
    "low": 100,
    "high": 5000,
    "n_buckets": 50,
    "bug_numbers": [1271160],
    "description": "The time spent in the fully-black screen in fullscreen transition"
  },
  "FULLSCREEN_CHANGE_MS": {
    "alert_emails": ["xquan@mozilla.com"],
    "expires_in_version": "never",
    "kind": "exponential",
    "low": 100,
    "high": 5000,
    "n_buckets": 50,
    "bug_numbers": [1271160],
    "description": "The time content uses to enter/exit fullscreen regardless of fullscreen transition timeout"
  },
  "GC_REASON_2": {
    "alert_emails": ["dev-telemetry-gc-alerts@mozilla.org"],
    "expires_in_version": "never",
    "kind": "enumerated",
    "n_values": 100,
    "description": "Reason (enum value) for initiating a GC"
  },
  "GC_IS_COMPARTMENTAL": {
    "alert_emails": ["dev-telemetry-gc-alerts@mozilla.org"],
    "expires_in_version": "never",
    "kind": "boolean",
    "description": "Is it a compartmental GC?"
  },
  "GC_MS": {
    "alert_emails": ["dev-telemetry-gc-alerts@mozilla.org"],
    "expires_in_version": "never",
    "kind": "exponential",
    "high": 10000,
    "n_buckets": 50,
    "description": "Time spent running JS GC (ms)"
  },
  "GC_BUDGET_MS": {
    "alert_emails": ["dev-telemetry-gc-alerts@mozilla.org"],
    "expires_in_version": "never",
    "kind": "linear",
    "high": 100,
    "n_buckets": 10,
    "description": "Requested GC slice budget (ms)"
  },
  "GC_ANIMATION_MS": {
    "alert_emails": ["dev-telemetry-gc-alerts@mozilla.org"],
    "expires_in_version": "never",
    "kind": "exponential",
    "high": 10000,
    "n_buckets": 50,
    "description": "Time spent running JS GC when animating (ms)"
  },
  "GC_MAX_PAUSE_MS": {
    "alert_emails": ["dev-telemetry-gc-alerts@mozilla.org"],
    "expires_in_version": "never",
    "kind": "linear",
    "high": 1000,
    "n_buckets": 50,
    "description": "Longest GC slice in a GC (ms)"
  },
  "GC_MARK_MS": {
    "alert_emails": ["dev-telemetry-gc-alerts@mozilla.org"],
    "expires_in_version": "never",
    "kind": "exponential",
    "high": 10000,
    "n_buckets": 50,
    "description": "Time spent running JS GC mark phase (ms)"
  },
  "GC_SWEEP_MS": {
    "alert_emails": ["dev-telemetry-gc-alerts@mozilla.org"],
    "expires_in_version": "never",
    "kind": "exponential",
    "high": 10000,
    "n_buckets": 50,
    "description": "Time spent running JS GC sweep phase (ms)"
  },
  "GC_COMPACT_MS": {
    "alert_emails": ["dev-telemetry-gc-alerts@mozilla.org"],
    "expires_in_version": "never",
    "kind": "exponential",
    "high": 10000,
    "n_buckets": 50,
    "description": "Time spent running JS GC compact phase (ms)"
  },
  "GC_MARK_ROOTS_MS": {
    "alert_emails": ["dev-telemetry-gc-alerts@mozilla.org"],
    "expires_in_version": "never",
    "kind": "linear",
    "high": 200,
    "n_buckets": 50,
    "description": "Time spent marking GC roots (ms)"
  },
  "GC_MARK_GRAY_MS": {
    "alert_emails": ["dev-telemetry-gc-alerts@mozilla.org"],
    "expires_in_version": "never",
    "kind": "linear",
    "high": 200,
    "n_buckets": 50,
    "description": "Time spent marking gray GC objects (ms)"
  },
  "GC_SLICE_MS": {
    "alert_emails": ["dev-telemetry-gc-alerts@mozilla.org"],
    "expires_in_version": "never",
    "kind": "exponential",
    "high": 10000,
    "n_buckets": 50,
    "description": "Time spent running a JS GC slice (ms)"
  },
  "GC_SLOW_PHASE": {
    "alert_emails": ["dev-telemetry-gc-alerts@mozilla.org"],
    "expires_in_version": "never",
    "kind": "enumerated",
    "n_values": 75,
    "description": "The longest phase in any slice that goes over 2x the budget"
  },
  "GC_MMU_50": {
    "alert_emails": ["dev-telemetry-gc-alerts@mozilla.org"],
    "expires_in_version": "never",
    "kind": "linear",
    "high": 100,
    "n_buckets": 20,
    "description": "Minimum percentage of time spent outside GC over any 50ms window"
  },
  "GC_RESET": {
    "alert_emails": ["dev-telemetry-gc-alerts@mozilla.org"],
    "expires_in_version": "never",
    "kind": "boolean",
    "description": "Was an incremental GC canceled?"
  },
  "GC_INCREMENTAL_DISABLED": {
    "alert_emails": ["dev-telemetry-gc-alerts@mozilla.org"],
    "expires_in_version": "never",
    "kind": "boolean",
    "description": "Is incremental GC permanently disabled?"
  },
  "GC_NON_INCREMENTAL": {
    "alert_emails": ["dev-telemetry-gc-alerts@mozilla.org"],
    "expires_in_version": "never",
    "kind": "boolean",
    "description": "Was the GC non-incremental?"
  },
  "GC_SCC_SWEEP_TOTAL_MS": {
    "alert_emails": ["dev-telemetry-gc-alerts@mozilla.org"],
    "expires_in_version": "never",
    "kind": "linear",
    "high": 500,
    "n_buckets": 50,
    "description": "Time spent sweeping compartment SCCs (ms)"
  },
  "GC_SCC_SWEEP_MAX_PAUSE_MS": {
    "alert_emails": ["dev-telemetry-gc-alerts@mozilla.org"],
    "expires_in_version": "never",
    "kind": "linear",
    "high": 500,
    "n_buckets": 50,
    "description": "Time spent sweeping slowest compartment SCC (ms)"
  },
  "GC_MINOR_REASON": {
    "alert_emails": ["dev-telemetry-gc-alerts@mozilla.org"],
    "expires_in_version": "never",
    "kind": "enumerated",
    "n_values": 100,
    "description": "Reason (enum value) for initiating a minor GC"
  },
  "GC_MINOR_REASON_LONG": {
    "alert_emails": ["dev-telemetry-gc-alerts@mozilla.org"],
    "expires_in_version": "never",
    "kind": "enumerated",
    "n_values": 100,
    "description": "Reason (enum value) that caused a long (>1ms) minor GC"
  },
  "GC_MINOR_US": {
    "alert_emails": ["dev-telemetry-gc-alerts@mozilla.org"],
    "expires_in_version": "never",
    "kind": "exponential",
    "high": 1000000,
    "n_buckets": 100,
    "description": "Time spent running JS minor GC (us)"
  },
  "GEOLOCATION_ACCURACY_EXPONENTIAL": {
    "expires_in_version": "default",
    "kind": "exponential",
    "high": 100000,
    "n_buckets": 50,
    "description": "Location accuracy"
  },
  "GEOLOCATION_ERROR": {
    "expires_in_version": "never",
    "kind": "flag",
    "description": "Has seen location error"
  },
  "GEOLOCATION_GETCURRENTPOSITION_SECURE_ORIGIN" : {
    "expires_in_version" : "55",
    "kind": "enumerated",
    "n_values": 10,
    "bug_numbers": [1230209],
    "description" : "Number of navigator.geolocation.getCurrentPosition() calls (0=other, 1=http, 2=https)"
  },
  "GEOLOCATION_REQUEST_GRANTED": {
    "expires_in_version": "55",
    "kind": "enumerated",
    "n_values": 20,
    "bug_numbers": [1230209],
    "description": "Geolocation requests either granted or denied (0=denied/other, 1=denied/http, 2=denied/https, ..., 10=granted/other, 11=granted/http, 12=granted/https)"
  },
  "GEOLOCATION_WATCHPOSITION_SECURE_ORIGIN" : {
    "expires_in_version" : "55",
    "kind": "enumerated",
    "n_values": 10,
    "bug_numbers": [1230209],
    "description" : "Number of navigator.geolocation.watchPosition() calls (0=other, 1=http, 2=https)"
  },
  "GEOLOCATION_WIN8_SOURCE_IS_MLS": {
    "expires_in_version": "default",
    "kind": "boolean",
    "description": "Geolocation on Win8 is either MLS or native"
  },
  "GEOLOCATION_OSX_SOURCE_IS_MLS": {
    "expires_in_version": "default",
    "kind": "boolean",
    "description": "Geolocation on OS X is either MLS or CoreLocation"
  },
  "GEOLOCATION_GETCURRENTPOSITION_VISIBLE": {
    "alert_emails": ["michelangelo@mozilla.com"],
    "expires_in_version": "55",
    "kind": "boolean",
    "bug_numbers": [1255198],
    "description": "This metric is recorded every time a navigator.geolocation.getCurrentPosition() request gets allowed/fulfilled. A false value is recorded if the owner is not visible according to document.isVisible."
  },
  "GEOLOCATION_WATCHPOSITION_VISIBLE": {
    "alert_emails": ["michelangelo@mozilla.com"],
    "expires_in_version": "55",
    "kind": "boolean",
    "bug_numbers": [1255198],
    "description": "This metric is recorded every time a navigator.geolocation.watchPosition() request gets allowed/fulfilled. A false value is recorded if the owner is not visible according to document.isVisible."
  },
  "JS_DEPRECATED_LANGUAGE_EXTENSIONS_IN_CONTENT": {
    "alert_emails": ["jdemooij@mozilla.com"],
    "expires_in_version": "never",
    "kind": "enumerated",
    "n_values": 10,
    "description": "Use of SpiderMonkey's deprecated language extensions in web content: ForEach=0, DestructuringForIn=1 (obsolete), LegacyGenerator=2, ExpressionClosure=3, LetBlock=4 (obsolete), LetExpression=5 (obsolete), NoSuchMethod=6 (obsolete), FlagsArgument=7 (obsolete), RegExpSourceProp=8 (obsolete), RestoredRegExpStatics=9 (obsolete), BlockScopeFunRedecl=10"
  },
  "JS_DEPRECATED_LANGUAGE_EXTENSIONS_IN_ADDONS": {
    "alert_emails": ["jdemooij@mozilla.com"],
    "expires_in_version": "never",
    "kind": "enumerated",
    "n_values": 10,
    "description": "Use of SpiderMonkey's deprecated language extensions in add-ons: ForEach=0, DestructuringForIn=1 (obsolete), LegacyGenerator=2, ExpressionClosure=3, LetBlock=4 (obsolete), LetExpression=5 (obsolete), NoSuchMethod=6 (obsolete), FlagsArgument=7 (obsolete), RegExpSourceProp=8 (obsolete), RestoredRegExpStatics=9 (obsolete), BlockScopeFunRedecl=10"
  },
  "JS_DEFINE_GETTER_SETTER_THIS_NULL_UNDEFINED": {
    "alert_emails": ["jdemooij@mozilla.com"],
    "bug_numbers": [1249123],
    "expires_in_version": "55",
    "kind": "boolean",
    "releaseChannelCollection": "opt-out",
    "description": "__defineGetter__ or __defineSetter__ invoked with 1 = null/undefined or 0 = everything else as |this| value"
  },
  "XUL_CACHE_DISABLED": {
    "expires_in_version": "default",
    "kind": "flag",
    "description": "XUL cache was disabled"
  },
  "MEMORY_RESIDENT_FAST": {
    "alert_emails": ["memshrink-telemetry-alerts@mozilla.com"],
    "expires_in_version": "never",
    "kind": "exponential",
    "low": 32768,
    "high": 16777216,
    "n_buckets": 100,
    "bug_numbers": [1226196],
    "description": "Resident memory size (KB)"
  },
  "MEMORY_TOTAL": {
    "alert_emails": ["memshrink-telemetry-alerts@mozilla.com"],
    "bug_numbers": [1198209],
    "expires_in_version": "never",
    "kind": "exponential",
    "low": 32768,
    "high": 16777216,
    "n_buckets": 100,
    "description": "Total Memory Across All Processes (KB)"
  },
  "MEMORY_UNIQUE": {
    "alert_emails": ["memshrink-telemetry-alerts@mozilla.com"],
    "bug_numbers": [1198209],
    "expires_in_version": "never",
    "kind": "exponential",
    "low": 32768,
    "high": 16777216,
    "n_buckets": 100,
    "description": "Unique Set Size (KB)"
  },
  "MEMORY_VSIZE": {
    "alert_emails": ["memshrink-telemetry-alerts@mozilla.com"],
    "expires_in_version": "never",
    "kind": "exponential",
    "low": 32768,
    "high": 16777216,
    "n_buckets": 100,
    "description": "Virtual memory size (KB)"
  },
  "MEMORY_VSIZE_MAX_CONTIGUOUS": {
    "alert_emails": ["memshrink-telemetry-alerts@mozilla.com"],
    "expires_in_version": "never",
    "kind": "exponential",
    "low": 32768,
    "high": 16777216,
    "n_buckets": 100,
    "description": "Maximum-sized block of contiguous virtual memory (KB)"
  },
  "MEMORY_JS_COMPARTMENTS_SYSTEM": {
    "alert_emails": ["memshrink-telemetry-alerts@mozilla.com"],
    "expires_in_version": "never",
    "kind": "exponential",
    "high": 1000,
    "n_buckets": 50,
    "description": "Total JavaScript compartments used for add-ons and internals."
  },
  "MEMORY_JS_COMPARTMENTS_USER": {
    "alert_emails": ["memshrink-telemetry-alerts@mozilla.com"],
    "expires_in_version": "never",
    "kind": "exponential",
    "high": 1000,
    "n_buckets": 50,
    "description": "Total JavaScript compartments used for web pages"
  },
  "MEMORY_JS_GC_HEAP": {
    "alert_emails": ["memshrink-telemetry-alerts@mozilla.com"],
    "expires_in_version": "never",
    "kind": "exponential",
    "low": 1024,
    "high": 16777216,
    "n_buckets": 200,
    "description": "Memory used by the garbage-collected JavaScript heap (KB)"
  },
  "MEMORY_STORAGE_SQLITE": {
    "alert_emails": ["memshrink-telemetry-alerts@mozilla.com"],
    "expires_in_version": "never",
    "kind": "exponential",
    "low": 1024,
    "high": 524288,
    "n_buckets": 50,
    "description": "Memory used by SQLite (KB)"
  },
  "MEMORY_IMAGES_CONTENT_USED_UNCOMPRESSED": {
    "alert_emails": ["memshrink-telemetry-alerts@mozilla.com"],
    "expires_in_version": "never",
    "kind": "exponential",
    "low": 1024,
    "high": 1048576,
    "n_buckets": 50,
    "description": "Memory used for uncompressed, in-use content images (KB)"
  },
  "MEMORY_HEAP_ALLOCATED": {
    "alert_emails": ["memshrink-telemetry-alerts@mozilla.com"],
    "expires_in_version": "never",
    "kind": "exponential",
    "low": 1024,
    "high": 16777216,
    "n_buckets": 200,
    "description": "Heap memory allocated (KB)"
  },
  "MEMORY_HEAP_COMMITTED_UNUSED": {
    "alert_emails": ["memshrink-telemetry-alerts@mozilla.com"],
    "expires_in_version": "never",
    "kind": "exponential",
    "low": 1024,
    "high": 524288,
    "n_buckets": 50,
    "description": "Committed, unused heap memory (KB)"
  },
  "MEMORY_HEAP_OVERHEAD_FRACTION": {
    "alert_emails": ["memshrink-telemetry-alerts@mozilla.com"],
    "bug_numbers": [1252375],
    "expires_in_version": "never",
    "kind": "linear",
    "high": 100,
    "n_buckets": 25,
    "description": "Fraction of committed heap memory that is overhead (percentage)."
  },
  "GHOST_WINDOWS": {
    "alert_emails": ["memshrink-telemetry-alerts@mozilla.com"],
    "expires_in_version": "never",
    "kind": "exponential",
    "high": 128,
    "n_buckets": 32,
    "description": "Number of ghost windows"
  },
  "MEMORY_FREE_PURGED_PAGES_MS": {
    "alert_emails": ["memshrink-telemetry-alerts@mozilla.com"],
    "expires_in_version": "never",
    "kind": "exponential",
    "high": 1024,
    "n_buckets": 10,
    "description": "Time(ms) to purge dirty heap pages."
  },
  "LOW_MEMORY_EVENTS_VIRTUAL": {
    "alert_emails": ["memshrink-telemetry-alerts@mozilla.com"],
    "expires_in_version": "never",
    "kind": "exponential",
    "high": 1024,
    "n_buckets": 21,
    "description": "Number of low-virtual-memory events fired since last ping",
    "cpp_guard": "XP_WIN"
  },
  "LOW_MEMORY_EVENTS_PHYSICAL": {
    "alert_emails": ["memshrink-telemetry-alerts@mozilla.com"],
    "expires_in_version": "never",
    "kind": "exponential",
    "high": 1024,
    "n_buckets": 21,
    "description": "Number of low-physical-memory events fired since last ping",
    "cpp_guard": "XP_WIN"
  },
  "LOW_MEMORY_EVENTS_COMMIT_SPACE": {
    "alert_emails": ["memshrink-telemetry-alerts@mozilla.com"],
    "expires_in_version": "never",
    "kind": "exponential",
    "high": 1024,
    "n_buckets": 21,
    "description": "Number of low-commit-space events fired since last ping",
    "cpp_guard": "XP_WIN"
  },
  "EARLY_GLUESTARTUP_READ_OPS": {
    "alert_emails": ["perf-telemetry-alerts@mozilla.com"],
    "expires_in_version": "40",
    "kind": "linear",
    "high": 100,
    "n_buckets": 12,
    "description": "ProcessIoCounters.ReadOperationCount before glue startup *** No longer needed (bug 1156565). Delete histogram and accumulation code! ***",
    "cpp_guard": "XP_WIN"
  },
  "EARLY_GLUESTARTUP_READ_TRANSFER": {
    "alert_emails": ["perf-telemetry-alerts@mozilla.com"],
    "expires_in_version": "40",
    "kind": "exponential",
    "high": 51200,
    "n_buckets": 12,
    "description": "ProcessIoCounters.ReadTransferCount before glue startup (KB) *** No longer needed (bug 1156565). Delete histogram and accumulation code! ***",
    "cpp_guard": "XP_WIN"
  },
  "GLUESTARTUP_READ_OPS": {
    "alert_emails": ["perf-telemetry-alerts@mozilla.com"],
    "expires_in_version": "40",
    "kind": "linear",
    "high": 100,
    "n_buckets": 12,
    "description": "ProcessIoCounters.ReadOperationCount after glue startup *** No longer needed (bug 1156565). Delete histogram and accumulation code! ***",
    "cpp_guard": "XP_WIN"
  },
  "GLUESTARTUP_READ_TRANSFER": {
    "alert_emails": ["perf-telemetry-alerts@mozilla.com"],
    "expires_in_version": "40",
    "kind": "exponential",
    "high": 51200,
    "n_buckets": 12,
    "description": "ProcessIoCounters.ReadTransferCount after glue startup (KB) *** No longer needed (bug 1156565). Delete histogram and accumulation code! ***",
    "cpp_guard": "XP_WIN"
  },
  "EARLY_GLUESTARTUP_HARD_FAULTS": {
    "alert_emails": ["perf-telemetry-alerts@mozilla.com"],
    "expires_in_version": "40",
    "kind": "linear",
    "high": 100,
    "n_buckets": 12,
    "description": "Hard faults count before glue startup *** No longer needed (bug 1156565). Delete histogram and accumulation code! ***",
    "cpp_guard": "XP_UNIX"
  },
  "GLUESTARTUP_HARD_FAULTS": {
    "alert_emails": ["perf-telemetry-alerts@mozilla.com"],
    "expires_in_version": "40",
    "kind": "exponential",
    "high": 500,
    "n_buckets": 12,
    "description": "Hard faults count after glue startup *** No longer needed (bug 1156565). Delete histogram and accumulation code! ***",
    "cpp_guard": "XP_UNIX"
  },
  "PAGE_FAULTS_HARD": {
    "expires_in_version": "default",
    "kind": "exponential",
    "low": 8,
    "high": 65536,
    "n_buckets": 13,
    "description": "Hard page faults (since last telemetry ping)",
    "cpp_guard": "XP_UNIX"
  },
  "FONTLIST_INITOTHERFAMILYNAMES": {
    "expires_in_version": "never",
    "kind": "exponential",
    "high": 30000,
    "n_buckets": 50,
    "description": "Time(ms) spent on reading other family names from all fonts"
  },
  "FONTLIST_INITFACENAMELISTS": {
    "expires_in_version": "never",
    "kind": "exponential",
    "high": 30000,
    "n_buckets": 50,
    "description": "Time(ms) spent on reading family names from all fonts"
  },
  "DWRITEFONT_DELAYEDINITFONTLIST_TOTAL": {
    "expires_in_version": "never",
    "kind": "exponential",
    "high": 30000,
    "n_buckets": 10,
    "description": "gfxDWriteFontList::DelayedInitFontList Total (ms)",
    "cpp_guard": "XP_WIN"
  },
  "DWRITEFONT_DELAYEDINITFONTLIST_COUNT": {
    "expires_in_version": "never",
    "kind": "exponential",
    "high": 10000,
    "n_buckets": 10,
    "description": "gfxDWriteFontList::DelayedInitFontList Font Family Count",
    "cpp_guard": "XP_WIN"
  },
  "DWRITEFONT_DELAYEDINITFONTLIST_COLLECT": {
    "expires_in_version": "never",
    "kind": "exponential",
    "high": 30000,
    "n_buckets": 10,
    "description": "gfxDWriteFontList::DelayedInitFontList GetSystemFontCollection (ms)",
    "cpp_guard": "XP_WIN"
  },
  "DWRITEFONT_INIT_PROBLEM": {
    "expires_in_version": "never",
    "kind": "enumerated",
    "n_values": 8,
    "description": "DirectWrite system fontlist initialization problem (1=GDI interop, 2=system font collection, 3=no fonts)",
    "cpp_guard": "XP_WIN"
  },
  "GDI_INITFONTLIST_TOTAL": {
    "expires_in_version": "never",
    "kind": "exponential",
    "high": 30000,
    "n_buckets": 10,
    "description": "gfxGDIFontList::InitFontList Total (ms)",
    "cpp_guard": "XP_WIN"
  },
  "MAC_INITFONTLIST_TOTAL": {
    "expires_in_version": "never",
    "kind": "exponential",
    "high": 30000,
    "n_buckets": 10,
    "description": "gfxMacPlatformFontList::InitFontList Total (ms)",
    "cpp_guard": "XP_DARWIN"
  },
  "SYSTEM_FONT_FALLBACK": {
    "expires_in_version": "never",
    "kind": "exponential",
    "high": 100000,
    "n_buckets": 50,
    "description": "System font fallback (us)"
  },
  "SYSTEM_FONT_FALLBACK_FIRST": {
    "expires_in_version": "never",
    "kind": "exponential",
    "high": 40000,
    "n_buckets": 20,
    "description": "System font fallback, first call (ms)"
  },
  "SYSTEM_FONT_FALLBACK_SCRIPT": {
    "expires_in_version": "never",
    "kind": "enumerated",
    "n_values": 110,
    "description": "System font fallback script"
  },
  "GRADIENT_DURATION": {
    "expires_in_version": "default",
    "kind": "exponential",
    "high": 50000000,
    "n_buckets": 20,
    "description": "Gradient generation time (us)"
  },
  "GRADIENT_RETENTION_TIME": {
    "expires_in_version": "never",
    "kind": "linear",
    "high": 10000,
    "n_buckets": 20,
    "description": "Maximum retention time for the gradient cache. (ms)"
  },
  "STARTUP_CACHE_AGE_HOURS": {
    "expires_in_version": "default",
    "kind": "exponential",
    "high": 3000,
    "n_buckets": 20,
    "description": "Startup cache age (hours)"
  },
  "STARTUP_CACHE_INVALID": {
    "alert_emails": ["perf-telemetry-alerts@mozilla.com"],
    "expires_in_version": "never",
    "kind": "flag",
    "description": "Was the disk startup cache file detected as invalid"
  },
  "WORD_CACHE_HITS_CONTENT": {
    "expires_in_version": "never",
    "kind": "exponential",
    "high": 256,
    "n_buckets": 30,
    "description": "Word cache hits, content text (chars)"
  },
  "WORD_CACHE_HITS_CHROME": {
    "expires_in_version": "never",
    "kind": "exponential",
    "high": 256,
    "n_buckets": 30,
    "description": "Word cache hits, chrome text (chars)"
  },
  "WORD_CACHE_MISSES_CONTENT": {
    "expires_in_version": "never",
    "kind": "exponential",
    "high": 256,
    "n_buckets": 30,
    "description": "Word cache misses, content text (chars)"
  },
  "WORD_CACHE_MISSES_CHROME": {
    "expires_in_version": "never",
    "kind": "exponential",
    "high": 256,
    "n_buckets": 30,
    "description": "Word cache misses, chrome text (chars)"
  },
  "FONT_CACHE_HIT": {
    "expires_in_version": "never",
    "kind": "boolean",
    "description": "font cache hit"
  },
  "BAD_FALLBACK_FONT": {
    "expires_in_version": "never",
    "kind": "boolean",
    "description": "system fallback font can't be used"
  },
  "SHUTDOWN_OK": {
    "expires_in_version": "default",
    "kind": "boolean",
    "description": "Did the browser start after a successful shutdown"
  },
  "IMAGE_DECODE_LATENCY_US": {
    "expires_in_version": "never",
    "kind": "exponential",
    "low": 50,
    "high": 5000000,
    "n_buckets": 100,
    "description": "Time spent decoding an image chunk (us)"
  },
  "IMAGE_DECODE_TIME": {
    "expires_in_version": "never",
    "kind": "exponential",
    "low": 50,
    "high": 50000000,
    "n_buckets": 100,
    "description": "Time spent decoding an image (us)"
  },
  "IMAGE_DECODE_ON_DRAW_LATENCY": {
    "expires_in_version": "never",
    "kind": "exponential",
    "low": 50,
    "high": 50000000,
    "n_buckets": 100,
    "description": "Time from starting a decode to it showing up on the screen (us)"
  },
  "IMAGE_DECODE_CHUNKS": {
    "expires_in_version": "never",
    "kind": "exponential",
    "high": 500,
    "n_buckets": 50,
    "description": "Number of chunks per decode attempt"
  },
  "IMAGE_DECODE_COUNT": {
    "expires_in_version": "never",
    "kind": "exponential",
    "high": 500,
    "n_buckets": 50,
    "description": "Decode count"
  },
  "IMAGE_MAX_DECODE_COUNT": {
    "expires_in_version": "never",
    "kind": "exponential",
    "high": 10000,
    "n_buckets": 100,
    "description": "Max decode count over all images"
  },
  "IMAGE_DECODE_SPEED_JPEG": {
    "expires_in_version": "never",
    "kind": "exponential",
    "low": 500,
    "high": 50000000,
    "n_buckets": 50,
    "description": "JPEG image decode speed (Kbytes/sec)"
  },
  "IMAGE_DECODE_SPEED_GIF": {
    "expires_in_version": "never",
    "kind": "exponential",
    "low": 500,
    "high": 50000000,
    "n_buckets": 50,
    "description": "GIF image decode speed (Kbytes/sec)"
  },
  "IMAGE_DECODE_SPEED_PNG": {
    "expires_in_version": "never",
    "kind": "exponential",
    "low": 500,
    "high": 50000000,
    "n_buckets": 50,
    "description": "PNG image decode speed (Kbytes/sec)"
  },
  "IMAGE_OPTIMIZE_TO_SINGLE_COLOR_USED": {
    "expires_in_version": "54",
    "kind": "boolean",
    "description": "Records true each time a decoded image is optimized to a single color.",
    "alert_emails": ["seth@mozilla.com"],
    "bug_numbers": [1281680]
  },
  "IMAGE_OPTIMIZE_TO_565_USED": {
    "expires_in_version": "54",
    "kind": "boolean",
    "description": "Records true each time a decoded image is optimized to R5G6B5 format.",
    "alert_emails": ["seth@mozilla.com"],
    "bug_numbers": [1281680]
  },
  "CANVAS_2D_USED": {
    "expires_in_version": "never",
    "kind": "boolean",
    "description": "2D canvas used"
  },
  "CANVAS_WEBGL_ACCL_FAILURE_ID": {
    "alert_emails": ["bgirard@mozilla.com"],
    "expires_in_version": "never",
    "kind": "count",
    "keyed": true,
    "description": "Track the failure IDs that lead us to reject attempting to create an accelerated context. CANVAS_WEBGL_FAILURE_ID reports the overall WebGL status with the attempt to fallback.",
    "bug_numbers": [1272808]
  },
  "CANVAS_WEBGL_FAILURE_ID": {
    "alert_emails": ["bgirard@mozilla.com"],
    "expires_in_version": "never",
    "kind": "count",
    "keyed": true,
    "description": "WebGL runtime and dynamic failure IDs. This will record a count for each context creation success or failure. Each failure id is a unique identifier that can be traced back to a particular failure branch or blocklist rule.",
    "bug_numbers": [1272808]
  },
  "CANVAS_WEBGL_SUCCESS": {
    "alert_emails": ["jmuizelaar@mozilla.com"],
    "expires_in_version": "never",
    "kind": "boolean",
    "description": "WebGL1 creation success",
    "bug_numbers": [1247327]
  },
  "CANVAS_WEBGL_USED": {
    "expires_in_version": "never",
    "kind": "boolean",
    "description": "WebGL canvas used"
  },
  "CANVAS_WEBGL2_SUCCESS": {
    "alert_emails": ["jmuizelaar@mozilla.com"],
    "expires_in_version": "never",
    "kind": "boolean",
    "description": "WebGL2 creation success",
    "bug_numbers": [1247327]
  },
  "TOTAL_CONTENT_PAGE_LOAD_TIME": {
    "alert_emails": ["perf-telemetry-alerts@mozilla.com"],
    "expires_in_version": "never",
    "kind": "exponential",
    "low": 100,
    "high": 30000,
    "n_buckets": 100,
    "description": "HTTP: Total page load time (ms)"
  },
  "HTTP_SUBITEM_OPEN_LATENCY_TIME": {
    "expires_in_version": "never",
    "kind": "exponential",
    "high": 30000,
    "n_buckets": 50,
    "description": "HTTP subitem: Page start -> subitem open() (ms)"
  },
  "HTTP_SUBITEM_FIRST_BYTE_LATENCY_TIME": {
    "expires_in_version": "never",
    "kind": "exponential",
    "high": 30000,
    "n_buckets": 50,
    "description": "HTTP subitem: Page start -> first byte received for subitem reply (ms)"
  },
  "HTTP_REQUEST_PER_PAGE": {
    "expires_in_version": "never",
    "kind": "exponential",
    "high": 1000,
    "n_buckets": 50,
    "description": "HTTP: Requests per page (count)"
  },
  "HTTP_REQUEST_PER_PAGE_FROM_CACHE": {
    "expires_in_version": "never",
    "kind": "enumerated",
    "n_values": 101,
    "description": "HTTP: Requests serviced from cache (%)"
  },
  "HTTP_REQUEST_PER_CONN": {
    "expires_in_version": "never",
    "kind": "exponential",
    "high": 1000,
    "n_buckets": 50,
    "description": "HTTP: requests per connection"
  },
  "HTTP_KBREAD_PER_CONN": {
    "expires_in_version": "never",
    "kind": "exponential",
    "high": 3000,
    "n_buckets": 50,
    "description": "HTTP: KB read per connection"
  },
  "HTTP_PAGE_DNS_ISSUE_TIME": {
    "expires_in_version": "never",
    "kind": "exponential",
    "high": 30000,
    "n_buckets": 50,
    "description": "HTTP page: open() -> DNS request issued (ms)"
  },
  "HTTP_PAGE_DNS_LOOKUP_TIME": {
    "expires_in_version": "never",
    "kind": "exponential",
    "high": 30000,
    "n_buckets": 50,
    "description": "HTTP page: DNS lookup time (ms)"
  },
  "HTTP_PAGE_TCP_CONNECTION": {
    "expires_in_version": "never",
    "kind": "exponential",
    "high": 30000,
    "n_buckets": 50,
    "description": "HTTP page: TCP connection setup (ms)"
  },
  "HTTP_PAGE_OPEN_TO_FIRST_SENT": {
    "expires_in_version": "never",
    "kind": "exponential",
    "high": 30000,
    "n_buckets": 50,
    "description": "HTTP page: Open -> first byte of request sent (ms)"
  },
  "HTTP_PAGE_FIRST_SENT_TO_LAST_RECEIVED": {
    "expires_in_version": "never",
    "kind": "exponential",
    "high": 30000,
    "n_buckets": 50,
    "description": "HTTP page: First byte of request sent -> last byte of response received (ms)"
  },
  "HTTP_PAGE_OPEN_TO_FIRST_RECEIVED": {
    "expires_in_version": "never",
    "kind": "exponential",
    "high": 30000,
    "n_buckets": 50,
    "description": "HTTP page: Open -> first byte of reply received (ms)"
  },
  "HTTP_PAGE_OPEN_TO_FIRST_FROM_CACHE": {
    "expires_in_version": "never",
    "kind": "exponential",
    "high": 30000,
    "n_buckets": 50,
    "description": "HTTP page: Open -> cache read start (ms)"
  },
  "HTTP_PAGE_OPEN_TO_FIRST_FROM_CACHE_V2": {
    "expires_in_version": "never",
    "kind": "exponential",
    "high": 30000,
    "n_buckets": 50,
    "description": "HTTP page: Open -> cache read start (ms), [cache2]"
  },
  "HTTP_PAGE_CACHE_READ_TIME": {
    "expires_in_version": "never",
    "kind": "exponential",
    "high": 30000,
    "n_buckets": 50,
    "description": "HTTP page: Cache read time (ms)"
  },
  "HTTP_PAGE_CACHE_READ_TIME_V2": {
    "expires_in_version": "never",
    "kind": "exponential",
    "high": 30000,
    "n_buckets": 50,
    "description": "HTTP page: Cache read time (ms) [cache2]"
  },
  "HTTP_PAGE_REVALIDATION": {
    "expires_in_version": "never",
    "kind": "exponential",
    "high": 30000,
    "n_buckets": 50,
    "description": "HTTP page: Positive cache validation time (ms)"
  },
  "HTTP_PAGE_COMPLETE_LOAD": {
    "expires_in_version": "never",
    "kind": "exponential",
    "high": 30000,
    "n_buckets": 50,
    "description": "HTTP page: Overall load time - all (ms)"
  },
  "HTTP_PAGE_COMPLETE_LOAD_V2": {
    "expires_in_version": "never",
    "kind": "exponential",
    "high": 30000,
    "n_buckets": 50,
    "description": "HTTP page: Overall load time - all (ms) [cache2]"
  },
  "HTTP_PAGE_COMPLETE_LOAD_CACHED": {
    "expires_in_version": "never",
    "kind": "exponential",
    "high": 30000,
    "n_buckets": 50,
    "description": "HTTP page: Overall load time - cache hits (ms)"
  },
  "HTTP_PAGE_COMPLETE_LOAD_CACHED_V2": {
    "expires_in_version": "never",
    "kind": "exponential",
    "high": 30000,
    "n_buckets": 50,
    "description": "HTTP page: Overall load time - cache hits (ms) [cache2]"
  },
  "HTTP_PAGE_COMPLETE_LOAD_NET": {
    "expires_in_version": "never",
    "kind": "exponential",
    "high": 30000,
    "n_buckets": 50,
    "description": "HTTP page: Overall load time - network (ms)"
  },
  "HTTP_PAGE_COMPLETE_LOAD_NET_V2": {
    "expires_in_version": "never",
    "kind": "exponential",
    "high": 30000,
    "n_buckets": 50,
    "description": "HTTP page: Overall load time - network (ms) [cache2]"
  },
  "HTTP_SUB_DNS_ISSUE_TIME": {
    "expires_in_version": "never",
    "kind": "exponential",
    "high": 30000,
    "n_buckets": 50,
    "description": "HTTP subitem: open() -> DNS request issued (ms)"
  },
  "HTTP_SUB_DNS_LOOKUP_TIME": {
    "expires_in_version": "never",
    "kind": "exponential",
    "high": 30000,
    "n_buckets": 50,
    "description": "HTTP subitem: DNS lookup time (ms)"
  },
  "HTTP_SUB_TCP_CONNECTION": {
    "expires_in_version": "never",
    "kind": "exponential",
    "high": 30000,
    "n_buckets": 50,
    "description": "HTTP subitem: TCP connection setup (ms)"
  },
  "HTTP_SUB_OPEN_TO_FIRST_SENT": {
    "expires_in_version": "never",
    "kind": "exponential",
    "high": 30000,
    "n_buckets": 50,
    "description": "HTTP subitem: Open -> first byte of request sent (ms)"
  },
  "HTTP_SUB_FIRST_SENT_TO_LAST_RECEIVED": {
    "expires_in_version": "never",
    "kind": "exponential",
    "high": 30000,
    "n_buckets": 50,
    "description": "HTTP subitem: First byte of request sent -> last byte of response received (ms)"
  },
  "HTTP_SUB_OPEN_TO_FIRST_RECEIVED": {
    "expires_in_version": "never",
    "kind": "exponential",
    "high": 30000,
    "n_buckets": 50,
    "description": "HTTP subitem: Open -> first byte of reply received (ms)"
  },
  "HTTP_SUB_OPEN_TO_FIRST_FROM_CACHE": {
    "expires_in_version": "never",
    "kind": "exponential",
    "high": 30000,
    "n_buckets": 50,
    "description": "HTTP subitem: Open -> cache read start (ms)"
  },
  "HTTP_SUB_OPEN_TO_FIRST_FROM_CACHE_V2": {
    "expires_in_version": "never",
    "kind": "exponential",
    "high": 30000,
    "n_buckets": 50,
    "description": "HTTP subitem: Open -> cache read start (ms) [cache2]"
  },
  "HTTP_SUB_CACHE_READ_TIME": {
    "expires_in_version": "never",
    "kind": "exponential",
    "high": 30000,
    "n_buckets": 50,
    "description": "HTTP subitem: Cache read time (ms)"
  },
  "HTTP_SUB_CACHE_READ_TIME_V2": {
    "expires_in_version": "never",
    "kind": "exponential",
    "high": 30000,
    "n_buckets": 50,
    "description": "HTTP subitem: Cache read time (ms) [cache2]"
  },
  "HTTP_SUB_REVALIDATION": {
    "expires_in_version": "never",
    "kind": "exponential",
    "high": 30000,
    "n_buckets": 50,
    "description": "HTTP subitem: Positive cache validation time (ms)"
  },
  "HTTP_SUB_COMPLETE_LOAD": {
    "expires_in_version": "never",
    "kind": "exponential",
    "high": 30000,
    "n_buckets": 50,
    "description": "HTTP subitem: Overall load time - all (ms)"
  },
  "HTTP_SUB_COMPLETE_LOAD_V2": {
    "expires_in_version": "never",
    "kind": "exponential",
    "high": 30000,
    "n_buckets": 50,
    "description": "HTTP subitem: Overall load time - all (ms) [cache2]"
  },
  "HTTP_SUB_COMPLETE_LOAD_CACHED": {
    "expires_in_version": "never",
    "kind": "exponential",
    "high": 30000,
    "n_buckets": 50,
    "description": "HTTP subitem: Overall load time - cache hits (ms)"
  },
  "HTTP_SUB_COMPLETE_LOAD_CACHED_V2": {
    "expires_in_version": "never",
    "kind": "exponential",
    "high": 30000,
    "n_buckets": 50,
    "description": "HTTP subitem: Overall load time - cache hits (ms) [cache2]"
  },
  "HTTP_SUB_COMPLETE_LOAD_NET": {
    "expires_in_version": "never",
    "kind": "exponential",
    "high": 30000,
    "n_buckets": 50,
    "description": "HTTP subitem: Overall load time - network (ms)"
  },
  "HTTP_SUB_COMPLETE_LOAD_NET_V2": {
    "expires_in_version": "never",
    "kind": "exponential",
    "high": 30000,
    "n_buckets": 50,
    "description": "HTTP subitem: Overall load time - network (ms) [cache2]"
  },
  "HTTP_PROXY_TYPE": {
    "expires_in_version": "never",
    "kind": "enumerated",
    "n_values": 8,
    "description": "HTTP Proxy Type (none, http, socks)"
  },
  "HTTP_TRANSACTION_IS_SSL": {
    "expires_in_version": "never",
    "kind": "boolean",
    "description": "Whether a HTTP transaction was over SSL or not."
  },
  "HTTP_PAGELOAD_IS_SSL": {
    "expires_in_version": "never",
    "kind": "boolean",
    "description": "Whether a HTTP base page load was over SSL or not."
  },
  "HTTP_TRANSACTION_USE_ALTSVC": {
    "expires_in_version": "never",
    "kind": "boolean",
    "description": "Whether a HTTP transaction was routed via Alt-Svc or not."
  },
  "HTTP_TRANSACTION_USE_ALTSVC_OE": {
    "expires_in_version": "never",
    "kind": "boolean",
    "description": "Whether a HTTP transaction routed via Alt-Svc was scheme=http"
  },
  "HTTP_SCHEME_UPGRADE": {
    "expires_in_version": "never",
    "kind": "enumerated",
    "n_values": 10,
    "description": "Was the URL upgraded to HTTPS?  (0=already HTTPS, 1=no reason to upgrade, 2=STS upgrade blocked by pref, 3=upgraded with STS, 4=upgraded with CSP)"
  },
  "HTTP_RESPONSE_STATUS_CODE": {
    "expires_in_version": "never",
    "kind": "enumerated",
    "n_values": 12,
    "description": "Whether the URL gets redirected?  (0=200, 1=301, 2=302, 3=304, 4=307, 5=308, 6=400, 7=401, 8=403, 9=404, 10=500, 11=other)"
  },
  "HTTP_AUTH_DIALOG_STATS": {
    "expires_in_version": "never",
    "kind": "enumerated",
    "n_values": 3,
    "description": "Stats about what kind of resource requested http authentication. (0=top-level doc, 1=same origin subresources 2=cross-origin subresources)"
  },
  "HTTP_AUTH_TYPE_STATS": {
    "alert_emails": ["rbarnes@mozilla.com"],
    "bug_numbers": [1266571],
    "expires_in_version": "52",
    "kind": "enumerated",
    "n_values": 8,
    "releaseChannelCollection": "opt-out",
    "description": "Recorded once for each HTTP 401 response. The value records the type of authentication and the TLS-enabled status. (0=basic/clear, 1=basic/tls, 2=digest/clear, 3=digest/tls, 4=ntlm/clear, 5=ntlm/tls, 6=negotiate/clear, 7=negotiate/tls)"
  },
  "SSL_HANDSHAKE_VERSION": {
    "alert_emails": ["seceng-telemetry@mozilla.com"],
    "bug_numbers": [1250568],
    "expires_in_version": "never",
    "kind": "enumerated",
    "n_values": 16,
    "description": "SSL Version (1=tls1, 2=tls1.1, 3=tls1.2, 4=tls1.3)"
  },
  "SSL_TIME_UNTIL_READY": {
    "alert_emails": ["seceng-telemetry@mozilla.com"],
    "expires_in_version": "never",
    "kind": "exponential",
    "high": 60000,
    "n_buckets": 200,
    "description": "ms of SSL wait time including TCP and proxy tunneling"
  },
  "SSL_TIME_UNTIL_HANDSHAKE_FINISHED": {
    "alert_emails": ["seceng-telemetry@mozilla.com"],
    "expires_in_version": "never",
    "kind": "exponential",
    "high": 60000,
    "n_buckets": 200,
    "description": "ms of SSL wait time for full handshake including TCP and proxy tunneling"
  },
  "SSL_BYTES_BEFORE_CERT_CALLBACK": {
    "alert_emails": ["seceng-telemetry@mozilla.com"],
    "expires_in_version": "never",
    "kind": "exponential",
    "high": 32000,
    "n_buckets": 64,
    "description": "plaintext bytes read before a server certificate authenticated"
  },
  "SSL_NPN_TYPE": {
    "alert_emails": ["seceng-telemetry@mozilla.com"],
    "expires_in_version": "never",
    "kind": "enumerated",
    "n_values": 16,
    "description": "NPN Results (0=none, 1=negotiated, 2=no-overlap, 3=selected(alpn))"
  },
  "SSL_RESUMED_SESSION": {
    "alert_emails": ["seceng-telemetry@mozilla.com"],
    "expires_in_version": "never",
    "kind": "boolean",
    "description": "complete TLS connect that used TLS Sesison Resumption"
  },
  "CERT_VALIDATION_HTTP_REQUEST_RESULT": {
    "alert_emails": ["seceng-telemetry@mozilla.com"],
    "expires_in_version": "never",
    "kind": "enumerated",
    "n_values": 16,
    "description": "HTTP result of OCSP, etc.. (0=canceled, 1=OK, 2=FAILED, 3=internal-error)"
  },
  "CERT_VALIDATION_HTTP_REQUEST_CANCELED_TIME": {
    "alert_emails": ["seceng-telemetry@mozilla.com"],
    "expires_in_version": "never",
    "kind": "exponential",
    "high": 60000,
    "n_buckets": 200,
    "description": "ms elapsed time of OCSP etc.. that was canceled"
  },
  "CERT_VALIDATION_HTTP_REQUEST_SUCCEEDED_TIME": {
    "alert_emails": ["seceng-telemetry@mozilla.com"],
    "expires_in_version": "never",
    "kind": "exponential",
    "high": 60000,
    "n_buckets": 200,
    "description": "ms elapsed time of OCSP etc.. that succeeded"
  },
  "CERT_VALIDATION_HTTP_REQUEST_FAILED_TIME": {
    "alert_emails": ["seceng-telemetry@mozilla.com"],
    "expires_in_version": "never",
    "kind": "exponential",
    "high": 60000,
    "n_buckets": 200,
    "description": "ms elapsed time of OCSP etc.. that failed"
  },
  "SSL_KEY_EXCHANGE_ALGORITHM_FULL": {
    "alert_emails": ["seceng-telemetry@mozilla.com"],
    "expires_in_version": "never",
    "kind": "enumerated",
    "n_values": 16,
    "description": "SSL Handshake Key Exchange Algorithm for full handshake (null=0, rsa=1, dh=2, fortezza=3, ecdh=4)"
  },
  "SSL_KEY_EXCHANGE_ALGORITHM_RESUMED": {
    "alert_emails": ["seceng-telemetry@mozilla.com"],
    "expires_in_version": "never",
    "kind": "enumerated",
    "n_values": 16,
    "description": "SSL Handshake Key Exchange Algorithm for resumed handshake (null=0, rsa=1, dh=2, fortezza=3, ecdh=4)"
  },
  "SSL_OBSERVED_END_ENTITY_CERTIFICATE_LIFETIME": {
    "expires_in_version": "55",
    "alert_emails": ["seceng-telemetry@mozilla.com"],
    "kind": "enumerated",
    "n_values": 125,
    "releaseChannelCollection": "opt-out",
    "description": "The lifetime of accepted HTTPS server certificates, in weeks, up to 2 years. Bucket 105 is all end-entity HTTPS server certificates with a lifetime > 2 years."
  },
  "KEYGEN_GENERATED_KEY_TYPE": {
    "expires_in_version": "50",
    "alert_emails": ["seceng-telemetry@mozilla.com"],
    "kind": "count",
    "keyed": true,
    "releaseChannelCollection": "opt-out",
    "description": "The number of times we generate a key via keygen, keyed on algorithm and keysize. Keys include RSA with key size (512, 1024, 2048, possibly others), secp384r1, secp256r1, and 'other_ec'."
  },
  "WEBSOCKETS_HANDSHAKE_TYPE": {
    "expires_in_version": "never",
    "kind": "enumerated",
    "n_values": 16,
    "description": "Websockets Handshake Results (ws-ok-plain, ws-ok-proxy, ws-failed-plain, ws-failed-proxy, wss-ok-plain, wss-ok-proxy, wss-failed-plain, wss-failed-proxy)"
  },
  "SPDY_VERSION2": {
    "expires_in_version": "never",
    "kind": "enumerated",
    "n_values": 48,
    "description": "SPDY: Protocol Version Used"
  },
  "HTTP_RESPONSE_VERSION": {
    "expires_in_version": "never",
    "kind": "enumerated",
    "n_values": 48,
    "description": "HTTP: Protocol Version Used on Response from nsHttp.h"
  },
  "HTTP_09_INFO": {
    "expires_in_version": "never",
    "kind": "enumerated",
    "n_values": 4,
    "description": "HTTP 09 Response Breakdown: lowbit subresource, high bit nonstd port",
    "bug_numbers": [1262572],
    "alert_emails": ["necko@mozilla.com"]
  },
  "SPDY_PARALLEL_STREAMS": {
    "expires_in_version": "never",
    "kind": "exponential",
    "high": 1000,
    "n_buckets": 50,
    "description": "SPDY: Streams concurrent active per connection"
  },
  "SPDY_REQUEST_PER_CONN": {
    "expires_in_version": "never",
    "kind": "exponential",
    "high": 1000,
    "n_buckets": 50,
    "description": "SPDY: Streams created per connection"
  },
  "SPDY_SERVER_INITIATED_STREAMS": {
    "expires_in_version": "never",
    "kind": "exponential",
    "high": 100000,
    "n_buckets": 250,
    "description": "SPDY: Streams recevied per connection"
  },
  "SPDY_CHUNK_RECVD": {
    "expires_in_version": "never",
    "kind": "exponential",
    "high": 1000,
    "n_buckets": 100,
    "description": "SPDY: Recvd Chunk Size (rounded to KB)"
  },
  "SPDY_SYN_SIZE": {
    "expires_in_version": "never",
    "kind": "exponential",
    "low": 20,
    "high": 20000,
    "n_buckets": 50,
    "description": "SPDY: SYN Frame Header Size"
  },
  "SPDY_SYN_RATIO": {
    "expires_in_version": "never",
    "kind": "linear",
    "high": 99,
    "n_buckets": 20,
    "description": "SPDY: SYN Frame Header Ratio (lower better)"
  },
  "SPDY_SYN_REPLY_SIZE": {
    "expires_in_version": "never",
    "kind": "exponential",
    "low": 16,
    "high": 20000,
    "n_buckets": 50,
    "description": "SPDY: SYN Reply Header Size"
  },
  "SPDY_SYN_REPLY_RATIO": {
    "expires_in_version": "never",
    "kind": "linear",
    "high": 99,
    "n_buckets": 20,
    "description": "SPDY: SYN Reply Header Ratio (lower better)"
  },
  "SPDY_NPN_CONNECT": {
    "expires_in_version": "never",
    "kind": "boolean",
    "description": "SPDY: NPN Negotiated"
  },
  "SPDY_NPN_JOIN": {
    "expires_in_version": "never",
    "kind": "boolean",
    "description": "SPDY: Coalesce Succeeded"
  },
  "SPDY_KBREAD_PER_CONN": {
    "expires_in_version": "never",
    "kind": "exponential",
    "high": 3000,
    "n_buckets": 50,
    "description": "SPDY: KB read per connection"
  },
  "SPDY_SETTINGS_UL_BW": {
    "expires_in_version": "42",
    "kind": "exponential",
    "high": 10000,
    "n_buckets": 100,
    "description": "SPDY: Settings Upload Bandwidth"
  },
  "SPDY_SETTINGS_DL_BW": {
    "expires_in_version": "42",
    "kind": "exponential",
    "high": 10000,
    "n_buckets": 100,
    "description": "SPDY: Settings Download Bandwidth"
  },
  "SPDY_SETTINGS_RTT": {
    "expires_in_version": "42",
    "kind": "exponential",
    "high": 1000,
    "n_buckets": 100,
    "description": "SPDY: Settings RTT"
  },
  "SPDY_SETTINGS_MAX_STREAMS": {
    "expires_in_version": "never",
    "kind": "exponential",
    "high": 5000,
    "n_buckets": 100,
    "description": "H2: Settings Max Streams parameter"
  },
  "SPDY_SETTINGS_CWND": {
    "expires_in_version": "42",
    "kind": "exponential",
    "high": 500,
    "n_buckets": 50,
    "description": "SPDY: Settings CWND (packets)"
  },
  "SPDY_SETTINGS_RETRANS": {
    "expires_in_version": "42",
    "kind": "exponential",
    "high": 100,
    "n_buckets": 50,
    "description": "SPDY: Retransmission Rate"
  },
  "SPDY_SETTINGS_IW": {
    "expires_in_version": "never",
    "kind": "exponential",
    "high": 1000,
    "n_buckets": 50,
    "description": "H2: Settings Initial Window (rounded to KB)"
  },
  "SPDY_GOAWAY_LOCAL": {
    "expires_in_version": "never",
    "kind": "enumerated",
    "n_values": 32,
    "description": "H2: goaway reason client sent from rfc 7540. 31 is none sent."
  },
  "SPDY_GOAWAY_PEER": {
    "expires_in_version": "never",
    "kind": "enumerated",
    "n_values": 32,
    "description": "H2: goaway reason from peer from rfc 7540. 31 is none received."
  },
  "HTTP_CONNECTION_ENTRY_CACHE_HIT_1" : {
    "expires_in_version": "never",
    "kind": "boolean",
    "description": "Fraction of sockets that used a nsConnectionEntry with history - size 300."
  },
  "DISK_CACHE_CORRUPT_DETAILS": {
    "expires_in_version": "40",
    "kind": "enumerated",
    "n_values": 50,
    "description": "Why the HTTP disk cache was corrupted at startup"
  },
  "DISK_CACHE_REDUCTION_TRIAL": {
    "expires_in_version": "40",
    "kind": "boolean",
    "description": "Stores 1 if the cache would be clean with the disk cache corruption plan of Bug 105843"
  },
  "DISK_CACHE_REVALIDATION_SAFE": {
    "expires_in_version": "40",
    "kind": "boolean",
    "description": "Stores 1 if the cache clean file was revalidated, or 0 if a non empty doom list prevented revalidation"
  },
  "DISK_CACHE_INVALIDATION_SUCCESS": {
    "expires_in_version": "40",
    "kind": "boolean",
    "description": "Stores 1 if writing '0' to the cache clean file succeeded, and 0 if it failed."
  },
  "DISK_CACHE_REVALIDATION_SUCCESS": {
    "expires_in_version": "40",
    "kind": "boolean",
    "description": "Stores 1 if writing '1' to the cache clean file succeeded, and 0 if it failed."
  },
  "HTTP_CACHE_DISPOSITION_2": {
    "expires_in_version": "never",
    "kind": "enumerated",
    "n_values": 5,
    "description": "HTTP Cache Hit, Reval, Failed-Reval, Miss"
  },
  "HTTP_CACHE_DISPOSITION_2_V2": {
    "expires_in_version": "never",
    "kind": "enumerated",
    "n_values": 5,
    "description": "HTTP Cache v2 Hit, Reval, Failed-Reval, Miss"
  },
  "HTTP_DISK_CACHE_DISPOSITION_2": {
    "expires_in_version": "never",
    "kind": "enumerated",
    "n_values": 5,
    "description": "HTTP Disk Cache Hit, Reval, Failed-Reval, Miss"
  },
  "HTTP_CACHE_MISS_HALFLIFE_EXPERIMENT_2": {
    "expires_in_version": "never",
    "kind": "enumerated",
    "n_values": 4,
    "description": "HTTP Cache v2 Miss by half-life value (5 min, 15 min, 1 hour, 6 hours)"
  },
  "HTTP_CACHE_ENTRY_RELOAD_TIME": {
    "expires_in_version": "never",
    "kind": "exponential",
    "high": 900000,
    "n_buckets": 50,
    "description": "Time before we reload an HTTP cache entry again to memory"
  },
  "HTTP_CACHE_ENTRY_ALIVE_TIME": {
    "expires_in_version": "never",
    "kind": "exponential",
    "high": 7200000,
    "n_buckets": 50,
    "description": "Time for which an HTTP cache entry is kept warmed in memory"
  },
  "HTTP_CACHE_ENTRY_REUSE_COUNT": {
    "expires_in_version": "never",
    "kind": "linear",
    "high": 20,
    "n_buckets": 19,
    "description": "Reuse count of an HTTP cache entry warmed in memory"
  },
  "HTTP_MEMORY_CACHE_DISPOSITION_2": {
    "expires_in_version": "never",
    "kind": "enumerated",
    "n_values": 5,
    "description": "HTTP Memory Cache Hit, Reval, Failed-Reval, Miss"
  },
  "HTTP_OFFLINE_CACHE_DISPOSITION_2": {
    "expires_in_version": "never",
    "kind": "enumerated",
    "n_values": 5,
    "description": "HTTP Offline Cache Hit, Reval, Failed-Reval, Miss"
  },
  "HTTP_OFFLINE_CACHE_DOCUMENT_LOAD": {
    "expires_in_version": "never",
    "kind": "boolean",
    "description": "Rate of page load from offline cache"
  },
  "CACHE_DEVICE_SEARCH_2": {
    "expires_in_version": "never",
    "kind": "exponential",
    "high": 10000,
    "n_buckets": 50,
    "description": "Time to search cache (ms)"
  },
  "CACHE_MEMORY_SEARCH_2": {
    "expires_in_version": "default",
    "kind": "exponential",
    "high": 10000,
    "n_buckets": 50,
    "description": "Time to search memory cache (ms)"
  },
  "CACHE_DISK_SEARCH_2": {
    "expires_in_version": "default",
    "kind": "exponential",
    "high": 10000,
    "n_buckets": 50,
    "description": "Time to search disk cache (ms)"
  },
  "CACHE_OFFLINE_SEARCH_2": {
    "expires_in_version": "never",
    "kind": "exponential",
    "high": 10000,
    "n_buckets": 50,
    "description": "Time to search offline cache (ms)"
  },
  "TRANSACTION_WAIT_TIME_HTTP": {
    "expires_in_version": "never",
    "kind": "exponential",
    "high": 5000,
    "n_buckets": 100,
    "description": "Time from submission to dispatch of HTTP transaction (ms)"
  },
  "TRANSACTION_WAIT_TIME_HTTP_PIPELINES": {
    "expires_in_version": "never",
    "kind": "exponential",
    "high": 5000,
    "n_buckets": 100,
    "description": "Time from submission to dispatch of HTTP with pipelines transaction (ms)"
  },
  "TRANSACTION_WAIT_TIME_SPDY": {
    "expires_in_version": "never",
    "kind": "exponential",
    "high": 5000,
    "n_buckets": 100,
    "description": "Time from submission to dispatch of SPDY transaction (ms)"
  },
  "HTTP_SAW_QUIC_ALT_PROTOCOL": {
    "expires_in_version": "never",
    "kind": "boolean",
    "description": "Fraction of responses with a quic alt-protocol advertisement."
  },
  "HTTP_CONTENT_ENCODING": {
    "expires_in_version": "never",
    "kind": "enumerated",
    "n_values": 6,
    "description": "encoding removed: 0=unknown, 1=gzip, 2=deflate, 3=brotli"
  },
  "HTTP_DISK_CACHE_OVERHEAD": {
    "expires_in_version": "default",
    "kind": "exponential",
    "high": 32000000,
    "n_buckets": 100,
    "description": "HTTP Disk cache memory overhead (bytes)"
  },
  "CACHE_LM_INCONSISTENT": {
    "expires_in_version": "never",
    "kind": "boolean",
    "description": "Cache discovered inconsistent last-modified entry"
  },
  "CACHE_SERVICE_LOCK_WAIT_2": {
    "expires_in_version": "never",
    "kind": "exponential",
    "high": 10000,
    "n_buckets": 50,
    "description": "Time spent waiting on the cache service lock (ms)"
  },
  "CACHE_SERVICE_LOCK_WAIT_MAINTHREAD_2": {
    "expires_in_version": "never",
    "kind": "exponential",
    "high": 10000,
    "n_buckets": 50,
    "description": "Time spent waiting on the cache service lock on the main thread (ms)"
  },
  "DISK_CACHE_SMART_SIZE_USING_OLD_MAX": {
    "expires_in_version": "40",
    "kind": "boolean",
    "description": "Whether we are using the old default cache smart size"
  },
  "CACHE_SERVICE_LOCK_WAIT_MAINTHREAD_NSSETDISKSMARTSIZECALLBACK_NOTIFY": {
    "expires_in_version": "never",
    "kind": "exponential",
    "high": 10000,
    "n_buckets": 50,
    "description": "Time spent waiting on the cache service lock (ms) on the main thread in NSSETDISKSMARTSIZECALLBACK_NOTIFY"
  },
  "CACHE_SERVICE_LOCK_WAIT_MAINTHREAD_NSPROCESSREQUESTEVENT_RUN": {
    "expires_in_version": "never",
    "kind": "exponential",
    "high": 10000,
    "n_buckets": 50,
    "description": "Time spent waiting on the cache service lock (ms) on the main thread in NSPROCESSREQUESTEVENT_RUN"
  },
  "CACHE_SERVICE_LOCK_WAIT_MAINTHREAD_NSOUTPUTSTREAMWRAPPER_LAZYINIT": {
    "expires_in_version": "never",
    "kind": "exponential",
    "high": 10000,
    "n_buckets": 50,
    "description": "Time spent waiting on the cache service lock (ms) on the main thread in NSOUTPUTSTREAMWRAPPER_LAZYINIT"
  },
  "CACHE_SERVICE_LOCK_WAIT_MAINTHREAD_NSOUTPUTSTREAMWRAPPER_CLOSEINTERNAL": {
    "expires_in_version": "never",
    "kind": "exponential",
    "high": 10000,
    "n_buckets": 50,
    "description": "Time spent waiting on the cache service lock (ms) on the main thread in NSOUTPUTSTREAMWRAPPER_CLOSEINTERNAL"
  },
  "CACHE_SERVICE_LOCK_WAIT_MAINTHREAD_NSOUTPUTSTREAMWRAPPER_RELEASE": {
    "expires_in_version": "never",
    "kind": "exponential",
    "high": 10000,
    "n_buckets": 50,
    "description": "Time spent waiting on the cache service lock (ms) on the main thread in NSOUTPUTSTREAMWRAPPER_RELEASE"
  },
  "CACHE_SERVICE_LOCK_WAIT_MAINTHREAD_NSCOMPRESSOUTPUTSTREAMWRAPPER_RELEASE": {
    "expires_in_version": "never",
    "kind": "exponential",
    "high": 10000,
    "n_buckets": 50,
    "description": "Time spent waiting on the cache service lock (ms) on the main thread in NSCOMPRESSOUTPUTSTREAMWRAPPER_RELEASE"
  },
  "CACHE_SERVICE_LOCK_WAIT_MAINTHREAD_NSINPUTSTREAMWRAPPER_LAZYINIT": {
    "expires_in_version": "never",
    "kind": "exponential",
    "high": 10000,
    "n_buckets": 50,
    "description": "Time spent waiting on the cache service lock (ms) on the main thread in NSINPUTSTREAMWRAPPER_LAZYINIT"
  },
  "CACHE_SERVICE_LOCK_WAIT_MAINTHREAD_NSINPUTSTREAMWRAPPER_CLOSEINTERNAL": {
    "expires_in_version": "never",
    "kind": "exponential",
    "high": 10000,
    "n_buckets": 50,
    "description": "Time spent waiting on the cache service lock (ms) on the main thread in NSINPUTSTREAMWRAPPER_CLOSEINTERNAL"
  },
  "CACHE_SERVICE_LOCK_WAIT_MAINTHREAD_NSINPUTSTREAMWRAPPER_RELEASE": {
    "expires_in_version": "never",
    "kind": "exponential",
    "high": 10000,
    "n_buckets": 50,
    "description": "Time spent waiting on the cache service lock (ms) on the main thread in NSINPUTSTREAMWRAPPER_RELEASE"
  },
  "CACHE_SERVICE_LOCK_WAIT_MAINTHREAD_NSDECOMPRESSINPUTSTREAMWRAPPER_RELEASE": {
    "expires_in_version": "never",
    "kind": "exponential",
    "high": 10000,
    "n_buckets": 50,
    "description": "Time spent waiting on the cache service lock (ms) on the main thread in NSDECOMPRESSINPUTSTREAMWRAPPER_RELEASE"
  },
  "CACHE_SERVICE_LOCK_WAIT_MAINTHREAD_NSEVICTDISKCACHEENTRIESEVENT_RUN": {
    "expires_in_version": "40",
    "kind": "exponential",
    "high": 10000,
    "n_buckets": 50,
    "description": "Time spent waiting on the cache service lock (ms) on the main thread in NSEVICTDISKCACHEENTRIESEVENT_RUN *** No longer needed (bug 1156565). Delete histogram and accumulation code! ***"
  },
  "CACHE_SERVICE_LOCK_WAIT_MAINTHREAD_NSDOOMEVENT_RUN": {
    "expires_in_version": "never",
    "kind": "exponential",
    "high": 10000,
    "n_buckets": 50,
    "description": "Time spent waiting on the cache service lock (ms) on the main thread in NSDOOMEVENT_RUN"
  },
  "CACHE_SERVICE_LOCK_WAIT_MAINTHREAD_NSDISKCACHESTREAMIO_WRITE": {
    "expires_in_version": "40",
    "kind": "exponential",
    "high": 10000,
    "n_buckets": 50,
    "description": "Time spent waiting on the cache service lock (ms) on the main thread in NSDISKCACHESTREAMIO_WRITE *** No longer needed (bug 1156565). Delete histogram and accumulation code! ***"
  },
  "CACHE_SERVICE_LOCK_WAIT_MAINTHREAD_NSDISKCACHESTREAMIO_CLOSEOUTPUTSTREAM": {
    "expires_in_version": "40",
    "kind": "exponential",
    "high": 10000,
    "n_buckets": 50,
    "description": "Time spent waiting on the cache service lock (ms) on the main thread in NSDISKCACHESTREAMIO_CLOSEOUTPUTSTREAM *** No longer needed (bug 1156565). Delete histogram and accumulation code! ***"
  },
  "CACHE_SERVICE_LOCK_WAIT_MAINTHREAD_NSDISKCACHEDEVICEDEACTIVATEENTRYEVENT_RUN": {
    "expires_in_version": "40",
    "kind": "exponential",
    "high": 10000,
    "n_buckets": 50,
    "description": "Time spent waiting on the cache service lock (ms) on the main thread in NSDISKCACHEDEVICEDEACTIVATEENTRYEVENT_RUN *** No longer needed (bug 1156565). Delete histogram and accumulation code! ***"
  },
  "CACHE_SERVICE_LOCK_WAIT_MAINTHREAD_NSDISKCACHEBINDING_DESTRUCTOR": {
    "expires_in_version": "40",
    "kind": "exponential",
    "high": 10000,
    "n_buckets": 50,
    "description": "Time spent waiting on the cache service lock (ms) on the main thread in NSDISKCACHEBINDING_DESTRUCTOR *** No longer needed (bug 1156565). Delete histogram and accumulation code! ***"
  },
  "CACHE_SERVICE_LOCK_WAIT_MAINTHREAD_NSCACHESERVICE_SHUTDOWN": {
    "expires_in_version": "never",
    "kind": "exponential",
    "high": 10000,
    "n_buckets": 50,
    "description": "Time spent waiting on the cache service lock (ms) on the main thread in NSCACHESERVICE_SHUTDOWN"
  },
  "CACHE_SERVICE_LOCK_WAIT_MAINTHREAD_NSCACHESERVICE_SETOFFLINECACHEENABLED": {
    "expires_in_version": "never",
    "kind": "exponential",
    "high": 10000,
    "n_buckets": 50,
    "description": "Time spent waiting on the cache service lock (ms) on the main thread in NSCACHESERVICE_SETOFFLINECACHEENABLED"
  },
  "CACHE_SERVICE_LOCK_WAIT_MAINTHREAD_NSCACHESERVICE_SETOFFLINECACHECAPACITY": {
    "expires_in_version": "never",
    "kind": "exponential",
    "high": 10000,
    "n_buckets": 50,
    "description": "Time spent waiting on the cache service lock (ms) on the main thread in NSCACHESERVICE_SETOFFLINECACHECAPACITY"
  },
  "CACHE_SERVICE_LOCK_WAIT_MAINTHREAD_NSCACHESERVICE_SETMEMORYCACHE": {
    "expires_in_version": "never",
    "kind": "exponential",
    "high": 10000,
    "n_buckets": 50,
    "description": "Time spent waiting on the cache service lock (ms) on the main thread in NSCACHESERVICE_SETMEMORYCACHE"
  },
  "CACHE_SERVICE_LOCK_WAIT_MAINTHREAD_NSCACHESERVICE_SETDISKSMARTSIZE": {
    "expires_in_version": "never",
    "kind": "exponential",
    "high": 10000,
    "n_buckets": 50,
    "description": "Time spent waiting on the cache service lock (ms) on the main thread in NSCACHESERVICE_SETDISKSMARTSIZE"
  },
  "CACHE_SERVICE_LOCK_WAIT_MAINTHREAD_NSCACHESERVICE_SETDISKCACHEMAXENTRYSIZE": {
    "expires_in_version": "never",
    "kind": "exponential",
    "high": 10000,
    "n_buckets": 50,
    "description": "Time spent waiting on the cache service lock (ms) on the main thread in NSCACHESERVICE_SETDISKCACHEMAXENTRYSIZE"
  },
  "CACHE_SERVICE_LOCK_WAIT_MAINTHREAD_NSCACHESERVICE_SETMEMORYCACHEMAXENTRYSIZE": {
    "expires_in_version": "never",
    "kind": "exponential",
    "high": 10000,
    "n_buckets": 50,
    "description": "Time spent waiting on the cache service lock (ms) on the main thread in NSCACHESERVICE_SETMEMORYCACHEMAXENTRYSIZE"
  },
  "CACHE_SERVICE_LOCK_WAIT_MAINTHREAD_NSCACHESERVICE_SETDISKCACHEENABLED": {
    "expires_in_version": "never",
    "kind": "exponential",
    "high": 10000,
    "n_buckets": 50,
    "description": "Time spent waiting on the cache service lock (ms) on the main thread in NSCACHESERVICE_SETDISKCACHEENABLED"
  },
  "CACHE_SERVICE_LOCK_WAIT_MAINTHREAD_NSCACHESERVICE_SETDISKCACHECAPACITY": {
    "expires_in_version": "never",
    "kind": "exponential",
    "high": 10000,
    "n_buckets": 50,
    "description": "Time spent waiting on the cache service lock (ms) on the main thread in NSCACHESERVICE_SETDISKCACHECAPACITY"
  },
  "CACHE_SERVICE_LOCK_WAIT_MAINTHREAD_NSCACHESERVICE_OPENCACHEENTRY": {
    "expires_in_version": "never",
    "kind": "exponential",
    "high": 10000,
    "n_buckets": 50,
    "description": "Time spent waiting on the cache service lock (ms) on the main thread in NSCACHESERVICE_OPENCACHEENTRY"
  },
  "CACHE_SERVICE_LOCK_WAIT_MAINTHREAD_NSCACHESERVICE_ONPROFILESHUTDOWN": {
    "expires_in_version": "never",
    "kind": "exponential",
    "high": 10000,
    "n_buckets": 50,
    "description": "Time spent waiting on the cache service lock (ms) on the main thread in NSCACHESERVICE_ONPROFILESHUTDOWN"
  },
  "CACHE_SERVICE_LOCK_WAIT_MAINTHREAD_NSCACHESERVICE_ONPROFILECHANGED": {
    "expires_in_version": "never",
    "kind": "exponential",
    "high": 10000,
    "n_buckets": 50,
    "description": "Time spent waiting on the cache service lock (ms) on the main thread in NSCACHESERVICE_ONPROFILECHANGED"
  },
  "CACHE_SERVICE_LOCK_WAIT_MAINTHREAD_NSCACHESERVICE_ISSTORAGEENABLEDFORPOLICY": {
    "expires_in_version": "never",
    "kind": "exponential",
    "high": 10000,
    "n_buckets": 50,
    "description": "Time spent waiting on the cache service lock (ms) on the main thread in NSCACHESERVICE_ISSTORAGEENABLEDFORPOLICY"
  },
  "CACHE_SERVICE_LOCK_WAIT_MAINTHREAD_NSCACHESERVICE_GETCACHEIOTARGET": {
    "expires_in_version": "never",
    "kind": "exponential",
    "high": 10000,
    "n_buckets": 50,
    "description": "Time spent waiting on the cache service lock (ms) on the main thread in NSCACHESERVICE_GETCACHEIOTARGET"
  },
  "CACHE_SERVICE_LOCK_WAIT_MAINTHREAD_NSCACHESERVICE_EVICTENTRIESFORCLIENT": {
    "expires_in_version": "never",
    "kind": "exponential",
    "high": 10000,
    "n_buckets": 50,
    "description": "Time spent waiting on the cache service lock (ms) on the main thread in NSCACHESERVICE_EVICTENTRIESFORCLIENT"
  },
  "CACHE_SERVICE_LOCK_WAIT_MAINTHREAD_NSCACHESERVICE_DISKDEVICEHEAPSIZE": {
    "expires_in_version": "never",
    "kind": "exponential",
    "high": 10000,
    "n_buckets": 50,
    "description": "Time spent waiting on the cache service lock (ms) on the main thread in NSCACHESERVICE_DISKDEVICEHEAPSIZE"
  },
  "CACHE_SERVICE_LOCK_WAIT_MAINTHREAD_NSCACHESERVICE_CLOSEALLSTREAMS": {
    "expires_in_version": "never",
    "kind": "exponential",
    "high": 10000,
    "n_buckets": 50,
    "description": "Time spent waiting on the cache service lock (ms) on the main thread in NSCACHESERVICE_CLOSEALLSTREAMS"
  },
  "CACHE_SERVICE_LOCK_WAIT_MAINTHREAD_NSCACHEENTRYDESCRIPTOR_DOOM": {
    "expires_in_version": "never",
    "kind": "exponential",
    "high": 10000,
    "n_buckets": 50,
    "description": "Time spent waiting on the cache service lock (ms) on the main thread in NSCACHEENTRYDESCRIPTOR_DOOM"
  },
  "CACHE_SERVICE_LOCK_WAIT_MAINTHREAD_NSCACHEENTRYDESCRIPTOR_SETPREDICTEDDATASIZE": {
    "expires_in_version": "never",
    "kind": "exponential",
    "high": 10000,
    "n_buckets": 50,
    "description": "Time spent waiting on the cache service lock (ms) on the main thread in NSCACHEENTRYDESCRIPTOR_SETPREDICTEDDATASIZE"
  },
  "CACHE_SERVICE_LOCK_WAIT_MAINTHREAD_NSCACHEENTRYDESCRIPTOR_GETDATASIZE": {
    "expires_in_version": "never",
    "kind": "exponential",
    "high": 10000,
    "n_buckets": 50,
    "description": "Time spent waiting on the cache service lock (ms) on the main thread in NSCACHEENTRYDESCRIPTOR_GETDATASIZE"
  },
  "CACHE_SERVICE_LOCK_WAIT_MAINTHREAD_NSCACHEENTRYDESCRIPTOR_GETSTORAGEDATASIZE": {
    "expires_in_version": "never",
    "kind": "exponential",
    "high": 10000,
    "n_buckets": 50,
    "description": "Time spent waiting on the cache service lock (ms) on the main thread in NSCACHEENTRYDESCRIPTOR_GETSTORAGEDATASIZE"
  },
  "CACHE_SERVICE_LOCK_WAIT_MAINTHREAD_NSCACHEENTRYDESCRIPTOR_REQUESTDATASIZECHANGE": {
    "expires_in_version": "never",
    "kind": "exponential",
    "high": 10000,
    "n_buckets": 50,
    "description": "Time spent waiting on the cache service lock (ms) on the main thread in NSCACHEENTRYDESCRIPTOR_REQUESTDATASIZECHANGE"
  },
  "CACHE_SERVICE_LOCK_WAIT_MAINTHREAD_NSCACHEENTRYDESCRIPTOR_SETDATASIZE": {
    "expires_in_version": "never",
    "kind": "exponential",
    "high": 10000,
    "n_buckets": 50,
    "description": "Time spent waiting on the cache service lock (ms) on the main thread in NSCACHEENTRYDESCRIPTOR_SETDATASIZE"
  },
  "CACHE_SERVICE_LOCK_WAIT_MAINTHREAD_NSCACHEENTRYDESCRIPTOR_OPENINPUTSTREAM": {
    "expires_in_version": "never",
    "kind": "exponential",
    "high": 10000,
    "n_buckets": 50,
    "description": "Time spent waiting on the cache service lock (ms) on the main thread in NSCACHEENTRYDESCRIPTOR_OPENINPUTSTREAM"
  },
  "CACHE_SERVICE_LOCK_WAIT_MAINTHREAD_NSCACHEENTRYDESCRIPTOR_OPENOUTPUTSTREAM": {
    "expires_in_version": "never",
    "kind": "exponential",
    "high": 10000,
    "n_buckets": 50,
    "description": "Time spent waiting on the cache service lock (ms) on the main thread in NSCACHEENTRYDESCRIPTOR_OPENOUTPUTSTREAM"
  },
  "CACHE_SERVICE_LOCK_WAIT_MAINTHREAD_NSCACHEENTRYDESCRIPTOR_GETCACHEELEMENT": {
    "expires_in_version": "never",
    "kind": "exponential",
    "high": 10000,
    "n_buckets": 50,
    "description": "Time spent waiting on the cache service lock (ms) on the main thread in NSCACHEENTRYDESCRIPTOR_GETCACHEELEMENT"
  },
  "CACHE_SERVICE_LOCK_WAIT_MAINTHREAD_NSCACHEENTRYDESCRIPTOR_SETCACHEELEMENT": {
    "expires_in_version": "never",
    "kind": "exponential",
    "high": 10000,
    "n_buckets": 50,
    "description": "Time spent waiting on the cache service lock (ms) on the main thread in NSCACHEENTRYDESCRIPTOR_SETCACHEELEMENT"
  },
  "CACHE_SERVICE_LOCK_WAIT_MAINTHREAD_NSCACHEENTRYDESCRIPTOR_GETSTORAGEPOLICY": {
    "expires_in_version": "never",
    "kind": "exponential",
    "high": 10000,
    "n_buckets": 50,
    "description": "Time spent waiting on the cache service lock (ms) on the main thread in NSCACHEENTRYDESCRIPTOR_GETSTORAGEPOLICY"
  },
  "CACHE_SERVICE_LOCK_WAIT_MAINTHREAD_NSCACHEENTRYDESCRIPTOR_SETSTORAGEPOLICY": {
    "expires_in_version": "never",
    "kind": "exponential",
    "high": 10000,
    "n_buckets": 50,
    "description": "Time spent waiting on the cache service lock (ms) on the main thread in NSCACHEENTRYDESCRIPTOR_SETSTORAGEPOLICY"
  },
  "CACHE_SERVICE_LOCK_WAIT_MAINTHREAD_NSCACHEENTRYDESCRIPTOR_GETFILE": {
    "expires_in_version": "never",
    "kind": "exponential",
    "high": 10000,
    "n_buckets": 50,
    "description": "Time spent waiting on the cache service lock (ms) on the main thread in NSCACHEENTRYDESCRIPTOR_GETFILE"
  },
  "CACHE_SERVICE_LOCK_WAIT_MAINTHREAD_NSCACHEENTRYDESCRIPTOR_GETSECURITYINFO": {
    "expires_in_version": "never",
    "kind": "exponential",
    "high": 10000,
    "n_buckets": 50,
    "description": "Time spent waiting on the cache service lock (ms) on the main thread in NSCACHEENTRYDESCRIPTOR_GETSECURITYINFO"
  },
  "CACHE_SERVICE_LOCK_WAIT_MAINTHREAD_NSCACHEENTRYDESCRIPTOR_SETSECURITYINFO": {
    "expires_in_version": "never",
    "kind": "exponential",
    "high": 10000,
    "n_buckets": 50,
    "description": "Time spent waiting on the cache service lock (ms) on the main thread in NSCACHEENTRYDESCRIPTOR_SETSECURITYINFO"
  },
  "CACHE_SERVICE_LOCK_WAIT_MAINTHREAD_NSCACHEENTRYDESCRIPTOR_DOOMANDFAILPENDINGREQUESTS": {
    "expires_in_version": "never",
    "kind": "exponential",
    "high": 10000,
    "n_buckets": 50,
    "description": "Time spent waiting on the cache service lock (ms) on the main thread in NSCACHEENTRYDESCRIPTOR_DOOMANDFAILPENDINGREQUESTS"
  },
  "CACHE_SERVICE_LOCK_WAIT_MAINTHREAD_NSCACHEENTRYDESCRIPTOR_MARKVALID": {
    "expires_in_version": "never",
    "kind": "exponential",
    "high": 10000,
    "n_buckets": 50,
    "description": "Time spent waiting on the cache service lock (ms) on the main thread in NSCACHEENTRYDESCRIPTOR_MARKVALID"
  },
  "CACHE_SERVICE_LOCK_WAIT_MAINTHREAD_NSCACHEENTRYDESCRIPTOR_CLOSE": {
    "expires_in_version": "never",
    "kind": "exponential",
    "high": 10000,
    "n_buckets": 50,
    "description": "Time spent waiting on the cache service lock (ms) on the main thread in NSCACHEENTRYDESCRIPTOR_CLOSE"
  },
  "CACHE_SERVICE_LOCK_WAIT_MAINTHREAD_NSCACHEENTRYDESCRIPTOR_GETMETADATAELEMENT": {
    "expires_in_version": "never",
    "kind": "exponential",
    "high": 10000,
    "n_buckets": 50,
    "description": "Time spent waiting on the cache service lock (ms) on the main thread in NSCACHEENTRYDESCRIPTOR_GETMETADATAELEMENT"
  },
  "CACHE_SERVICE_LOCK_WAIT_MAINTHREAD_NSCACHEENTRYDESCRIPTOR_SETMETADATAELEMENT": {
    "expires_in_version": "never",
    "kind": "exponential",
    "high": 10000,
    "n_buckets": 50,
    "description": "Time spent waiting on the cache service lock (ms) on the main thread in NSCACHEENTRYDESCRIPTOR_SETMETADATAELEMENT"
  },
  "CACHE_SERVICE_LOCK_WAIT_MAINTHREAD_NSCACHEENTRYDESCRIPTOR_VISITMETADATA": {
    "expires_in_version": "never",
    "kind": "exponential",
    "high": 10000,
    "n_buckets": 50,
    "description": "Time spent waiting on the cache service lock (ms) on the main thread in NSCACHEENTRYDESCRIPTOR_VISITMETADATA"
  },
  "CACHE_SERVICE_LOCK_WAIT_MAINTHREAD_NSCACHEENTRYDESCRIPTOR_SETEXPIRATIONTIME": {
    "expires_in_version": "never",
    "kind": "exponential",
    "high": 10000,
    "n_buckets": 50,
    "description": "Time spent waiting on the cache service lock (ms) on the main thread in NSCACHEENTRYDESCRIPTOR_SETEXPIRATIONTIME"
  },
  "CACHE_SERVICE_LOCK_WAIT_MAINTHREAD_NSCACHEENTRYDESCRIPTOR_ISSTREAMBASED": {
    "expires_in_version": "never",
    "kind": "exponential",
    "high": 10000,
    "n_buckets": 50,
    "description": "Time spent waiting on the cache service lock (ms) on the main thread in NSCACHEENTRYDESCRIPTOR_ISSTREAMBASED"
  },
  "CACHE_SERVICE_LOCK_WAIT_MAINTHREAD_NSCACHEENTRYDESCRIPTOR_GETLASTMODIFIED": {
    "expires_in_version": "never",
    "kind": "exponential",
    "high": 10000,
    "n_buckets": 50,
    "description": "Time spent waiting on the cache service lock (ms) on the main thread in NSCACHEENTRYDESCRIPTOR_GETLASTMODIFIED"
  },
  "CACHE_SERVICE_LOCK_WAIT_MAINTHREAD_NSCACHEENTRYDESCRIPTOR_GETEXPIRATIONTIME": {
    "expires_in_version": "never",
    "kind": "exponential",
    "high": 10000,
    "n_buckets": 50,
    "description": "Time spent waiting on the cache service lock (ms) on the main thread in NSCACHEENTRYDESCRIPTOR_GETEXPIRATIONTIME"
  },
  "CACHE_SERVICE_LOCK_WAIT_MAINTHREAD_NSCACHEENTRYDESCRIPTOR_GETKEY": {
    "expires_in_version": "never",
    "kind": "exponential",
    "high": 10000,
    "n_buckets": 50,
    "description": "Time spent waiting on the cache service lock (ms) on the main thread in NSCACHEENTRYDESCRIPTOR_GETKEY"
  },
  "CACHE_SERVICE_LOCK_WAIT_MAINTHREAD_NSCACHEENTRYDESCRIPTOR_GETFETCHCOUNT": {
    "expires_in_version": "never",
    "kind": "exponential",
    "high": 10000,
    "n_buckets": 50,
    "description": "Time spent waiting on the cache service lock (ms) on the main thread in NSCACHEENTRYDESCRIPTOR_GETFETCHCOUNT"
  },
  "CACHE_SERVICE_LOCK_WAIT_MAINTHREAD_NSCACHEENTRYDESCRIPTOR_GETDEVICEID": {
    "expires_in_version": "never",
    "kind": "exponential",
    "high": 10000,
    "n_buckets": 50,
    "description": "Time spent waiting on the cache service lock (ms) on the main thread in NSCACHEENTRYDESCRIPTOR_GETDEVICEID"
  },
  "CACHE_SERVICE_LOCK_WAIT_MAINTHREAD_NSCACHESERVICE_PROCESSREQUEST": {
    "expires_in_version": "never",
    "kind": "exponential",
    "high": 10000,
    "n_buckets": 50,
    "description": "Time spent waiting on the cache service lock (ms) on the main thread in NSCACHESERVICE_PROCESSREQUEST"
  },
  "CACHE_SERVICE_LOCK_WAIT_MAINTHREAD_NSCACHESERVICE_VISITENTRIES": {
    "expires_in_version": "never",
    "kind": "exponential",
    "high": 10000,
    "n_buckets": 50,
    "description": "Time spent waiting on the cache service lock (ms) on the main thread in NSCACHESERVICE_VISITENTRIES"
  },
  "CACHE_SERVICE_LOCK_WAIT_MAINTHREAD_NSCACHEENTRYDESCRIPTOR_GETPREDICTEDDATASIZE": {
    "expires_in_version": "never",
    "kind": "exponential",
    "high": 10000,
    "n_buckets": 50,
    "description": "Time spent waiting on the cache service lock (ms) on the main thread in NSCACHEENTRYDESCRIPTOR_GETPREDICTEDDATASIZE"
  },
  "CACHE_SERVICE_LOCK_WAIT_MAINTHREAD_NSCACHEENTRYDESCRIPTOR_GETLASTFETCHED": {
    "expires_in_version": "never",
    "kind": "exponential",
    "high": 10000,
    "n_buckets": 50,
    "description": "Time spent waiting on the cache service lock (ms) on the main thread in NSCACHEENTRYDESCRIPTOR_GETLASTFETCHED"
  },
  "CACHE_SERVICE_LOCK_WAIT_MAINTHREAD_NSCACHEENTRYDESCRIPTOR_GETCLIENTID": {
    "expires_in_version": "never",
    "kind": "exponential",
    "high": 10000,
    "n_buckets": 50,
    "description": "Time spent waiting on the cache service lock (ms) on the main thread in NSCACHEENTRYDESCRIPTOR_GETCLIENTID"
  },
  "CACHE_SERVICE_LOCK_WAIT_MAINTHREAD_NSBLOCKONCACHETHREADEVENT_RUN": {
    "expires_in_version": "never",
    "kind": "exponential",
    "high": 10000,
    "n_buckets": 50,
    "description": "Time spent waiting on the cache service lock (ms) on the main thread in NSBLOCKONCACHETHREADEVENT_RUN"
  },
  "CACHE_SERVICE_LOCK_WAIT_MAINTHREAD_NSDISKCACHEMAP_REVALIDATION": {
    "expires_in_version": "40",
    "kind": "exponential",
    "high": 10000,
    "n_buckets": 50,
    "description": "Time spent waiting on the cache service lock (ms) on the main thread in NSDISKCACHEMAP_REVALIDATION *** No longer needed (bug 1156565). Delete histogram and accumulation code! ***"
  },
  "CACHE_SERVICE_LOCK_WAIT_MAINTHREAD_NSASYNCDOOMEVENT_RUN": {
    "expires_in_version": "never",
    "kind": "exponential",
    "high": 10000,
    "n_buckets": 50,
    "description": "Time spent waiting on the cache service lock (ms) on the main thread in NSASYNCDOOMEVENT_RUN"
  },
  "DNT_USAGE": {
    "expires_in_version": "never",
    "kind": "enumerated",
    "n_values": 3,
    "description": "I want to be tracked, I do NOT want to be tracked, DNT unset"
  },
  "DNS_LOOKUP_METHOD2": {
    "expires_in_version": "never",
    "kind": "enumerated",
    "n_values": 16,
    "description": "DNS Lookup Type (hit, renewal, negative-hit, literal, overflow, network-first, network-shared)"
  },
  "DNS_CLEANUP_AGE": {
    "expires_in_version": "never",
    "kind": "exponential",
    "high": 1440,
    "n_buckets": 50,
    "description": "DNS Cache Entry Age at Removal Time (minutes)"
  },
  "DNS_LOOKUP_TIME": {
    "expires_in_version": "never",
    "kind": "exponential",
    "high": 60000,
    "n_buckets": 50,
    "description": "Time for a successful DNS OS resolution (msec)"
  },
  "DNS_RENEWAL_TIME": {
    "expires_in_version": "never",
    "kind": "exponential",
    "high": 60000,
    "n_buckets": 50,
    "description": "Time for a renewed DNS OS resolution (msec)"
  },
  "DNS_RENEWAL_TIME_FOR_TTL": {
    "expires_in_version": "never",
    "kind": "exponential",
    "high": 60000,
    "n_buckets": 50,
    "description": "Time for a DNS OS resolution (msec) used to get TTL"
  },
  "DNS_FAILED_LOOKUP_TIME": {
    "expires_in_version": "never",
    "kind": "exponential",
    "high": 60000,
    "n_buckets": 50,
    "description": "Time for an unsuccessful DNS OS resolution (msec)"
  },
  "DNS_BLACKLIST_COUNT": {
    "expires_in_version": "never",
    "kind": "linear",
    "high": 21,
    "n_buckets": 20,
    "description": "The number of unusable addresses reported for each record"
  },
  "REFRESH_DRIVER_TICK" : {
    "expires_in_version": "never",
    "description": "Total time spent ticking the refresh driver in milliseconds",
    "kind": "exponential",
    "high": 1000,
    "n_buckets": 50
  },
  "PAINT_BUILD_DISPLAYLIST_TIME" : {
    "expires_in_version": "never",
    "description": "Time spent in building displaylists in milliseconds",
    "kind": "exponential",
    "high": 1000,
    "n_buckets": 50
  },
  "PAINT_RASTERIZE_TIME" : {
    "expires_in_version": "never",
    "description": "Time spent rasterizing each frame in milliseconds",
    "kind": "exponential",
    "high": 1000,
    "n_buckets": 50
  },
  "PREDICTOR_PREDICT_ATTEMPTS": {
    "expires_in_version": "never",
    "kind": "exponential",
    "high": 1000000,
    "n_buckets": 50,
    "description": "Number of times nsINetworkPredictor::Predict is called and attempts to predict"
  },
  "PREDICTOR_LEARN_ATTEMPTS": {
    "expires_in_version": "never",
    "kind": "exponential",
    "high": 1000000,
    "n_buckets": 50,
    "description": "Number of times nsINetworkPredictor::Learn is called and attempts to learn"
  },
  "PREDICTOR_PREDICT_FULL_QUEUE": {
    "expires_in_version": "never",
    "kind": "exponential",
    "high": 60000,
    "n_buckets": 50,
    "description": "Number of times nsINetworkPredictor::Predict doesn't continue because the queue is full"
  },
  "PREDICTOR_LEARN_FULL_QUEUE": {
    "expires_in_version": "never",
    "kind": "exponential",
    "high": 60000,
    "n_buckets": 50,
    "description": "Number of times nsINetworkPredictor::Learn doesn't continue because the queue is full"
  },
  "PREDICTOR_WAIT_TIME": {
    "expires_in_version": "never",
    "kind": "exponential",
    "high": 3000,
    "n_buckets": 10,
    "description": "Amount of time a predictor event waits in the queue (ms)"
  },
  "PREDICTOR_PREDICT_WORK_TIME": {
    "expires_in_version": "never",
    "kind": "exponential",
    "high": 3000,
    "n_buckets": 10,
    "description": "Amount of time spent doing the work for predict (ms)"
  },
  "PREDICTOR_LEARN_WORK_TIME": {
    "expires_in_version": "never",
    "kind": "exponential",
    "high": 3000,
    "n_buckets": 10,
    "description": "Amount of time spent doing the work for learn (ms)"
  },
  "PREDICTOR_TOTAL_PREDICTIONS": {
    "expires_in_version": "never",
    "kind": "exponential",
    "high": 1000000,
    "n_buckets": 50,
    "description": "How many actual predictions (preresolves, preconnects, ...) happen"
  },
  "PREDICTOR_TOTAL_PREFETCHES": {
    "expires_in_version": "never",
    "alert_emails": [],
    "bug_numbers": [1016628],
    "kind": "exponential",
    "high": 1000000,
    "n_buckets": 50,
    "description": "How many actual prefetches happen"
  },
  "PREDICTOR_TOTAL_PREFETCHES_USED": {
    "expires_in_version": "never",
    "alert_emails": [],
    "bug_numbers": [1016628],
    "kind": "exponential",
    "high": 1000000,
    "n_buckets": 50,
    "description": "How many prefetches are actually used by a channel"
  },
  "PREDICTOR_PREFETCH_TIME": {
    "expires_in_version": "never",
    "alert_emails": [],
    "bug_numbers": [1016628],
    "kind": "exponential",
    "high": 3000,
    "n_buckets": 10,
    "description": "How long it takes from OnStartRequest to OnStopRequest for a prefetch"
  },
  "PREDICTOR_TOTAL_PRECONNECTS": {
    "expires_in_version": "never",
    "kind": "exponential",
    "high": 1000000,
    "n_buckets": 50,
    "description": "How many actual preconnects happen"
  },
  "PREDICTOR_TOTAL_PRECONNECTS_CREATED": {
    "expires_in_version": "never",
    "kind": "exponential",
    "high": 1000000,
    "n_buckets": 50,
    "description": "How many preconnects actually created a speculative socket"
  },
  "PREDICTOR_TOTAL_PRECONNECTS_USED": {
    "expires_in_version": "never",
    "kind": "exponential",
    "high": 1000000,
    "n_buckets": 50,
    "description": "How many preconnects actually created a used speculative socket"
  },
  "PREDICTOR_TOTAL_PRECONNECTS_UNUSED": {
    "expires_in_version": "never",
    "kind": "exponential",
    "high": 1000000,
    "n_buckets": 50,
    "description": "How many preconnects needlessly created a speculative socket"
  },
  "PREDICTOR_TOTAL_PRERESOLVES": {
    "expires_in_version": "never",
    "kind": "exponential",
    "high": 1000000,
    "n_buckets": 50,
    "description": "How many actual preresolves happen"
  },
  "PREDICTOR_PREDICTIONS_CALCULATED": {
    "expires_in_version": "never",
    "kind": "exponential",
    "high": 1000000,
    "n_buckets": 50,
    "description": "How many prediction calculations are performed"
  },
  "PREDICTOR_GLOBAL_DEGRADATION": {
    "expires_in_version": "never",
    "kind": "linear",
    "high": 100,
    "n_buckets": 50,
    "description": "The global degradation calculated"
  },
  "PREDICTOR_SUBRESOURCE_DEGRADATION": {
    "expires_in_version": "never",
    "kind": "linear",
    "high": 100,
    "n_buckets": 50,
    "description": "The degradation calculated for a subresource"
  },
  "PREDICTOR_BASE_CONFIDENCE": {
    "expires_in_version": "never",
    "kind": "linear",
    "high": 100,
    "n_buckets": 50,
    "description": "The base confidence calculated for a subresource"
  },
  "PREDICTOR_CONFIDENCE": {
    "expires_in_version": "never",
    "kind": "linear",
    "high": 100,
    "n_buckets": 50,
    "description": "The final confidence calculated for a subresource"
  },
  "PREDICTOR_PREDICT_TIME_TO_ACTION": {
    "expires_in_version": "never",
    "kind": "exponential",
    "high": 3000,
    "n_buckets": 10,
    "description": "How long it takes from the time Predict() is called to the time we take action"
  },
  "PREDICTOR_PREDICT_TIME_TO_INACTION": {
    "expires_in_version": "never",
    "kind": "exponential",
    "high": 3000,
    "n_buckets": 10,
    "description": "How long it takes from the time Predict() is called to the time we figure out there's nothing to do"
  },
  "HTTPCONNMGR_TOTAL_SPECULATIVE_CONN": {
    "expires_in_version": "never",
    "kind": "exponential",
    "high": 1000000,
    "n_buckets": 50,
    "description": "How many speculative http connections are created"
  },
  "HTTPCONNMGR_USED_SPECULATIVE_CONN": {
    "expires_in_version": "never",
    "kind": "exponential",
    "high": 1000000,
    "n_buckets": 50,
    "description": "How many speculative http connections are actually used"
  },
  "HTTPCONNMGR_UNUSED_SPECULATIVE_CONN": {
    "expires_in_version": "never",
    "kind": "exponential",
    "high": 1000000,
    "n_buckets": 50,
    "description": "How many speculative connections are made needlessly"
  },
  "TAP_TO_LOAD_IMAGE_SIZE": {
    "expires_in_version": "50",
    "kind": "exponential",
    "high": 32768,
    "n_buckets": 50,
    "description": "The size of the image being shown, when using tap-to-load images. (kilobytes)",
    "bug_numbers": [1208167]
  },
  "STS_POLL_AND_EVENTS_CYCLE": {
    "expires_in_version": "never",
    "kind": "exponential",
    "high": 60000,
    "n_buckets": 1000,
    "description": "The duraion of a socketThread cycle, including polls and pending events. (ms)"
  },
  "STS_NUMBER_OF_PENDING_EVENTS": {
    "expires_in_version": "never",
    "kind": "exponential",
    "high": 2000,
    "n_buckets": 100,
    "description": "Number of pending events per SocketThread cycle."
  },
  "STS_POLL_CYCLE": {
    "expires_in_version": "never",
    "kind": "exponential",
    "high": 60000,
    "n_buckets": 1000,
    "description": "The duration of poll. (ms)"
  },
  "STS_POLL_AND_EVENT_THE_LAST_CYCLE": {
    "expires_in_version": "never",
    "kind": "exponential",
    "high": 60000,
    "n_buckets": 1000,
    "description": "The duraion of the socketThread cycle during shutdown, including polls and pending events. (ms)"
  },
  "STS_NUMBER_OF_PENDING_EVENTS_IN_THE_LAST_CYCLE": {
    "expires_in_version": "never",
    "kind": "exponential",
    "high": 2000,
    "n_buckets": 100,
    "description": "Number of pending events per SocketThread cycle during shutdown."
  },
  "STS_NUMBER_OF_ONSOCKETREADY_CALLS": {
    "expires_in_version": "never",
    "kind": "exponential",
    "high": 2000,
    "n_buckets": 100,
    "description": "Number of OnSocketReady calls during a single poll."
  },
  "STS_POLL_BLOCK_TIME": {
    "expires_in_version": "never",
    "kind": "exponential",
    "high": 60000,
    "n_buckets": 1000,
    "description": "Time spent blocked on poll (ms)."
  },
  "PRCONNECT_BLOCKING_TIME_NORMAL": {
    "expires_in_version": "never",
    "kind": "exponential",
    "high": 60000,
    "n_buckets": 1000,
    "description": "Time spent blocked in PR_Connect when we are not shutting down and there has been niether a network nor an offline state change in the last 60s (ms)."
  },
  "PRCONNECT_BLOCKING_TIME_SHUTDOWN": {
    "expires_in_version": "never",
    "kind": "exponential",
    "high": 60000,
    "n_buckets": 1000,
    "description": "Time spent blocked in PR_Connect during a shutdown (ms)."
  },
  "PRCONNECT_BLOCKING_TIME_CONNECTIVITY_CHANGE": {
    "expires_in_version": "never",
    "kind": "exponential",
    "high": 60000,
    "n_buckets": 1000,
    "description": "Time spent blocked in PR_Connect when there has been the connectiviy change in the last 60s (ms)."
  },
  "PRCONNECT_BLOCKING_TIME_LINK_CHANGE": {
    "expires_in_version": "never",
    "kind": "exponential",
    "high": 60000,
    "n_buckets": 1000,
    "description": "Time spent blocked in PR_Connect when there has been a link change in the last 60s (ms)."
  },
  "PRCONNECT_BLOCKING_TIME_OFFLINE": {
    "expires_in_version": "never",
    "kind": "exponential",
    "high": 60000,
    "n_buckets": 1000,
    "description": "Time spent blocked in PR_Connect when the offline state has changed in the last 60s (ms)."
  },
  "PRCONNECT_FAIL_BLOCKING_TIME_NORMAL": {
    "bug_numbers": [1257809],
    "alert_emails": ["ddamjanovic@mozilla.com"],
    "expires_in_version": "never",
    "kind": "exponential",
    "high": 60000,
    "n_buckets": 100,
    "description": "Time spent blocked in a failed PR_Connect when we are not shutting down and there has been niether a network nor an offline state change in the last 60s (ms)."
  },
  "PRCONNECT_FAIL_BLOCKING_TIME_SHUTDOWN": {
    "bug_numbers": [1257809],
    "alert_emails": ["ddamjanovic@mozilla.com"],
    "expires_in_version": "never",
    "kind": "exponential",
    "high": 60000,
    "n_buckets": 100,
    "description": "Time spent blocked in a failed PR_Connect during a shutdown (ms)."
  },
  "PRCONNECT_FAIL_BLOCKING_TIME_CONNECTIVITY_CHANGE": {
    "bug_numbers": [1257809],
    "alert_emails": ["ddamjanovic@mozilla.com"],
    "expires_in_version": "never",
    "kind": "exponential",
    "high": 60000,
    "n_buckets": 100,
    "description": "Time spent blocked in a failed PR_Connect when there has been the connectiviy change in the last 60s (ms)."
  },
  "PRCONNECT_FAIL_BLOCKING_TIME_LINK_CHANGE": {
    "bug_numbers": [1257809],
    "alert_emails": ["ddamjanovic@mozilla.com"],
    "expires_in_version": "never",
    "kind": "exponential",
    "high": 60000,
    "n_buckets": 100,
    "description": "Time spent blocked in a failed PR_Connect when there has been a link change in the last 60s (ms)."
  },
  "PRCONNECT_FAIL_BLOCKING_TIME_OFFLINE": {
    "bug_numbers": [1257809],
    "alert_emails": ["ddamjanovic@mozilla.com"],
    "expires_in_version": "never",
    "kind": "exponential",
    "high": 60000,
    "n_buckets": 100,
    "description": "Time spent blocked in a failed PR_Connect when the offline state has changed in the last 60s (ms)."
  },
  "PRCONNECTCONTINUE_BLOCKING_TIME_NORMAL": {
    "expires_in_version": "never",
    "kind": "exponential",
    "high": 60000,
    "n_buckets": 1000,
    "description": "Time spent blocked in PR_ConnectContinue when we are not shutting down and there has been niether a network nor an offline state change in the last 60s (ms)."
  },
  "PRCONNECTCONTINUE_BLOCKING_TIME_SHUTDOWN": {
    "expires_in_version": "never",
    "kind": "exponential",
    "high": 60000,
    "n_buckets": 1000,
    "description": "Time spent blocked in PR_ConnectContinue during a shutdown (ms)."
  },
  "PRCONNECTCONTINUE_BLOCKING_TIME_CONNECTIVITY_CHANGE": {
    "expires_in_version": "never",
    "kind": "exponential",
    "high": 60000,
    "n_buckets": 1000,
    "description": "Time spent blocked in PR_ConnectContinue when there has been the connectivity change in the last 60s (ms)."
  },
  "PRCONNECTCONTINUE_BLOCKING_TIME_LINK_CHANGE": {
    "expires_in_version": "never",
    "kind": "exponential",
    "high": 60000,
    "n_buckets": 1000,
    "description": "Time spent blocked in PR_ConnectContinue when there has been a link change in the last 60s (ms)."
  },
  "PRCONNECTCONTINUE_BLOCKING_TIME_OFFLINE": {
    "expires_in_version": "never",
    "kind": "exponential",
    "high": 60000,
    "n_buckets": 1000,
    "description": "Time spent blocked in PR_ConnectContinue when the offline state has changed in the last 60s (ms)."
  },
  "PRCLOSE_TCP_BLOCKING_TIME_NORMAL": {
    "expires_in_version": "never",
    "kind": "exponential",
    "high": 60000,
    "n_buckets": 1000,
    "description": "Time spent blocked in PR_Close when we are not shutting down and there has been niether a network nor an offline state change in the last 60s (ms)."
  },
  "PRCLOSE_TCP_BLOCKING_TIME_SHUTDOWN": {
    "expires_in_version": "never",
    "kind": "exponential",
    "high": 60000,
    "n_buckets": 1000,
    "description": "Time spent blocked in PR_Close during a shutdown (ms)."
  },
  "PRCLOSE_TCP_BLOCKING_TIME_CONNECTIVITY_CHANGE": {
    "expires_in_version": "never",
    "kind": "exponential",
    "high": 60000,
    "n_buckets": 1000,
    "description": "Time spent blocked in PR_Close when there has been the connectivity change in the last 60s (ms)."
  },
  "PRCLOSE_TCP_BLOCKING_TIME_LINK_CHANGE": {
    "expires_in_version": "never",
    "kind": "exponential",
    "high": 60000,
    "n_buckets": 1000,
    "description": "Time spent blocked in PR_Close when there has been a link change in the last 60s (ms)."
  },
  "PRCLOSE_TCP_BLOCKING_TIME_OFFLINE": {
    "expires_in_version": "never",
    "kind": "exponential",
    "high": 60000,
    "n_buckets": 1000,
    "description": "Time spent blocked in PR_Close when the offline state has changed in the last 60s (ms)."
  },
  "PRCLOSE_UDP_BLOCKING_TIME_NORMAL": {
    "expires_in_version": "never",
    "kind": "exponential",
    "high": 60000,
    "n_buckets": 1000,
    "description": "Time spent blocked in PR_Close when we are not shutting down and there has been niether a network nor an offline state change in the last 60s (ms)."
  },
  "PRCLOSE_UDP_BLOCKING_TIME_SHUTDOWN": {
    "expires_in_version": "never",
    "kind": "exponential",
    "high": 60000,
    "n_buckets": 1000,
    "description": "Time spent blocked in PR_Close during a shutdown (ms)."
  },
  "PRCLOSE_UDP_BLOCKING_TIME_CONNECTIVITY_CHANGE": {
    "expires_in_version": "never",
    "kind": "exponential",
    "high": 60000,
    "n_buckets": 1000,
    "description": "Time spent blocked in PR_Close when there has been the connectivity change in the last 60s (ms)."
  },
  "PRCLOSE_UDP_BLOCKING_TIME_LINK_CHANGE": {
    "expires_in_version": "never",
    "kind": "exponential",
    "high": 60000,
    "n_buckets": 1000,
    "description": "Time spent blocked in PR_Close when there has been a link change in the last 60s (ms)."
  },
  "PRCLOSE_UDP_BLOCKING_TIME_OFFLINE": {
    "expires_in_version": "never",
    "kind": "exponential",
    "high": 60000,
    "n_buckets": 1000,
    "description": "Time spent blocked in PR_Close when the offline state has changed in the last 60s (ms)."
  },
  "IPV4_AND_IPV6_ADDRESS_CONNECTIVITY": {
    "expires_in_version": "never",
    "kind": "enumerated",
    "n_values": 4,
    "description": "Count the number of 0) successful connections to an ipv4 address, 1) failed connection an ipv4 address, 2) successful connection to an ipv6 address and 3) failed connections to an ipv6 address."
  },
  "URL_PATH_ENDS_IN_EXCLAMATION": {
    "expires_in_version": "never",
    "kind": "boolean",
    "description": "The URL path ends in !"
  },
  "URL_PATH_CONTAINS_EXCLAMATION_SLASH": {
    "expires_in_version": "never",
    "kind": "boolean",
    "description": "The URL path contains !/"
  },
  "URL_PATH_CONTAINS_EXCLAMATION_DOUBLE_SLASH": {
    "expires_in_version": "never",
    "kind": "boolean",
    "description": "The URL path contains !//"
  },
  "NETWORK_SESSION_AT_900FD": {
    "expires_in_version": "never",
    "kind": "boolean",
    "description": "session reached 900 fd limit sockets",
    "bug_numbers": [1260218],
    "alert_emails": ["necko@mozilla.com"]
  },
  "NETWORK_PROBE_MAXCOUNT": {
    "expires_in_version": "never",
    "kind": "linear",
    "low": 50,
    "high": 1000,
    "n_buckets": 10,
    "description": "Result of nsSocketTransportService::ProbeMaxCount()",
    "bug_numbers": [1260218],
    "alert_emails": ["necko@mozilla.com"]
  },
  "FIND_PLUGINS": {
    "alert_emails": ["perf-telemetry-alerts@mozilla.com"],
    "expires_in_version": "never",
    "kind": "exponential",
    "high": 3000,
    "n_buckets": 10,
    "description": "Time spent scanning filesystem for plugins (ms)"
  },
  "CHECK_JAVA_ENABLED": {
    "expires_in_version": "default",
    "kind": "exponential",
    "high": 3000,
    "n_buckets": 10,
    "description": "Time spent checking if Java is enabled (ms)"
  },
  "PLUGIN_HANG_UI_USER_RESPONSE": {
    "expires_in_version": "never",
    "kind": "enumerated",
    "n_values": 3,
    "description": "User response to Plugin Hang UI"
  },
  "PLUGIN_HANG_UI_DONT_ASK": {
    "expires_in_version": "never",
    "kind": "boolean",
    "description": "Whether the user has requested not to see the Plugin Hang UI again"
  },
  "PLUGIN_HANG_UI_RESPONSE_TIME": {
    "expires_in_version": "never",
    "kind": "exponential",
    "high": 60000,
    "n_buckets": 20,
    "description": "Time spent in Plugin Hang UI (ms)"
  },
  "PLUGIN_HANG_TIME": {
    "expires_in_version": "never",
    "kind": "exponential",
    "high": 60000,
    "n_buckets": 20,
    "description": "Value of dom.ipc.plugins.hangUITimeoutSecs plus time spent in Plugin Hang UI (ms)"
  },
  "PLUGIN_LOAD_METADATA": {
    "alert_emails": ["perf-telemetry-alerts@mozilla.com"],
    "expires_in_version": "never",
    "kind": "exponential",
    "high": 5000,
    "n_buckets": 20,
    "description": "Time spent loading plugin DLL and obtaining metadata (ms)"
  },
  "PLUGIN_SHUTDOWN_MS": {
    "expires_in_version": "never",
    "kind": "exponential",
    "high": 5000,
    "n_buckets": 20,
    "description": "Time spent shutting down plugins (ms)"
  },
  "PLUGIN_CALLED_DIRECTLY": {
    "expires_in_version": "never",
    "kind": "flag",
    "description": "A plugin object was successfully invoked as a function"
  },
  "FLASH_PLUGIN_STATES": {
    "expires_in_version": "50",
    "kind": "enumerated",
    "n_values": 20,
    "description": "A flash object's initialization state"
  },
  "FLASH_PLUGIN_AREA": {
    "expires_in_version": "50",
    "kind": "exponential",
    "low": 256,
    "high": 16777216,
    "n_buckets": 50,
    "description": "Flash object area (width * height)"
  },
  "FLASH_PLUGIN_WIDTH": {
    "expires_in_version": "50",
    "kind": "linear",
    "low": 1,
    "high": 2000,
    "n_buckets": 50,
    "description": "Flash object width"
  },
  "FLASH_PLUGIN_HEIGHT": {
    "expires_in_version": "50",
    "kind": "linear",
    "low": 1,
    "high": 2000,
    "n_buckets": 50,
    "description": "Flash object height"
  },
  "FLASH_PLUGIN_INSTANCES_ON_PAGE": {
    "expires_in_version": "50",
    "kind": "enumerated",
    "n_values": 30,
    "description": "Flash object instances count on page"
  },
  "MOZ_SQLITE_OPEN_MS": {
    "expires_in_version": "default",
    "kind": "exponential",
    "high": 3000,
    "n_buckets": 10,
    "description": "Time spent on SQLite open() (ms)"
  },
  "MOZ_SQLITE_OPEN_MAIN_THREAD_MS": {
    "expires_in_version": "40",
    "kind": "exponential",
    "high": 3000,
    "n_buckets": 10,
    "description": "Time spent on SQLite open() (ms) *** No longer needed (bug 1156565). Delete histogram and accumulation code! ***"
  },
  "MOZ_SQLITE_TRUNCATE_MS": {
    "expires_in_version": "40",
    "kind": "exponential",
    "high": 3000,
    "n_buckets": 10,
    "description": "Time spent on SQLite truncate() (ms) *** No longer needed (bug 1156565). Delete histogram and accumulation code! ***"
  },
  "MOZ_SQLITE_TRUNCATE_MAIN_THREAD_MS": {
    "expires_in_version": "40",
    "kind": "exponential",
    "high": 3000,
    "n_buckets": 10,
    "description": "Time spent on SQLite truncate() (ms) *** No longer needed (bug 1156565). Delete histogram and accumulation code! ***"
  },
  "MOZ_SQLITE_OTHER_READ_MS": {
    "expires_in_version": "40",
    "kind": "exponential",
    "high": 3000,
    "n_buckets": 10,
    "description": "Time spent on SQLite read() (ms) *** No longer needed (bug 1156565). Delete histogram and accumulation code! ***"
  },
  "MOZ_SQLITE_OTHER_READ_MAIN_THREAD_MS": {
    "expires_in_version": "40",
    "kind": "exponential",
    "high": 3000,
    "n_buckets": 10,
    "description": "Time spent on SQLite read() (ms) *** No longer needed (bug 1156565). Delete histogram and accumulation code! ***"
  },
  "MOZ_SQLITE_PLACES_READ_MS": {
    "expires_in_version": "40",
    "kind": "exponential",
    "high": 3000,
    "n_buckets": 10,
    "description": "Time spent on SQLite read() (ms) *** No longer needed (bug 1156565). Delete histogram and accumulation code! ***"
  },
  "MOZ_SQLITE_PLACES_READ_MAIN_THREAD_MS": {
    "expires_in_version": "40",
    "kind": "exponential",
    "high": 3000,
    "n_buckets": 10,
    "description": "Time spent on SQLite read() (ms) *** No longer needed (bug 1156565). Delete histogram and accumulation code! ***"
  },
  "MOZ_SQLITE_COOKIES_OPEN_READAHEAD_MS": {
    "expires_in_version": "never",
    "kind": "exponential",
    "high": 3000,
    "n_buckets": 10,
    "description": "Time spent on cookie DB open with readahead (ms)"
  },
  "MOZ_SQLITE_COOKIES_READ_MS": {
    "expires_in_version": "40",
    "kind": "exponential",
    "high": 3000,
    "n_buckets": 10,
    "description": "Time spent on SQLite read() (ms) *** No longer needed (bug 1156565). Delete histogram and accumulation code! ***"
  },
  "MOZ_SQLITE_COOKIES_READ_MAIN_THREAD_MS": {
    "expires_in_version": "40",
    "kind": "exponential",
    "high": 3000,
    "n_buckets": 10,
    "description": "Time spent on SQLite read() (ms) *** No longer needed (bug 1156565). Delete histogram and accumulation code! ***"
  },
  "MOZ_SQLITE_WEBAPPS_READ_MS": {
    "expires_in_version": "40",
    "kind": "exponential",
    "high": 3000,
    "n_buckets": 10,
    "description": "Time spent on SQLite read() (ms) *** No longer needed (bug 1156565). Delete histogram and accumulation code! ***"
  },
  "MOZ_SQLITE_WEBAPPS_READ_MAIN_THREAD_MS": {
    "expires_in_version": "40",
    "kind": "exponential",
    "high": 3000,
    "n_buckets": 10,
    "description": "Time spent on SQLite read() (ms) *** No longer needed (bug 1156565). Delete histogram and accumulation code! ***"
  },
  "MOZ_SQLITE_OTHER_WRITE_MS": {
    "expires_in_version": "40",
    "kind": "exponential",
    "high": 3000,
    "n_buckets": 10,
    "description": "Time spent on SQLite write() (ms) *** No longer needed (bug 1156565). Delete histogram and accumulation code! ***"
  },
  "MOZ_SQLITE_OTHER_WRITE_MAIN_THREAD_MS": {
    "expires_in_version": "40",
    "kind": "exponential",
    "high": 3000,
    "n_buckets": 10,
    "description": "Time spent on SQLite write() (ms) *** No longer needed (bug 1156565). Delete histogram and accumulation code! ***"
  },
  "MOZ_SQLITE_PLACES_WRITE_MS": {
    "expires_in_version": "default",
    "kind": "exponential",
    "high": 3000,
    "n_buckets": 10,
    "description": "Time spent on SQLite write() (ms)"
  },
  "MOZ_SQLITE_PLACES_WRITE_MAIN_THREAD_MS": {
    "expires_in_version": "40",
    "kind": "exponential",
    "high": 3000,
    "n_buckets": 10,
    "description": "Time spent on SQLite write() (ms) *** No longer needed (bug 1156565). Delete histogram and accumulation code! ***"
  },
  "MOZ_SQLITE_COOKIES_WRITE_MS": {
    "expires_in_version": "40",
    "kind": "exponential",
    "high": 3000,
    "n_buckets": 10,
    "description": "Time spent on SQLite write() (ms) *** No longer needed (bug 1156565). Delete histogram and accumulation code! ***"
  },
  "MOZ_SQLITE_COOKIES_WRITE_MAIN_THREAD_MS": {
    "expires_in_version": "40",
    "kind": "exponential",
    "high": 3000,
    "n_buckets": 10,
    "description": "Time spent on SQLite write() (ms) *** No longer needed (bug 1156565). Delete histogram and accumulation code! ***"
  },
  "MOZ_SQLITE_WEBAPPS_WRITE_MS": {
    "expires_in_version": "40",
    "kind": "exponential",
    "high": 3000,
    "n_buckets": 10,
    "description": "Time spent on SQLite write() (ms) *** No longer needed (bug 1156565). Delete histogram and accumulation code! ***"
  },
  "MOZ_SQLITE_WEBAPPS_WRITE_MAIN_THREAD_MS": {
    "expires_in_version": "40",
    "kind": "exponential",
    "high": 3000,
    "n_buckets": 10,
    "description": "Time spent on SQLite write() (ms) *** No longer needed (bug 1156565). Delete histogram and accumulation code! ***"
  },
  "MOZ_SQLITE_OTHER_SYNC_MS": {
    "expires_in_version": "never",
    "kind": "exponential",
    "high": 3000,
    "n_buckets": 10,
    "description": "Time spent on SQLite fsync() (ms)"
  },
  "MOZ_SQLITE_OTHER_SYNC_MAIN_THREAD_MS": {
    "expires_in_version": "never",
    "kind": "exponential",
    "high": 3000,
    "n_buckets": 10,
    "description": "Time spent on SQLite fsync() (ms)"
  },
  "MOZ_SQLITE_PLACES_SYNC_MS": {
    "expires_in_version": "never",
    "kind": "exponential",
    "high": 3000,
    "n_buckets": 10,
    "description": "Time spent on SQLite fsync() (ms)"
  },
  "MOZ_SQLITE_PLACES_SYNC_MAIN_THREAD_MS": {
    "expires_in_version": "never",
    "kind": "exponential",
    "high": 3000,
    "n_buckets": 10,
    "description": "Time spent on SQLite fsync() (ms)"
  },
  "MOZ_SQLITE_COOKIES_SYNC_MS": {
    "expires_in_version": "never",
    "kind": "exponential",
    "high": 3000,
    "n_buckets": 10,
    "description": "Time spent on SQLite fsync() (ms)"
  },
  "MOZ_SQLITE_COOKIES_SYNC_MAIN_THREAD_MS": {
    "expires_in_version": "never",
    "kind": "exponential",
    "high": 3000,
    "n_buckets": 10,
    "description": "Time spent on SQLite fsync() (ms)"
  },
  "MOZ_SQLITE_WEBAPPS_SYNC_MS": {
    "expires_in_version": "never",
    "kind": "exponential",
    "high": 3000,
    "n_buckets": 10,
    "description": "Time spent on SQLite fsync() (ms)"
  },
  "MOZ_SQLITE_WEBAPPS_SYNC_MAIN_THREAD_MS": {
    "expires_in_version": "never",
    "kind": "exponential",
    "high": 3000,
    "n_buckets": 10,
    "description": "Time spent on SQLite fsync() (ms)"
  },
  "MOZ_SQLITE_OTHER_READ_B": {
    "expires_in_version": "default",
    "kind": "linear",
    "high": 32768,
    "n_buckets": 3,
    "description": "SQLite read() (bytes)"
  },
  "MOZ_SQLITE_PLACES_READ_B": {
    "expires_in_version": "40",
    "kind": "linear",
    "high": 32768,
    "n_buckets": 3,
    "description": "SQLite read() (bytes) *** No longer needed (bug 1156565). Delete histogram and accumulation code! ***"
  },
  "MOZ_SQLITE_COOKIES_READ_B": {
    "expires_in_version": "40",
    "kind": "linear",
    "high": 32768,
    "n_buckets": 3,
    "description": "SQLite read() (bytes) *** No longer needed (bug 1156565). Delete histogram and accumulation code! ***"
  },
  "MOZ_SQLITE_WEBAPPS_READ_B": {
    "expires_in_version": "40",
    "kind": "linear",
    "high": 32768,
    "n_buckets": 3,
    "description": "SQLite read() (bytes) *** No longer needed (bug 1156565). Delete histogram and accumulation code! ***"
  },
  "MOZ_SQLITE_PLACES_WRITE_B": {
    "expires_in_version": "40",
    "kind": "linear",
    "high": 32768,
    "n_buckets": 3,
    "description": "SQLite write (bytes) *** No longer needed (bug 1156565). Delete histogram and accumulation code! ***"
  },
  "MOZ_SQLITE_COOKIES_WRITE_B": {
    "expires_in_version": "40",
    "kind": "linear",
    "high": 32768,
    "n_buckets": 3,
    "description": "SQLite write (bytes) *** No longer needed (bug 1156565). Delete histogram and accumulation code! ***"
  },
  "MOZ_SQLITE_WEBAPPS_WRITE_B": {
    "expires_in_version": "40",
    "kind": "linear",
    "high": 32768,
    "n_buckets": 3,
    "description": "SQLite write (bytes) *** No longer needed (bug 1156565). Delete histogram and accumulation code! ***"
  },
  "MOZ_SQLITE_OTHER_WRITE_B": {
    "expires_in_version": "default",
    "kind": "linear",
    "high": 32768,
    "n_buckets": 3,
    "description": "SQLite write (bytes)"
  },
  "MOZ_STORAGE_ASYNC_REQUESTS_MS": {
    "alert_emails": ["perf-telemetry-alerts@mozilla.com"],
    "expires_in_version": "40",
    "kind": "exponential",
    "high": 32768,
    "n_buckets": 20,
    "description": "mozStorage async requests completion (ms) *** No longer needed (bug 1156565). Delete histogram and accumulation code! ***"
  },
  "MOZ_STORAGE_ASYNC_REQUESTS_SUCCESS": {
    "alert_emails": ["perf-telemetry-alerts@mozilla.com"],
    "expires_in_version": "40",
    "kind": "boolean",
    "description": "mozStorage async requests success *** No longer needed (bug 1156565). Delete histogram and accumulation code! ***"
  },
  "STARTUP_MEASUREMENT_ERRORS": {
    "expires_in_version": "default",
    "kind": "enumerated",
    "n_values": 16,
    "description": "Flags errors in startup calculation()"
  },
  "NETWORK_DISK_CACHE_OPEN": {
    "expires_in_version": "default",
    "kind": "exponential",
    "high": 10000,
    "n_buckets": 10,
    "description": "Time spent opening disk cache (ms)"
  },
  "NETWORK_DISK_CACHE_TRASHRENAME": {
    "expires_in_version": "never",
    "kind": "exponential",
    "high": 10000,
    "n_buckets": 10,
    "description": "Time spent renaming bad Cache to Cache.Trash (ms)"
  },
  "NETWORK_DISK_CACHE_DELETEDIR": {
    "expires_in_version": "never",
    "kind": "exponential",
    "high": 10000,
    "n_buckets": 10,
    "description": "Time spent deleting disk cache (ms)"
  },
  "NETWORK_DISK_CACHE_DELETEDIR_SHUTDOWN": {
    "expires_in_version": "never",
    "kind": "exponential",
    "high": 10000,
    "n_buckets": 10,
    "description": "Time spent during showdown stopping thread deleting old disk cache (ms)"
  },
  "NETWORK_DISK_CACHE_SHUTDOWN": {
    "expires_in_version": "never",
    "kind": "exponential",
    "high": 10000,
    "n_buckets": 10,
    "description": "Total Time spent (ms) during disk cache showdown"
  },
  "NETWORK_DISK_CACHE_SHUTDOWN_V2": {
    "expires_in_version": "never",
    "kind": "exponential",
    "high": 10000,
    "n_buckets": 10,
    "description": "Total Time spent (ms) during disk cache showdown [cache2]"
  },
  "NETWORK_DISK_CACHE_SHUTDOWN_CLEAR_PRIVATE": {
    "expires_in_version": "never",
    "kind": "exponential",
    "high": 10000,
    "n_buckets": 10,
    "description": "Time spent (ms) during showdown deleting disk cache for 'clear private data' option"
  },
  "NETWORK_DISK_CACHE2_SHUTDOWN_CLEAR_PRIVATE": {
    "expires_in_version": "never",
    "kind": "exponential",
    "high": 10000,
    "n_buckets": 10,
    "description": "Time spent (ms) during showdown deleting disk cache v2 for 'clear private data' option"
  },
  "NETWORK_DISK_CACHE_REVALIDATION": {
    "expires_in_version": "40",
    "kind": "exponential",
    "high": 10000,
    "n_buckets": 10,
    "description": "Total Time spent (ms) during disk cache revalidation"
  },
  "NETWORK_DISK_CACHE_STREAMIO_CLOSE": {
    "expires_in_version": "40",
    "kind": "exponential",
    "high": 10000,
    "n_buckets": 10,
    "description": "Time spent in nsDiskCacheStreamIO::Close() on non-main thread (ms)"
  },
  "NETWORK_DISK_CACHE_STREAMIO_CLOSE_MAIN_THREAD": {
    "expires_in_version": "40",
    "kind": "exponential",
    "high": 10000,
    "n_buckets": 10,
    "description": "Time spent in nsDiskCacheStreamIO::Close() on the main thread (ms)"
  },
  "NETWORK_ID": {
    "alert_emails": ["necko@mozilla.com"],
    "bug_numbers": [1240932],
    "expires_in_version": "never",
    "kind": "enumerated",
    "n_values": 6,
    "description": "Network identification (0=None, 1=New, 2=Same)"
  },
  "IDLE_NOTIFY_BACK_MS": {
    "expires_in_version": "40",
    "kind": "exponential",
    "high": 5000,
    "n_buckets": 10,
    "description": "Time spent checking for and notifying listeners that the user is back (ms)"
  },
  "IDLE_NOTIFY_BACK_LISTENERS": {
    "expires_in_version": "40",
    "kind": "linear",
    "high": 100,
    "n_buckets": 20,
    "description": "Number of listeners notified that the user is back"
  },
  "IDLE_NOTIFY_IDLE_MS": {
    "expires_in_version": "default",
    "kind": "exponential",
    "high": 5000,
    "n_buckets": 10,
    "description": "Time spent checking for and notifying listeners that the user is idle (ms)"
  },
  "IDLE_NOTIFY_IDLE_LISTENERS": {
    "expires_in_version": "40",
    "kind": "linear",
    "high": 100,
    "n_buckets": 20,
    "description": "Number of listeners notified that the user is idle"
  },
  "URLCLASSIFIER_LOOKUP_TIME": {
    "expires_in_version": "never",
    "kind": "exponential",
    "high": 500,
    "n_buckets": 10,
    "description": "Time spent per dbservice lookup (ms)"
  },
  "URLCLASSIFIER_CL_CHECK_TIME": {
    "expires_in_version": "never",
    "kind": "exponential",
    "high": 500,
    "n_buckets": 10,
    "description": "Time spent per classifier lookup (ms)"
  },
  "URLCLASSIFIER_CL_UPDATE_TIME": {
    "expires_in_version": "never",
    "kind": "exponential",
    "low": 20,
    "high": 15000,
    "n_buckets": 15,
    "description": "Time spent per classifier update (ms)"
  },
  "URLCLASSIFIER_PS_FILELOAD_TIME": {
    "expires_in_version": "never",
    "kind": "exponential",
    "high": 1000,
    "n_buckets": 10,
    "description": "Time spent loading PrefixSet from file (ms)"
  },
  "URLCLASSIFIER_PS_FALLOCATE_TIME": {
    "expires_in_version": "default",
    "kind": "exponential",
    "high": 1000,
    "n_buckets": 10,
    "description": "Time spent fallocating PrefixSet (ms)"
  },
  "URLCLASSIFIER_PS_CONSTRUCT_TIME": {
    "expires_in_version": "never",
    "kind": "exponential",
    "high": 5000,
    "n_buckets": 15,
    "description": "Time spent constructing PrefixSet from DB (ms)"
  },
  "URLCLASSIFIER_LC_PREFIXES": {
    "expires_in_version": "never",
    "kind": "linear",
    "high": 1500000,
    "n_buckets": 15,
    "description": "Size of the prefix cache in entries"
  },
  "URLCLASSIFIER_LC_COMPLETIONS": {
    "expires_in_version": "never",
    "kind": "exponential",
    "high": 200,
    "n_buckets": 10,
    "description": "Size of the completion cache in entries"
  },
  "URLCLASSIFIER_PS_FAILURE": {
    "expires_in_version": "default",
    "kind": "boolean",
    "description": "Did UrlClassifier fail to construct the PrefixSet?"
  },
  "URLCLASSIFIER_UPDATE_REMOTE_STATUS": {
    "alert_emails": ["gcp@mozilla.com", "francois@mozilla.com"],
    "expires_in_version": "never",
    "kind": "enumerated",
    "n_values": 16,
    "bug_numbers": [1150921],
    "description": "Server HTTP status code from SafeBrowsing database updates. (0=1xx, 1=200, 2=2xx, 3=204, 4=3xx, 5=400, 6=4xx, 7=403, 8=404, 9=408, 10=413, 11=5xx, 12=502|504|511, 13=503, 14=505, 15=Other)"
  },
  "URLCLASSIFIER_COMPLETE_REMOTE_STATUS": {
    "alert_emails": ["gcp@mozilla.com", "francois@mozilla.com"],
    "expires_in_version": "never",
    "kind": "enumerated",
    "n_values": 16,
    "bug_numbers": [1150921],
    "description": "Server HTTP status code from remote SafeBrowsing gethash lookups. (0=1xx, 1=200, 2=2xx, 3=204, 4=3xx, 5=400, 6=4xx, 7=403, 8=404, 9=408, 10=413, 11=5xx, 12=502|504|511, 13=503, 14=505, 15=Other)"
  },
  "URLCLASSIFIER_COMPLETE_TIMEOUT": {
    "alert_emails": ["gcp@mozilla.com", "francois@mozilla.com"],
    "expires_in_version": "52",
    "kind": "boolean",
    "bug_numbers": [1172688],
    "description": "This metric is recorded every time a gethash lookup is performed, `true` is recorded if the lookup times out."
  },
  "CSP_DOCUMENTS_COUNT": {
    "alert_emails": ["seceng@mozilla.com"],
    "bug_numbers": [1252829],
    "expires_in_version": "55",
    "kind": "count",
    "description": "Number of unique pages that contain a CSP"
  },
  "CSP_UNSAFE_INLINE_DOCUMENTS_COUNT": {
    "alert_emails": ["seceng@mozilla.com"],
    "bug_numbers": [1252829],
    "expires_in_version": "55",
    "kind": "count",
    "description": "Number of unique pages that contain an unsafe-inline CSP directive"
  },
  "CSP_UNSAFE_EVAL_DOCUMENTS_COUNT": {
    "alert_emails": ["seceng@mozilla.com"],
    "bug_numbers": [1252829],
    "expires_in_version": "55",
    "kind": "count",
    "description": "Number of unique pages that contain an unsafe-eval CSP directive"
  },
  "PLACES_PAGES_COUNT": {
    "expires_in_version": "never",
    "kind": "exponential",
    "low": 1000,
    "high": 150000,
    "n_buckets": 20,
    "releaseChannelCollection": "opt-out",
    "description": "PLACES: Number of unique pages"
  },
  "PLACES_MOST_RECENT_EXPIRED_VISIT_DAYS": {
    "alert_emails": ["mbonardo@mozilla.com"],
    "expires_in_version": "never",
    "kind": "linear",
    "low": 30,
    "high": 730,
    "n_buckets": 12,
    "description": "PLACES: the most recent expired visit in days"
  },
  "PLACES_BOOKMARKS_COUNT": {
    "expires_in_version": "never",
    "kind": "exponential",
    "low": 100,
    "high": 8000,
    "n_buckets": 15,
    "releaseChannelCollection": "opt-out",
    "description": "PLACES: Number of bookmarks"
  },
  "PLACES_TAGS_COUNT": {
    "expires_in_version": "never",
    "kind": "exponential",
    "high": 200,
    "n_buckets": 10,
    "description": "PLACES: Number of tags"
  },
  "PLACES_KEYWORDS_COUNT": {
    "expires_in_version": "never",
    "kind": "exponential",
    "high": 200,
    "n_buckets": 10,
    "description": "PLACES: Number of keywords"
  },
  "PLACES_BACKUPS_DAYSFROMLAST": {
    "expires_in_version": "never",
    "kind": "enumerated",
    "n_values": 15,
    "description": "PLACES: Days from last backup"
  },
  "PLACES_BACKUPS_BOOKMARKSTREE_MS": {
    "expires_in_version": "never",
    "kind": "exponential",
    "low": 50,
    "high": 2000,
    "n_buckets": 10,
    "description": "PLACES: Time to build the bookmarks tree"
  },
  "PLACES_BACKUPS_TOJSON_MS": {
    "expires_in_version": "default",
    "kind": "exponential",
    "low": 50,
    "high": 2000,
    "n_buckets": 10,
    "description": "PLACES: Time to convert and write the backup"
  },
  "PLACES_EXPORT_TOHTML_MS": {
    "expires_in_version": "never",
    "kind": "exponential",
    "low": 50,
    "high": 2000,
    "n_buckets": 10,
    "description": "PLACES: Time to convert and write bookmarks.html"
  },
  "PLACES_FAVICON_ICO_SIZES": {
    "expires_in_version" : "never",
    "kind": "exponential",
    "high": 524288,
    "n_buckets" : 100,
    "description": "PLACES: Size of the ICO favicon files loaded from the web (Bytes)"
  },
  "PLACES_FAVICON_PNG_SIZES": {
    "expires_in_version" : "never",
    "kind": "exponential",
    "high": 524288,
    "n_buckets" : 100,
    "description": "PLACES: Size of the PNG favicon files loaded from the web (Bytes)"
  },
  "PLACES_FAVICON_GIF_SIZES": {
    "expires_in_version" : "never",
    "kind": "exponential",
    "high": 524288,
    "n_buckets" : 100,
    "description": "PLACES: Size of the GIF favicon files loaded from the web (Bytes)"
  },
  "PLACES_FAVICON_JPEG_SIZES": {
    "expires_in_version" : "never",
    "kind": "exponential",
    "high": 524288,
    "n_buckets" : 100,
    "description": "PLACES: Size of the JPEG favicon files loaded from the web (Bytes)"
  },
  "PLACES_FAVICON_BMP_SIZES": {
    "expires_in_version" : "never",
    "kind": "exponential",
    "high": 524288,
    "n_buckets" : 100,
    "description": "PLACES: Size of the BMP favicon files loaded from the web (Bytes)"
  },
  "PLACES_FAVICON_SVG_SIZES": {
    "expires_in_version" : "never",
    "kind": "exponential",
    "high": 524288,
    "n_buckets" : 100,
    "description": "PLACES: Size of the SVG favicon files loaded from the web (Bytes)"
  },
  "PLACES_FAVICON_OTHER_SIZES": {
    "expires_in_version" : "never",
    "kind": "exponential",
    "high": 524288,
    "n_buckets" : 100,
    "description": "PLACES: Size of favicon files without a specific file type probe, loaded from the web (Bytes)"
  },
  "LINK_ICON_SIZES_ATTR_USAGE": {
    "expires_in_version" : "never",
    "kind": "enumerated",
    "n_values": 4,
    "description": "The possible types of the 'sizes' attribute for <link rel=icon>. 0: Attribute not specified, 1: 'any', 2: Integer dimensions, 3: Invalid value."
  },
  "LINK_ICON_SIZES_ATTR_DIMENSION": {
    "expires_in_version" : "never",
    "kind": "linear",
    "high": 513,
    "n_buckets" : 64,
    "description": "The width dimension of the 'sizes' attribute for <link rel=icon>."
  },
  "FENNEC_DISTRIBUTION_REFERRER_INVALID": {
    "expires_in_version": "never",
    "kind": "flag",
    "description": "Whether the referrer intent specified an invalid distribution name",
    "cpp_guard": "ANDROID"
  },
  "FENNEC_DISTRIBUTION_CODE_CATEGORY": {
    "expires_in_version": "never",
    "kind": "enumerated",
    "n_values": 20,
    "description": "First digit of HTTP result code, or error category, during distribution download",
    "cpp_guard": "ANDROID"
  },
  "FENNEC_DISTRIBUTION_DOWNLOAD_TIME_MS": {
    "expires_in_version": "never",
    "kind": "exponential",
    "low": 100,
    "high": 40000,
    "n_buckets": 30,
    "description": "Time taken to download a specified distribution file (msec)",
    "cpp_guard": "ANDROID"
  },
  "FENNEC_BOOKMARKS_COUNT": {
    "expires_in_version": "60",
    "kind": "exponential",
    "high": 8000,
    "n_buckets": 20,
    "description": "Number of bookmarks stored in the browser DB",
    "alert_emails": ["mobile-frontend@mozilla.com"],
    "bug_numbers": [1244704]
  },
  "FENNEC_READING_LIST_COUNT": {
    "expires_in_version": "50",
    "kind": "exponential",
    "high": 1000,
    "n_buckets": 10,
    "cpp_guard": "ANDROID",
    "description": "Number of reading list items stored in the browser DB *** No longer needed (bug 1156565). Delete histogram and accumulation code! ***"
  },
  "FENNEC_READER_VIEW_CACHE_SIZE": {
    "expires_in_version": "60",
    "alert_emails": ["mobile-frontend@mozilla.com"],
    "kind": "exponential",
    "low": 32,
    "high": 51200,
    "n_buckets": 20,
    "description": "Total disk space used by items in the reader view cache (KB)",
    "bug_numbers": [1246159]
  },
  "PLACES_SORTED_BOOKMARKS_PERC": {
    "expires_in_version": "never",
    "kind": "linear",
    "high": 100,
    "n_buckets": 10,
    "description": "PLACES: Percentage of bookmarks organized in folders"
  },
  "PLACES_TAGGED_BOOKMARKS_PERC": {
    "expires_in_version": "never",
    "kind": "linear",
    "high": 100,
    "n_buckets": 10,
    "description": "PLACES: Percentage of tagged bookmarks"
  },
  "PLACES_DATABASE_FILESIZE_MB": {
    "expires_in_version": "never",
    "kind": "exponential",
    "low": 5,
    "high": 200,
    "n_buckets": 10,
    "description": "PLACES: Database filesize (MB)"
  },
  "PLACES_DATABASE_PAGESIZE_B": {
    "expires_in_version": "never",
    "kind": "exponential",
    "low": 1024,
    "high": 32768,
    "n_buckets": 10,
    "description": "PLACES: Database page size (bytes)"
  },
  "PLACES_DATABASE_SIZE_PER_PAGE_B": {
    "expires_in_version": "never",
    "kind": "exponential",
    "low": 500,
    "high": 10240,
    "n_buckets": 20,
    "description": "PLACES: Average size of a place in the database (bytes)"
  },
  "PLACES_EXPIRATION_STEPS_TO_CLEAN2": {
    "expires_in_version": "never",
    "kind": "enumerated",
    "n_values": 10,
    "description": "PLACES: Expiration steps to cleanup the database"
  },
  "PLACES_AUTOCOMPLETE_1ST_RESULT_TIME_MS": {
    "expires_in_version": "never",
    "kind": "exponential",
    "low": 50,
    "high": 500,
    "n_buckets": 10,
    "description": "PLACES: Time for first autocomplete result if > 50ms (ms)"
  },
  "PLACES_AUTOCOMPLETE_6_FIRST_RESULTS_TIME_MS": {
    "expires_in_version": "never",
    "kind": "exponential",
    "low": 50,
    "high": 1000,
    "n_buckets": 30,
    "description": "PLACES: Time for the 6 first autocomplete results (ms)"
  },
  "HISTORY_LASTVISITED_TREE_QUERY_TIME_MS": {
    "expires_in_version": "never",
    "kind": "exponential",
    "low": 50,
    "high": 2000,
    "n_buckets": 30,
    "description": "PLACES: Time to load the sidebar history tree sorted by last visit (ms)"
  },
  "PLACES_HISTORY_LIBRARY_SEARCH_TIME_MS": {
    "expires_in_version": "never",
    "kind": "exponential",
    "low": 50,
    "high": 1000,
    "n_buckets": 30,
    "description": "PLACES: Time to search the history library (ms)"
  },
  "PLACES_AUTOCOMPLETE_URLINLINE_DOMAIN_QUERY_TIME_MS": {
    "expires_in_version": "never",
    "kind": "exponential",
    "low": 50,
    "high": 2000,
    "n_buckets": 10,
    "description": "PLACES: Duration of the domain query for the url inline autocompletion (ms)"
  },
  "PLACES_IDLE_FRECENCY_DECAY_TIME_MS": {
    "expires_in_version": "never",
    "kind": "exponential",
    "low": 50,
    "high": 10000,
    "n_buckets": 10,
    "description": "PLACES: Time to decay all frecencies values on idle (ms)"
  },
  "PLACES_IDLE_MAINTENANCE_TIME_MS": {
    "expires_in_version": "never",
    "kind": "exponential",
    "low": 1000,
    "high": 30000,
    "n_buckets": 10,
    "description": "PLACES: Time to execute maintenance tasks on idle (ms)"
  },
  "PLACES_ANNOS_BOOKMARKS_COUNT": {
    "expires_in_version": "never",
    "kind": "exponential",
    "low": 50,
    "high": 5000,
    "n_buckets": 10,
    "description": "PLACES: Number of bookmarks annotations"
  },
  "PLACES_ANNOS_PAGES_COUNT": {
    "expires_in_version": "never",
    "kind": "exponential",
    "low": 50,
    "high": 5000,
    "n_buckets": 10,
    "description": "PLACES: Number of pages annotations"
  },
  "PLACES_MAINTENANCE_DAYSFROMLAST": {
    "expires_in_version" : "never",
    "kind": "exponential",
    "low": 7,
    "high": 60,
    "n_buckets" : 10,
    "description": "PLACES: Days from last maintenance"
  },
  "UPDATE_CHECK_NO_UPDATE_EXTERNAL" : {
    "alert_emails": ["application-update-telemetry-alerts@mozilla.com"],
    "expires_in_version": "never",
    "kind": "count",
    "releaseChannelCollection": "opt-out",
    "description": "Update: count of no updates were found for a background update check (externally initiated)"
  },
  "UPDATE_CHECK_NO_UPDATE_NOTIFY" : {
    "alert_emails": ["application-update-telemetry-alerts@mozilla.com"],
    "expires_in_version": "never",
    "kind": "count",
    "releaseChannelCollection": "opt-out",
    "description": "Update: count of no updates were found for a background update check (timer initiated)"
  },
  "UPDATE_CHECK_CODE_EXTERNAL": {
    "alert_emails": ["application-update-telemetry-alerts@mozilla.com"],
    "expires_in_version": "never",
    "kind": "enumerated",
    "n_values": 50,
    "releaseChannelCollection": "opt-out",
    "description": "Update: background update check result code except for no updates found (externally initiated)"
  },
  "UPDATE_CHECK_CODE_NOTIFY": {
    "alert_emails": ["application-update-telemetry-alerts@mozilla.com"],
    "expires_in_version": "never",
    "kind": "enumerated",
    "n_values": 50,
    "releaseChannelCollection": "opt-out",
    "description": "Update: background update check result code except for no updates found (timer initiated)"
  },
  "UPDATE_CHECK_EXTENDED_ERROR_EXTERNAL": {
    "alert_emails": ["application-update-telemetry-alerts@mozilla.com"],
    "expires_in_version": "never",
    "kind": "count",
    "keyed": true,
    "releaseChannelCollection": "opt-out",
    "description": "Update: keyed count (key names are prefixed with AUS_CHECK_EX_ERR_) of background update check extended error code (externally initiated)"
  },
  "UPDATE_CHECK_EXTENDED_ERROR_NOTIFY": {
    "alert_emails": ["application-update-telemetry-alerts@mozilla.com"],
    "expires_in_version": "never",
    "kind": "count",
    "keyed": true,
    "releaseChannelCollection": "opt-out",
    "description": "Update: keyed count (key names are prefixed with AUS_CHECK_EX_ERR_) of background update check extended error code (timer initiated)"
  },
  "UPDATE_INVALID_LASTUPDATETIME_EXTERNAL": {
    "alert_emails": ["application-update-telemetry-alerts@mozilla.com"],
    "expires_in_version": "never",
    "kind": "count",
    "releaseChannelCollection": "opt-out",
    "description": "Update: count of systems that have a last update time greater than the current time (externally initiated)"
  },
  "UPDATE_INVALID_LASTUPDATETIME_NOTIFY": {
    "alert_emails": ["application-update-telemetry-alerts@mozilla.com"],
    "expires_in_version": "never",
    "kind": "count",
    "releaseChannelCollection": "opt-out",
    "description": "Update: count of systems that have a last update time greater than the current time (timer initiated)"
  },
  "UPDATE_LAST_NOTIFY_INTERVAL_DAYS_EXTERNAL": {
    "alert_emails": ["application-update-telemetry-alerts@mozilla.com"],
    "expires_in_version": "never",
    "kind": "exponential",
    "n_buckets": 60,
    "high": 365,
    "releaseChannelCollection": "opt-out",
    "description": "Update: interval in days since the last background update check (externally initiated)"
  },
  "UPDATE_LAST_NOTIFY_INTERVAL_DAYS_NOTIFY": {
    "alert_emails": ["application-update-telemetry-alerts@mozilla.com"],
    "expires_in_version": "never",
    "kind": "exponential",
    "n_buckets": 30,
    "high": 180,
    "releaseChannelCollection": "opt-out",
    "description": "Update: interval in days since the last background update check (timer initiated)"
  },
  "UPDATE_PING_COUNT_EXTERNAL": {
    "alert_emails": ["application-update-telemetry-alerts@mozilla.com"],
    "expires_in_version": "never",
    "kind": "count",
    "releaseChannelCollection": "opt-out",
    "description": "Update: count of systems for this ping for comparison with other pings (externally initiated)"
  },
  "UPDATE_PING_COUNT_NOTIFY": {
    "alert_emails": ["application-update-telemetry-alerts@mozilla.com"],
    "expires_in_version": "never",
    "kind": "count",
    "releaseChannelCollection": "opt-out",
    "description": "Update: count of systems for this ping for comparison with other pings (timer initiated)"
  },
  "UPDATE_SERVICE_INSTALLED_EXTERNAL": {
    "alert_emails": ["application-update-telemetry-alerts@mozilla.com"],
    "expires_in_version": "never",
    "kind": "boolean",
    "releaseChannelCollection": "opt-out",
    "description": "Update: whether the service is installed (externally initiated)"
  },
  "UPDATE_SERVICE_INSTALLED_NOTIFY": {
    "alert_emails": ["application-update-telemetry-alerts@mozilla.com"],
    "expires_in_version": "never",
    "kind": "boolean",
    "releaseChannelCollection": "opt-out",
    "description": "Update: whether the service is installed (timer initiated)"
  },
  "UPDATE_SERVICE_MANUALLY_UNINSTALLED_EXTERNAL": {
    "alert_emails": ["application-update-telemetry-alerts@mozilla.com"],
    "expires_in_version": "never",
    "kind": "count",
    "releaseChannelCollection": "opt-out",
    "description": "Update: count of systems that manually uninstalled the service (externally initiated)"
  },
  "UPDATE_SERVICE_MANUALLY_UNINSTALLED_NOTIFY": {
    "alert_emails": ["application-update-telemetry-alerts@mozilla.com"],
    "expires_in_version": "never",
    "kind": "count",
    "releaseChannelCollection": "opt-out",
    "description": "Update: count of systems that manually uninstalled the service (timer initiated)"
  },
  "UPDATE_UNABLE_TO_APPLY_EXTERNAL": {
    "alert_emails": ["application-update-telemetry-alerts@mozilla.com"],
    "expires_in_version": "never",
    "kind": "count",
    "releaseChannelCollection": "opt-out",
    "description": "Update: count of systems that cannot apply updates (externally initiated)"
  },
  "UPDATE_UNABLE_TO_APPLY_NOTIFY": {
    "alert_emails": ["application-update-telemetry-alerts@mozilla.com"],
    "expires_in_version": "never",
    "kind": "count",
    "releaseChannelCollection": "opt-out",
    "description": "Update: count of systems that cannot apply updates (timer initiated)"
  },
  "UPDATE_CANNOT_STAGE_EXTERNAL": {
    "alert_emails": ["application-update-telemetry-alerts@mozilla.com"],
    "expires_in_version": "never",
    "kind": "count",
    "releaseChannelCollection": "opt-out",
    "description": "Update: count of systems that cannot stage updates (externally initiated)"
  },
  "UPDATE_CANNOT_STAGE_NOTIFY": {
    "alert_emails": ["application-update-telemetry-alerts@mozilla.com"],
    "expires_in_version": "never",
    "kind": "count",
    "releaseChannelCollection": "opt-out",
    "description": "Update: count of systems that cannot stage updates (timer initiated)"
  },
  "UPDATE_HAS_PREF_URL_OVERRIDE_EXTERNAL": {
    "alert_emails": ["application-update-telemetry-alerts@mozilla.com"],
    "expires_in_version": "never",
    "kind": "count",
    "releaseChannelCollection": "opt-out",
    "description": "Update: count of systems that have an app.update.url.override preference (externally initiated)"
  },
  "UPDATE_HAS_PREF_URL_OVERRIDE_NOTIFY": {
    "alert_emails": ["application-update-telemetry-alerts@mozilla.com"],
    "expires_in_version": "never",
    "kind": "count",
    "releaseChannelCollection": "opt-out",
    "description": "Update: count of systems that have an app.update.url.override preference (timer initiated)"
  },
  "UPDATE_PREF_UPDATE_CANCELATIONS_EXTERNAL": {
    "alert_emails": ["application-update-telemetry-alerts@mozilla.com"],
    "expires_in_version": "never",
    "kind": "enumerated",
    "n_values": 100,
    "releaseChannelCollection": "opt-out",
    "description": "Update: number of sequential update elevation request cancelations greater than 0 (externally initiated)"
  },
  "UPDATE_PREF_UPDATE_CANCELATIONS_NOTIFY": {
    "alert_emails": ["application-update-telemetry-alerts@mozilla.com"],
    "expires_in_version": "never",
    "kind": "enumerated",
    "n_values": 100,
    "releaseChannelCollection": "opt-out",
    "description": "Update: number of sequential update elevation request cancelations greater than 0 (timer initiated)"
  },
  "UPDATE_PREF_SERVICE_ERRORS_EXTERNAL": {
    "alert_emails": ["application-update-telemetry-alerts@mozilla.com"],
    "expires_in_version": "never",
    "kind": "enumerated",
    "n_values": 30,
    "releaseChannelCollection": "opt-out",
    "description": "Update: number of sequential update service errors greater than 0 (externally initiated)"
  },
  "UPDATE_PREF_SERVICE_ERRORS_NOTIFY": {
    "alert_emails": ["application-update-telemetry-alerts@mozilla.com"],
    "expires_in_version": "never",
    "kind": "enumerated",
    "n_values": 30,
    "releaseChannelCollection": "opt-out",
    "description": "Update: number of sequential update service errors greater than 0 (timer initiated)"
  },
  "UPDATE_NOT_PREF_UPDATE_AUTO_EXTERNAL": {
    "alert_emails": ["application-update-telemetry-alerts@mozilla.com"],
    "expires_in_version": "never",
    "kind": "count",
    "releaseChannelCollection": "opt-out",
    "description": "Update: count of when the app.update.auto boolean preference is not the default value of true (true values are not submitted)"
  },
  "UPDATE_NOT_PREF_UPDATE_AUTO_NOTIFY": {
    "alert_emails": ["application-update-telemetry-alerts@mozilla.com"],
    "expires_in_version": "never",
    "kind": "count",
    "releaseChannelCollection": "opt-out",
    "description": "Update: count of when the app.update.auto boolean preference is not the default value of true (true values are not submitted)"
  },
  "UPDATE_NOT_PREF_UPDATE_ENABLED_EXTERNAL": {
    "alert_emails": ["application-update-telemetry-alerts@mozilla.com"],
    "expires_in_version": "never",
    "kind": "count",
    "releaseChannelCollection": "opt-out",
    "description": "Update: count of when the app.update.enabled boolean preference is not the default value of true (true values are not submitted)"
  },
  "UPDATE_NOT_PREF_UPDATE_ENABLED_NOTIFY": {
    "alert_emails": ["application-update-telemetry-alerts@mozilla.com"],
    "expires_in_version": "never",
    "kind": "count",
    "releaseChannelCollection": "opt-out",
    "description": "Update: count of when the app.update.enabled boolean preference is not the default value of true (true values are not submitted)"
  },
  "UPDATE_NOT_PREF_UPDATE_STAGING_ENABLED_EXTERNAL": {
    "alert_emails": ["application-update-telemetry-alerts@mozilla.com"],
    "expires_in_version": "never",
    "kind": "count",
    "releaseChannelCollection": "opt-out",
    "description": "Update: count of when the app.update.staging.enabled boolean preference is not the default value of true (true values are not submitted)"
  },
  "UPDATE_NOT_PREF_UPDATE_STAGING_ENABLED_NOTIFY": {
    "alert_emails": ["application-update-telemetry-alerts@mozilla.com"],
    "expires_in_version": "never",
    "kind": "count",
    "releaseChannelCollection": "opt-out",
    "description": "Update: count of when the app.update.staging.enabled boolean preference is not the default value of true (true values are not submitted)"
  },
  "UPDATE_NOT_PREF_UPDATE_SERVICE_ENABLED_EXTERNAL": {
    "alert_emails": ["application-update-telemetry-alerts@mozilla.com"],
    "expires_in_version": "never",
    "kind": "count",
    "releaseChannelCollection": "opt-out",
    "description": "Update: count of when the app.update.service.enabled boolean preference is not the default value of true (true values are not submitted)"
  },
  "UPDATE_NOT_PREF_UPDATE_SERVICE_ENABLED_NOTIFY": {
    "alert_emails": ["application-update-telemetry-alerts@mozilla.com"],
    "expires_in_version": "never",
    "kind": "count",
    "releaseChannelCollection": "opt-out",
    "description": "Update: count of when the app.update.service.enabled boolean preference is not the default value of true (true values are not submitted)"
  },
  "UPDATE_DOWNLOAD_CODE_COMPLETE": {
    "alert_emails": ["application-update-telemetry-alerts@mozilla.com"],
    "expires_in_version": "never",
    "kind": "enumerated",
    "n_values": 50,
    "releaseChannelCollection": "opt-out",
    "description": "Update: complete patch download result code"
  },
  "UPDATE_DOWNLOAD_CODE_PARTIAL": {
    "alert_emails": ["application-update-telemetry-alerts@mozilla.com"],
    "expires_in_version": "never",
    "kind": "enumerated",
    "n_values": 50,
    "releaseChannelCollection": "opt-out",
    "description": "Update: complete patch download result code"
  },
  "UPDATE_STATE_CODE_COMPLETE_STARTUP": {
    "alert_emails": ["application-update-telemetry-alerts@mozilla.com"],
    "expires_in_version": "never",
    "kind": "enumerated",
    "n_values": 20,
    "releaseChannelCollection": "opt-out",
    "description": "Update: the state of a complete update from update.status on startup"
  },
  "UPDATE_STATE_CODE_PARTIAL_STARTUP": {
    "alert_emails": ["application-update-telemetry-alerts@mozilla.com"],
    "expires_in_version": "never",
    "kind": "enumerated",
    "n_values": 20,
    "releaseChannelCollection": "opt-out",
    "description": "Update: the state of a partial patch update from update.status on startup"
  },
  "UPDATE_STATE_CODE_UNKNOWN_STARTUP": {
    "alert_emails": ["application-update-telemetry-alerts@mozilla.com"],
    "expires_in_version": "never",
    "kind": "enumerated",
    "n_values": 20,
    "releaseChannelCollection": "opt-out",
    "description": "Update: the state of an unknown patch update from update.status on startup"
  },
  "UPDATE_STATE_CODE_COMPLETE_STAGE": {
    "alert_emails": ["application-update-telemetry-alerts@mozilla.com"],
    "expires_in_version": "never",
    "kind": "enumerated",
    "n_values": 20,
    "releaseChannelCollection": "opt-out",
    "description": "Update: the state of a complete patch update from update.status after staging"
  },
  "UPDATE_STATE_CODE_PARTIAL_STAGE": {
    "alert_emails": ["application-update-telemetry-alerts@mozilla.com"],
    "expires_in_version": "never",
    "kind": "enumerated",
    "n_values": 20,
    "releaseChannelCollection": "opt-out",
    "description": "Update: the state of a partial patch update from update.status after staging"
  },
  "UPDATE_STATE_CODE_UNKNOWN_STAGE": {
    "alert_emails": ["application-update-telemetry-alerts@mozilla.com"],
    "expires_in_version": "never",
    "kind": "enumerated",
    "n_values": 20,
    "releaseChannelCollection": "opt-out",
    "description": "Update: the state of an unknown patch update from update.status after staging"
  },
  "UPDATE_STATUS_ERROR_CODE_COMPLETE_STARTUP": {
    "alert_emails": ["application-update-telemetry-alerts@mozilla.com"],
    "expires_in_version": "never",
    "kind": "enumerated",
    "n_values": 100,
    "releaseChannelCollection": "opt-out",
    "description": "Update: the status error code for a failed complete patch update from update.status on startup"
  },
  "UPDATE_STATUS_ERROR_CODE_PARTIAL_STARTUP": {
    "alert_emails": ["application-update-telemetry-alerts@mozilla.com"],
    "expires_in_version": "never",
    "kind": "enumerated",
    "n_values": 100,
    "releaseChannelCollection": "opt-out",
    "description": "Update: the status error code for a failed partial patch update from update.status on startup"
  },
  "UPDATE_STATUS_ERROR_CODE_UNKNOWN_STARTUP": {
    "alert_emails": ["application-update-telemetry-alerts@mozilla.com"],
    "expires_in_version": "never",
    "kind": "enumerated",
    "n_values": 100,
    "releaseChannelCollection": "opt-out",
    "description": "Update: the status error code for a failed unknown patch update from update.status on startup"
  },
  "UPDATE_STATUS_ERROR_CODE_COMPLETE_STAGE": {
    "alert_emails": ["application-update-telemetry-alerts@mozilla.com"],
    "expires_in_version": "never",
    "kind": "enumerated",
    "n_values": 100,
    "releaseChannelCollection": "opt-out",
    "description": "Update: the status error code for a failed complete patch update from update.status after staging"
  },
  "UPDATE_STATUS_ERROR_CODE_PARTIAL_STAGE": {
    "alert_emails": ["application-update-telemetry-alerts@mozilla.com"],
    "expires_in_version": "never",
    "kind": "enumerated",
    "n_values": 100,
    "releaseChannelCollection": "opt-out",
    "description": "Update: the status error code for a failed partial patch update from update.status after staging"
  },
  "UPDATE_STATUS_ERROR_CODE_UNKNOWN_STAGE": {
    "alert_emails": ["application-update-telemetry-alerts@mozilla.com"],
    "expires_in_version": "never",
    "kind": "enumerated",
    "n_values": 100,
    "releaseChannelCollection": "opt-out",
    "description": "Update: the status error code for a failed unknown patch update from update.status after staging"
  },
  "UPDATE_WIZ_LAST_PAGE_CODE": {
    "alert_emails": ["application-update-telemetry-alerts@mozilla.com"],
    "expires_in_version": "never",
    "kind": "enumerated",
    "n_values": 30,
    "releaseChannelCollection": "opt-out",
    "description": "Update: the update wizard page displayed when the UI was closed (mapped in toolkit/mozapps/update/UpdateTelemetry.jsm)"
  },
  "THUNDERBIRD_GLODA_SIZE_MB": {
    "expires_in_version": "never",
    "kind": "linear",
    "high": 1000,
    "n_buckets": 40,
    "description": "Gloda: size of global-messages-db.sqlite (MB)"
  },
  "THUNDERBIRD_CONVERSATIONS_TIME_TO_2ND_GLODA_QUERY_MS": {
    "expires_in_version": "never",
    "kind": "exponential",
    "high": 10000,
    "n_buckets": 30,
    "description": "Conversations: time between the moment we click and the second gloda query returns (ms)"
  },
  "THUNDERBIRD_INDEXING_RATE_MSG_PER_S": {
    "expires_in_version": "never",
    "kind": "linear",
    "high": 100,
    "n_buckets": 20,
    "description": "Gloda: indexing rate (message/s)"
  },
  "FX_GESTURE_TAKE_SNAPSHOT_OF_PAGE": {
    "expires_in_version": "40",
    "kind": "exponential",
    "high": 1000,
    "n_buckets": 30,
    "description": "Firefox: Time taken to capture the page to a canvas, for reuse while swiping through history (ms)."
  },
  "FX_GESTURE_INSTALL_SNAPSHOT_OF_PAGE": {
    "expires_in_version": "50",
    "kind": "exponential",
    "high": 1000,
    "n_buckets": 30,
    "description": "Firefox: Time taken to store the image capture of the page to a canvas, for reuse while swiping through history (ms)."
  },
  "FX_GESTURE_COMPRESS_SNAPSHOT_OF_PAGE": {
    "expires_in_version": "50",
    "kind": "exponential",
    "high": 1000,
    "n_buckets": 30,
    "description": "Firefox: Time taken to kick off image compression of the canvas that will be used during swiping through history (ms)."
  },
  "FX_TAB_ANIM_OPEN_MS": {
    "alert_emails": ["perf-telemetry-alerts@mozilla.com"],
    "expires_in_version": "40",
    "kind": "exponential",
    "high": 3000,
    "n_buckets": 10,
    "description": "Firefox: Time taken by the tab opening animation in milliseconds *** No longer needed (bug 1156565). Delete histogram and accumulation code! ***"
  },
  "FX_TAB_ANIM_CLOSE_MS": {
    "alert_emails": ["perf-telemetry-alerts@mozilla.com"],
    "expires_in_version": "40",
    "kind": "exponential",
    "high": 3000,
    "n_buckets": 10,
    "description": "Firefox: Time taken by the tab closing animation in milliseconds *** No longer needed (bug 1156565). Delete histogram and accumulation code! ***"
  },
  "FX_TAB_ANIM_OPEN_PREVIEW_FRAME_INTERVAL_MS": {
    "expires_in_version": "never",
    "kind": "exponential",
    "low": 7,
    "high": 500,
    "n_buckets": 50,
    "description": "Average frame interval during tab open animation of about:newtab (preview=on), when other tabs are unaffected"
  },
  "FX_TAB_ANIM_OPEN_FRAME_INTERVAL_MS": {
    "expires_in_version": "never",
    "kind": "exponential",
    "low": 7,
    "high": 500,
    "n_buckets": 50,
    "description": "Average frame interval during tab open animation of about:newtab (preview=off), when other tabs are unaffected"
  },
  "FX_TAB_ANIM_ANY_FRAME_INTERVAL_MS": {
    "expires_in_version": "never",
    "kind": "exponential",
    "low": 7,
    "high": 500,
    "n_buckets": 50,
    "description": "Average frame interval during any tab open/close animation (excluding tabstrip scroll)"
  },
  "FX_TAB_ANIM_ANY_FRAME_PAINT_MS": {
    "expires_in_version": "40",
    "kind": "exponential",
    "high": 500,
    "n_buckets": 30,
    "description": "Average paint duration during any tab open/close animation (excluding tabstrip scroll) *** No longer needed (bug 1156565). Delete histogram and accumulation code! ***"
  },
  "FX_REFRESH_DRIVER_CHROME_FRAME_DELAY_MS": {
    "alert_emails": ["perf-telemetry-alerts@mozilla.com"],
    "expires_in_version": "never",
    "kind": "exponential",
    "high": 10000,
    "n_buckets": 50,
    "bug_numbers": [1220699],
    "description": "Delay in ms between the target and the actual handling time of the frame at refresh driver in the chrome process."
  },
  "FX_REFRESH_DRIVER_CONTENT_FRAME_DELAY_MS": {
    "alert_emails": ["perf-telemetry-alerts@mozilla.com"],
    "expires_in_version": "never",
    "kind": "exponential",
    "high": 10000,
    "n_buckets": 50,
    "bug_numbers": [1221674],
    "description": "Delay in ms between the target and the actual handling time of the frame at refresh driver in the content process."
  },
  "FX_REFRESH_DRIVER_SYNC_SCROLL_FRAME_DELAY_MS": {
    "alert_emails": ["perf-telemetry-alerts@mozilla.com"],
    "expires_in_version": "never",
    "kind": "exponential",
    "high": 10000,
    "n_buckets": 50,
    "bug_numbers": [1228147],
    "description": "Delay in ms between the target and the actual handling time of the frame at refresh driver while scrolling synchronously."
  },
  "FX_TAB_SWITCH_UPDATE_MS": {
    "alert_emails": ["perf-telemetry-alerts@mozilla.com"],
    "expires_in_version": "never",
    "kind": "exponential",
    "high": 1000,
    "n_buckets": 20,
    "description": "Firefox: Time in ms spent updating UI in response to a tab switch"
  },
  "FX_TAB_SWITCH_TOTAL_MS": {
    "expires_in_version": "default",
    "kind": "exponential",
    "high": 1000,
    "n_buckets": 20,
    "description": "Firefox: Time in ms till a tab switch is complete including the first paint"
  },
  "FX_TAB_SWITCH_TOTAL_E10S_MS": {
    "expires_in_version": "default",
    "kind": "exponential",
    "high": 1000,
    "n_buckets": 20,
    "description": "Firefox: Time in ms between tab selection and tab content paint."
  },
  "FX_TAB_SWITCH_SPINNER_VISIBLE_MS": {
    "expires_in_version": "56",
    "kind": "exponential",
    "high": 1000,
    "n_buckets": 20,
    "releaseChannelCollection": "opt-out",
    "description": "Firefox: If the spinner interstitial displays during tab switching, records the time in ms the graphic is visible"
  },
  "FX_TAB_SWITCH_SPINNER_VISIBLE_LONG_MS": {
<<<<<<< HEAD
    "expires_in_version": "54",
=======
    "expires_in_version": "56",
>>>>>>> 5eafe0d1
    "kind": "exponential",
    "low": 1000,
    "high": 64000,
    "n_buckets": 7,
    "bug_numbers": [1301104],
    "alert_emails": ["mconley@mozilla.com"],
<<<<<<< HEAD
=======
    "releaseChannelCollection": "opt-out",
>>>>>>> 5eafe0d1
    "description": "Firefox: If the spinner interstitial displays during tab switching, records the time in ms the graphic is visible. This probe is similar to FX_TAB_SWITCH_SPINNER_VISIBLE_MS, but is for truly degenerate cases."
  },
  "FX_TAB_CLICK_MS": {
    "expires_in_version": "default",
    "kind": "exponential",
    "high": 1000,
    "n_buckets": 20,
    "description": "Firefox: Time in ms spent on switching tabs in response to a tab click"
  },
  "FX_IDENTITY_POPUP_OPEN_MS": {
    "expires_in_version": "40",
    "kind": "exponential",
    "high": 1000,
    "n_buckets": 10,
    "description": "Firefox: Time taken by the identity popup to open in milliseconds"
  },
  "FX_BOOKMARKS_TOOLBAR_INIT_MS": {
    "expires_in_version": "never",
    "kind": "exponential",
    "low": 50,
    "high": 5000,
    "n_buckets": 10,
    "description": "Firefox: Time to initialize the bookmarks toolbar view (ms)"
  },
  "FX_BROWSER_FULLSCREEN_USED": {
    "expires_in_version": "46",
    "kind": "count",
    "description": "The number of times that a session enters browser fullscreen (f11-fullscreen)"
  },
  "FX_NEW_WINDOW_MS": {
    "expires_in_version": "default",
    "kind": "exponential",
    "high": 10000,
    "n_buckets": 20,
    "description": "Firefox: Time taken to open a new browser window (ms)"
  },
  "FX_PAGE_LOAD_MS": {
    "expires_in_version": "default",
    "kind": "exponential",
    "high": 10000,
    "n_buckets": 20,
    "description": "Firefox: Time taken to load a page (ms). This includes all static contents, no dynamic content. Loading of about: pages is not counted."
  },
  "FX_TOTAL_TOP_VISITS": {
    "expires_in_version": "default",
    "kind": "boolean",
    "description": "Count the number of times a new top page was starting to load"
  },
  "FX_THUMBNAILS_CAPTURE_TIME_MS": {
    "expires_in_version": "never",
    "kind": "exponential",
    "high": 500,
    "n_buckets": 15,
    "description": "THUMBNAILS: Time (ms) it takes to capture a thumbnail"
  },
  "FX_THUMBNAILS_STORE_TIME_MS": {
    "expires_in_version": "never",
    "kind": "exponential",
    "high": 500,
    "n_buckets": 15,
    "description": "THUMBNAILS: Time (ms) it takes to store a thumbnail in the cache"
  },
  "FX_THUMBNAILS_HIT_OR_MISS": {
    "expires_in_version": "never",
    "kind": "boolean",
    "description": "THUMBNAILS: Thumbnail found"
  },
  "FX_MIGRATION_ENTRY_POINT": {
    "bug_numbers": [731025],
    "alert_emails": ["gijs@mozilla.com"],
    "expires_in_version": "53",
    "kind": "enumerated",
    "n_values": 10,
    "releaseChannelCollection": "opt-out",
    "description": "Where the migration wizard was entered from. 0=Other/catch-all, 1=first-run, 2=refresh-firefox, 3=Places window, 4=Password manager"
  },
  "FX_MIGRATION_SOURCE_BROWSER": {
    "bug_numbers": [731025],
    "alert_emails": ["gijs@mozilla.com"],
    "expires_in_version": "53",
    "kind": "enumerated",
    "n_values": 15,
    "releaseChannelCollection": "opt-out",
    "description": "The browser that data is pulled from. The values correspond to the internal browser ID (see MigrationUtils.jsm)"
  },
  "FX_MIGRATION_ERRORS": {
    "bug_numbers": [731025],
    "alert_emails": ["gijs@mozilla.com"],
    "expires_in_version": "53",
    "kind": "enumerated",
    "keyed": true,
    "n_values": 12,
    "releaseChannelCollection": "opt-out",
    "description": "Errors encountered during migration in buckets defined by the datatype, keyed by the string description of the browser."
  },
  "FX_MIGRATION_USAGE": {
    "bug_numbers": [731025],
    "alert_emails": ["gijs@mozilla.com"],
    "expires_in_version": "53",
    "kind": "enumerated",
    "keyed": true,
    "n_values": 12,
    "releaseChannelCollection": "opt-out",
    "description": "Usage of migration for each datatype when migration is run through the post-firstrun flow which allows individual datatypes, keyed by the string description of the browser."
  },
  "FX_MIGRATION_IMPORTED_HOMEPAGE": {
    "bug_numbers": [731025, 1298208],
    "alert_emails": ["gijs@mozilla.com"],
    "expires_in_version": "53",
    "kind": "boolean",
    "keyed": true,
    "releaseChannelCollection": "opt-out",
    "description": "Whether the homepage was imported during browser migration. Only available on release builds during firstrun."
  },
  "FX_MIGRATION_BOOKMARKS_IMPORT_MS": {
    "bug_numbers": [1289436],
    "alert_emails": ["gijs@mozilla.com"],
    "expires_in_version": "54",
    "kind": "exponential",
    "n_buckets": 70,
    "high": 100000,
    "releaseChannelCollection": "opt-out",
    "keyed": true,
    "description": "How long it took to import bookmarks from another browser, keyed by the name of the browser."
  },
  "FX_MIGRATION_HISTORY_IMPORT_MS": {
    "bug_numbers": [1289436],
    "alert_emails": ["gijs@mozilla.com"],
    "expires_in_version": "54",
    "kind": "exponential",
    "n_buckets": 70,
    "high": 100000,
    "releaseChannelCollection": "opt-out",
    "keyed": true,
    "description": "How long it took to import history from another browser, keyed by the name of the browser."
  },
  "FX_MIGRATION_LOGINS_IMPORT_MS": {
    "bug_numbers": [1289436],
    "alert_emails": ["gijs@mozilla.com"],
    "expires_in_version": "54",
    "kind": "exponential",
    "n_buckets": 70,
    "high": 100000,
    "releaseChannelCollection": "opt-out",
    "keyed": true,
    "description": "How long it took to import logins (passwords) from another browser, keyed by the name of the browser."
  },
  "FX_STARTUP_MIGRATION_BROWSER_COUNT": {
    "bug_numbers": [1275114],
    "alert_emails": ["gijs@mozilla.com"],
    "expires_in_version": "53",
    "kind": "enumerated",
    "n_values": 15,
    "releaseChannelCollection": "opt-out",
    "description": "Number of browsers from which the user could migrate on initial profile migration. Only available on release builds during firstrun."
  },
  "FX_STARTUP_MIGRATION_EXISTING_DEFAULT_BROWSER": {
    "bug_numbers": [1275114],
    "alert_emails": ["gijs@mozilla.com"],
    "expires_in_version": "53",
    "kind": "enumerated",
    "n_values": 15,
    "releaseChannelCollection": "opt-out",
    "description": "The browser that was the default on the initial profile migration. The values correspond to the internal browser ID (see MigrationUtils.jsm)"
  },
  "FX_STARTUP_MIGRATION_AUTOMATED_IMPORT_PROCESS_SUCCESS": {
    "bug_numbers": [1271775],
    "alert_emails": ["gijs@mozilla.com"],
    "expires_in_version": "53",
    "kind": "enumerated",
    "n_values": 27,
    "releaseChannelCollection": "opt-out",
    "description": "Where automatic migration was attempted, indicates to what degree we succeeded. Values 0-25 indicate progress through the automatic migration sequence, with 25 indicating the migration finished. 26 is only used when the migration produced errors before it finished."
  },
  "FX_STARTUP_MIGRATION_AUTOMATED_IMPORT_UNDO": {
    "bug_numbers": [1283565],
    "alert_emails": ["gijs@mozilla.com"],
    "expires_in_version": "53",
    "kind": "enumerated",
    "n_values": 31,
    "releaseChannelCollection": "opt-out",
    "description": "Where undo of the automatic migration was attempted, indicates to what degree we succeeded to undo. 0 means we started to undo, 5 means we bailed out from the undo because it was not possible to complete it (there was nothing to undo or the user was signed in to sync). All higher values indicate progression through the undo sequence, with 30 indicating we finished the undo without exceptions in the middle."
  },
  "FX_STARTUP_MIGRATION_UNDO_REASON": {
    "bug_numbers": [1289906],
    "alert_emails": ["gijs@mozilla.com"],
    "expires_in_version": "54",
    "keyed": true,
    "kind": "enumerated",
    "n_values": 10,
    "releaseChannelCollection": "opt-out",
    "description": "Why the undo functionality of an automatic migration was disabled: 0 means we used undo, 1 means the user signed in to sync, 2 means the user created/modified a password, 3 means the user created/modified a bookmark (item or folder), 4 means we showed an undo option repeatedly and the user did not use it, 5 means we showed an undo option and the user actively elected to keep the data. The whole thing is keyed to the identifiers of different browsers (so 'chrome', 'ie', 'edge', 'safari', etc.)."
  },
  "FX_STARTUP_EXTERNAL_CONTENT_HANDLER": {
    "bug_numbers": [1276027],
    "alert_emails": ["jaws@mozilla.com"],
    "expires_in_version": "53",
    "kind": "count",
    "description": "Count how often the browser is opened as an external app handler. This is generally used when the browser is set as the default browser."
  },
  "INPUT_EVENT_RESPONSE_MS": {
    "alert_emails": ["perf-telemetry-alerts@mozilla.com"],
    "bug_numbers": [1235908],
    "expires_in_version": "never",
    "kind": "exponential",
    "high": 10000,
    "n_buckets": 50,
    "description": "Time (ms) from the Input event being created to the end of it being handled"
  },
  "EVENTLOOP_UI_ACTIVITY_EXP_MS": {
    "alert_emails": ["perf-telemetry-alerts@mozilla.com"],
    "bug_numbers": [1198196],
    "expires_in_version": "never",
    "kind": "exponential",
    "high": 60000,
    "n_buckets": 50,
    "description": "Widget: Time it takes for the message before a UI message (ms)"
  },
  "FX_SESSION_RESTORE_STARTUP_INIT_SESSION_MS": {
    "alert_emails": ["session-restore-telemetry-alerts@mozilla.com"],
    "expires_in_version": "default",
    "kind": "exponential",
    "high": 30000,
    "n_buckets": 20,
    "description": "Session restore: Time it takes to prepare the data structures for restoring a session (ms)"
  },
  "FX_SESSION_RESTORE_STARTUP_ONLOAD_INITIAL_WINDOW_MS": {
    "alert_emails": ["session-restore-telemetry-alerts@mozilla.com"],
    "expires_in_version": "never",
    "kind": "exponential",
    "high": 30000,
    "n_buckets": 20,
    "description": "Session restore: Time it takes to finish restoration once we have first opened a window (ms)"
  },
  "FX_SESSION_RESTORE_COLLECT_ALL_WINDOWS_DATA_MS": {
    "alert_emails": ["session-restore-telemetry-alerts@mozilla.com"],
    "expires_in_version": "never",
    "kind": "exponential",
    "high": 30000,
    "n_buckets": 10,
    "description": "Session restore: Time to collect all window data (ms)"
  },
  "FX_SESSION_RESTORE_COLLECT_COOKIES_MS": {
    "alert_emails": ["session-restore-telemetry-alerts@mozilla.com"],
    "expires_in_version": "never",
    "kind": "exponential",
    "high": 30000,
    "n_buckets": 10,
    "description": "Session restore: Time to collect cookies (ms)"
  },
  "FX_SESSION_RESTORE_COLLECT_DATA_MS": {
    "alert_emails": ["session-restore-telemetry-alerts@mozilla.com"],
    "expires_in_version": "default",
    "kind": "exponential",
    "high": 30000,
    "n_buckets": 10,
    "description": "Session restore: Time to collect all window and tab data (ms)"
  },
  "FX_SESSION_RESTORE_COLLECT_DATA_LONGEST_OP_MS": {
    "alert_emails": ["session-restore-telemetry-alerts@mozilla.com"],
    "expires_in_version": "never",
    "kind": "exponential",
    "high": 30000,
    "n_buckets": 10,
    "description": "Session restore: Duration of the longest uninterruptible operation while collecting all window and tab data (ms)"
  },
  "FX_SESSION_RESTORE_CONTENT_COLLECT_DATA_LONGEST_OP_MS": {
    "alert_emails": ["session-restore-telemetry-alerts@mozilla.com"],
    "expires_in_version": "default",
    "kind": "exponential",
    "high": 30000,
    "n_buckets": 10,
    "description": "Session restore: Duration of the longest uninterruptible operation while collecting data in the content process (ms)"
  },
  "FX_SESSION_RESTORE_SERIALIZE_DATA_MS": {
    "alert_emails": ["session-restore-telemetry-alerts@mozilla.com"],
    "expires_in_version": "never",
    "kind": "exponential",
    "high": 1000,
    "n_buckets": 10,
    "description": "Session restore: Time to JSON serialize session data (ms)"
  },
  "FX_SESSION_RESTORE_READ_FILE_MS": {
    "alert_emails": ["session-restore-telemetry-alerts@mozilla.com"],
    "expires_in_version": "default",
    "kind": "exponential",
    "high": 3000,
    "n_buckets": 10,
    "description": "Session restore: Time to read the session data from the file on disk (ms)"
  },
  "FX_SESSION_RESTORE_WRITE_FILE_MS": {
    "alert_emails": ["session-restore-telemetry-alerts@mozilla.com"],
    "expires_in_version": "default",
    "kind": "exponential",
    "high": 3000,
    "n_buckets": 10,
    "description": "Session restore: Time to write the session data to the file on disk (ms)"
  },
  "FX_SESSION_RESTORE_FILE_SIZE_BYTES": {
    "alert_emails": ["session-restore-telemetry-alerts@mozilla.com"],
    "expires_in_version": "default",
    "kind": "exponential",
    "high": 50000000,
    "n_buckets": 30,
    "description": "Session restore: The size of file sessionstore.js (bytes)"
  },
  "FX_SESSION_RESTORE_CORRUPT_FILE": {
    "alert_emails": ["session-restore-telemetry-alerts@mozilla.com"],
    "expires_in_version": "default",
    "kind": "boolean",
    "description": "Session restore: Whether the file read on startup contained parse-able JSON"
  },
  "FX_SESSION_RESTORE_ALL_FILES_CORRUPT": {
    "alert_emails": ["session-restore-telemetry-alerts@mozilla.com"],
    "expires_in_version": "default",
    "kind": "boolean",
    "description": "Session restore: Whether none of the backup files contained parse-able JSON"
  },
  "FX_SESSION_RESTORE_RESTORE_WINDOW_MS": {
    "alert_emails": ["session-restore-telemetry-alerts@mozilla.com"],
    "expires_in_version": "default",
    "kind": "exponential",
    "high": 3000,
    "n_buckets": 10,
    "description": "Session restore: Time spent blocking the main thread while restoring a window state (ms)"
  },
  "FX_SESSION_RESTORE_SEND_UPDATE_CAUSED_OOM": {
    "alert_emails": ["session-restore-telemetry-alerts@mozilla.com"],
    "expires_in_version": "default",
    "kind": "count",
    "description": "Count of messages sent by SessionRestore from child frames to the parent and that cannot be transmitted as they eat up too much memory."
  },
  "FX_SESSION_RESTORE_DOM_STORAGE_SIZE_ESTIMATE_CHARS": {
    "expires_in_version": "default",
    "kind": "exponential",
    "high": 30000000,
    "n_buckets": 20,
    "description": "Session restore: Number of characters in DOM Storage for a tab. Pages without DOM Storage or with an empty DOM Storage are ignored."
  },
  "FX_SESSION_RESTORE_AUTO_RESTORE_DURATION_UNTIL_EAGER_TABS_RESTORED_MS": {
    "alert_emails": ["session-restore-telemetry-alerts@mozilla.com"],
    "expires_in_version": "default",
    "kind": "exponential",
    "low": 100,
    "high": 100000,
    "n_buckets": 20,
    "description": "Session restore: If the browser is setup to auto-restore tabs, this probe measures the time elapsed between the instant we start Session Restore and the instant we have finished restoring tabs eagerly. At this stage, the tabs that are restored on demand are not restored yet."
  },
  "FX_SESSION_RESTORE_MANUAL_RESTORE_DURATION_UNTIL_EAGER_TABS_RESTORED_MS": {
    "alert_emails": ["session-restore-telemetry-alerts@mozilla.com"],
    "expires_in_version": "default",
    "kind": "exponential",
    "low": 100,
    "high": 100000,
    "n_buckets": 20,
    "description": "Session restore: If a session is restored by the user clicking on 'Restore Session', this probe measures the time elapsed between the instant the user has clicked and the instant we have finished restoring tabs eagerly. At this stage, the tabs that are restored on demand are not restored yet."
  },
  "FX_SESSION_RESTORE_NUMBER_OF_TABS_RESTORED": {
    "expires_in_version": "default",
    "kind": "exponential",
    "high": 500,
    "n_buckets": 20,
    "description": "Session restore: Number of tabs in the session that has just been restored."
  },
  "FX_SESSION_RESTORE_NUMBER_OF_WINDOWS_RESTORED": {
    "expires_in_version": "default",
    "kind": "enumerated",
    "n_values": 50,
    "description": "Session restore: Number of windows in the session that has just been restored."
  },
  "FX_SESSION_RESTORE_NUMBER_OF_EAGER_TABS_RESTORED": {
    "expires_in_version": "default",
    "kind": "enumerated",
    "n_values": 50,
    "description": "Session restore: Number of tabs restored eagerly in the session that has just been restored."
  },
  "FX_TABLETMODE_PAGE_LOAD": {
    "expires_in_version": "47",
    "kind": "exponential",
    "high": 100000,
    "n_buckets": 30,
    "keyed": true,
    "description": "Number of toplevel location changes in tablet and desktop mode (only used on win10 where tablet mode is available)"
  },
  "FX_TOUCH_USED": {
    "expires_in_version": "46",
    "kind": "count",
    "description": "Windows only. Counts occurrences of touch events"
  },
  "FX_URLBAR_SELECTED_RESULT_INDEX": {
    "alert_emails": ["mbonardo@mozilla.com"],
    "expires_in_version": "50",
    "kind": "enumerated",
    "n_values": 17,
    "bug_numbers": [775825],
    "description": "Firefox: The index of the selected result in the URL bar popup"
  },
  "FX_URLBAR_SELECTED_RESULT_TYPE": {
    "alert_emails": ["mbonardo@mozilla.com"],
    "expires_in_version": "never",
    "kind": "enumerated",
    "n_values": 14,
    "bug_numbers": [775825],
    "description": "Firefox: The type of the selected result in the URL bar popup. See nsBrowserGlue.js::_handleURLBarTelemetry for the result types."
  },
  "INNERWINDOWS_WITH_MUTATION_LISTENERS": {
    "expires_in_version": "never",
    "kind": "boolean",
    "description": "Deleted or to-be-reused innerwindow which has had mutation event listeners."
  },
  "CHARSET_OVERRIDE_SITUATION": {
    "expires_in_version": "never",
    "kind": "enumerated",
    "n_values": 8,
    "description": "Labeling status of top-level page when overriding charset (0: unlabeled file URL without detection, 1: unlabeled non-TLD-guessed non-file URL without detection, 2: unlabeled file URL with detection, 3: unlabeled non-file URL with detection, 4: labeled, 5: already overridden, 6: bug, 7: unlabeled with TLD guessing)"
  },
  "CHARSET_OVERRIDE_USED": {
    "expires_in_version": "never",
    "kind": "flag",
    "description": "Whether the character encoding menu was used to override an encoding in this session."
  },
  "DECODER_INSTANTIATED_ISO2022JP": {
    "expires_in_version": "never",
    "kind": "flag",
    "description": "Whether the decoder for ISO-2022-JP has been instantiated in this session."
  },
  "DECODER_INSTANTIATED_IBM866": {
    "expires_in_version": "never",
    "kind": "flag",
    "description": "Whether the decoder for IBM866 has been instantiated in this session."
  },
  "DECODER_INSTANTIATED_MACGREEK": {
    "expires_in_version": "never",
    "kind": "flag",
    "description": "Whether the decoder for MACGREEK has been instantiated in this session."
  },
  "DECODER_INSTANTIATED_MACICELANDIC": {
    "expires_in_version": "never",
    "kind": "flag",
    "description": "Whether the decoder for MACICELANDIC has been instantiated in this session."
  },
  "DECODER_INSTANTIATED_MACCE": {
    "expires_in_version": "never",
    "kind": "flag",
    "description": "Whether the decoder for MACCE has been instantiated in this session."
  },
  "DECODER_INSTANTIATED_MACHEBREW": {
    "expires_in_version": "never",
    "kind": "flag",
    "description": "Whether the decoder for MACHEBREW has been instantiated in this session."
  },
  "DECODER_INSTANTIATED_MACARABIC": {
    "expires_in_version": "never",
    "kind": "flag",
    "description": "Whether the decoder for MACARABIC has been instantiated in this session."
  },
  "DECODER_INSTANTIATED_MACFARSI": {
    "expires_in_version": "never",
    "kind": "flag",
    "description": "Whether the decoder for MACFARSI has been instantiated in this session."
  },
  "DECODER_INSTANTIATED_MACCROATIAN": {
    "expires_in_version": "never",
    "kind": "flag",
    "description": "Whether the decoder for MACCROATIAN has been instantiated in this session."
  },
  "DECODER_INSTANTIATED_MACCYRILLIC": {
    "expires_in_version": "never",
    "kind": "flag",
    "description": "Whether the decoder for MACCYRILLIC has been instantiated in this session."
  },
  "DECODER_INSTANTIATED_MACROMANIAN": {
    "expires_in_version": "never",
    "kind": "flag",
    "description": "Whether the decoder for MACROMANIAN has been instantiated in this session."
  },
  "DECODER_INSTANTIATED_MACTURKISH": {
    "expires_in_version": "never",
    "kind": "flag",
    "description": "Whether the decoder for MACTURKISH has been instantiated in this session."
  },
  "DECODER_INSTANTIATED_MACDEVANAGARI": {
    "expires_in_version": "never",
    "kind": "flag",
    "description": "Whether the decoder for MACDEVANAGARI has been instantiated in this session."
  },
  "DECODER_INSTANTIATED_MACGUJARATI": {
    "expires_in_version": "never",
    "kind": "flag",
    "description": "Whether the decoder for MACGUJARATI has been instantiated in this session."
  },
  "DECODER_INSTANTIATED_MACGURMUKHI": {
    "expires_in_version": "never",
    "kind": "flag",
    "description": "Whether the decoder for MACGURMUKHI has been instantiated in this session."
  },
  "DECODER_INSTANTIATED_KOI8R": {
    "expires_in_version": "never",
    "kind": "flag",
    "description": "Whether the decoder for KOI8R has been instantiated in this session."
  },
  "DECODER_INSTANTIATED_KOI8U": {
    "expires_in_version": "never",
    "kind": "flag",
    "description": "Whether the decoder for KOI8U has been instantiated in this session."
  },
  "DECODER_INSTANTIATED_ISO_8859_5": {
    "expires_in_version": "never",
    "kind": "flag",
    "description": "Whether the decoder for ISO-8859-5 has been instantiated in this session."
  },
  "XUL_FOREGROUND_REFLOW_MS": {
    "expires_in_version": "40",
    "kind": "exponential",
    "high": 3000,
    "n_buckets": 10,
    "description": "XUL reflows in foreground windows (ms) *** No longer needed (bug 1156565). Delete histogram and accumulation code! ***"
  },
  "XUL_BACKGROUND_REFLOW_MS": {
    "expires_in_version": "40",
    "kind": "exponential",
    "high": 3000,
    "n_buckets": 10,
    "description": "XUL reflows in background windows (ms) *** No longer needed (bug 1156565). Delete histogram and accumulation code! ***"
  },
  "HTML_FOREGROUND_REFLOW_MS_2": {
    "expires_in_version": "never",
    "kind": "exponential",
    "high": 10000,
    "n_buckets": 20,
    "description": "HTML reflows in foreground windows (ms)"
  },
  "HTML_BACKGROUND_REFLOW_MS_2": {
    "expires_in_version": "40",
    "kind": "exponential",
    "high": 10000,
    "n_buckets": 20,
    "description": "HTML reflows in background windows (ms)"
  },
  "LONG_REFLOW_INTERRUPTIBLE": {
    "expires_in_version": "never",
    "kind": "boolean",
    "description": "Long running reflow, interruptible or not"
  },
  "XUL_INITIAL_FRAME_CONSTRUCTION": {
    "expires_in_version": "40",
    "kind": "exponential",
    "high": 3000,
    "n_buckets": 10,
    "description": "initial xul frame construction *** No longer needed (bug 1156565). Delete histogram and accumulation code! ***"
  },
  "XMLHTTPREQUEST_ASYNC_OR_SYNC": {
    "expires_in_version": "never",
    "kind": "boolean",
    "description": "Type of XMLHttpRequest, async or sync"
  },
  "DOM_TIMERS_FIRED_PER_NATIVE_TIMEOUT": {
    "expires_in_version": "40",
    "kind": "exponential",
    "high": 3000,
    "n_buckets": 10,
    "description": "DOM: Timer handlers called per native timer expiration *** No longer needed (bug 1156565). Delete histogram and accumulation code! ***"
  },
  "DOM_TIMERS_RECENTLY_SET": {
    "expires_in_version": "40",
    "kind": "exponential",
    "high": 3000,
    "n_buckets": 10,
    "description": "DOM: setTimeout/setInterval calls recently (last 30s or more) *** No longer needed (bug 1156565). Delete histogram and accumulation code! ***"
  },
  "DOM_RANGE_DETACHED": {
    "expires_in_version": "40",
    "kind": "boolean",
    "description": "DOM: Ranges that are detached on destruction (bug 702948) *** No longer needed (bug 1156565). Delete histogram and accumulation code! ***"
  },
  "DOM_WINDOW_SHOWMODALDIALOG_USED": {
    "expires_in_version": "41",
    "kind": "flag",
    "description": "Whether Window.showModalDialog was used in this session"
  },
  "LOCALDOMSTORAGE_INIT_DATABASE_MS": {
    "expires_in_version": "40",
    "kind": "exponential",
    "high": 3000,
    "n_buckets": 10,
    "description": "Time to open the localStorage database (ms)"
  },
  "LOCALDOMSTORAGE_SHUTDOWN_DATABASE_MS": {
    "expires_in_version": "default",
    "kind": "exponential",
    "high": 3000,
    "n_buckets": 10,
    "description": "Time to flush and close the localStorage database (ms)"
  },
  "LOCALDOMSTORAGE_PRELOAD_PENDING_ON_FIRST_ACCESS": {
    "expires_in_version": "default",
    "kind": "boolean",
    "description": "True when we had to wait for a pending preload on first access to localStorage data, false otherwise"
  },
  "LOCALDOMSTORAGE_GETALLKEYS_BLOCKING_MS": {
    "expires_in_version": "40",
    "kind": "exponential",
    "high": 3000,
    "n_buckets": 10,
    "description": "Time to block before we return a list of all keys in domain's LocalStorage (ms)"
  },
  "LOCALDOMSTORAGE_GETKEY_BLOCKING_MS": {
    "expires_in_version": "40",
    "kind": "exponential",
    "high": 3000,
    "n_buckets": 10,
    "description": "Time to block before we return a key name in domain's LocalStorage (ms)"
  },
  "LOCALDOMSTORAGE_GETLENGTH_BLOCKING_MS": {
    "expires_in_version": "40",
    "kind": "exponential",
    "high": 3000,
    "n_buckets": 10,
    "description": "Time to block before we return number of keys in domain's LocalStorage (ms)"
  },
  "LOCALDOMSTORAGE_GETVALUE_BLOCKING_MS": {
    "expires_in_version": "default",
    "kind": "exponential",
    "high": 3000,
    "n_buckets": 10,
    "description": "Time to block before we return a value for a key in LocalStorage (ms)"
  },
  "LOCALDOMSTORAGE_SETVALUE_BLOCKING_MS": {
    "expires_in_version": "40",
    "kind": "exponential",
    "high": 3000,
    "n_buckets": 10,
    "description": "Time to block before we set a single key's value in LocalStorage (ms)"
  },
  "LOCALDOMSTORAGE_REMOVEKEY_BLOCKING_MS": {
    "expires_in_version": "40",
    "kind": "exponential",
    "high": 3000,
    "n_buckets": 10,
    "description": "Time to block before we remove a single key from LocalStorage (ms)"
  },
  "LOCALDOMSTORAGE_CLEAR_BLOCKING_MS": {
    "expires_in_version": "40",
    "kind": "exponential",
    "high": 3000,
    "n_buckets": 10,
    "description": "Time to block before we clear LocalStorage for all domains (ms)"
  },
  "LOCALDOMSTORAGE_UNLOAD_BLOCKING_MS": {
    "expires_in_version": "40",
    "kind": "exponential",
    "high": 3000,
    "n_buckets": 10,
    "description": "Time to fetch LocalStorage data before we can clean the cache (ms)"
  },
  "LOCALDOMSTORAGE_SESSIONONLY_PRELOAD_BLOCKING_MS": {
    "expires_in_version": "40",
    "kind": "exponential",
    "high": 3000,
    "n_buckets": 10,
    "description": "Time to fetch LocalStorage data before we can expose them as session only data (ms)"
  },
  "LOCALDOMSTORAGE_KEY_SIZE_BYTES": {
    "expires_in_version": "40",
    "kind": "exponential",
    "low": 1024,
    "high": 32768,
    "n_buckets": 10,
    "description": "DOM storage: size of keys stored in localStorage"
  },
  "LOCALDOMSTORAGE_VALUE_SIZE_BYTES": {
    "expires_in_version": "40",
    "kind": "exponential",
    "low": 1024,
    "high": 32768,
    "n_buckets": 10,
    "description": "DOM storage: size of values stored in localStorage"
  },
  "SESSIONDOMSTORAGE_KEY_SIZE_BYTES": {
    "expires_in_version": "40",
    "kind": "exponential",
    "low": 1024,
    "high": 32768,
    "n_buckets": 10,
    "description": "DOM storage: size of keys stored in sessionStorage"
  },
  "SESSIONDOMSTORAGE_VALUE_SIZE_BYTES": {
    "expires_in_version": "40",
    "kind": "exponential",
    "low": 1024,
    "high": 32768,
    "n_buckets": 10,
    "description": "DOM storage: size of values stored in sessionStorage"
  },
  "RANGE_CHECKSUM_ERRORS": {
    "alert_emails": ["perf-telemetry-alerts@mozilla.com"],
    "expires_in_version": "never",
    "kind": "exponential",
    "high": 3000,
    "n_buckets": 10,
    "description": "Number of histograms with range checksum errors"
  },
  "BUCKET_ORDER_ERRORS": {
    "alert_emails": ["perf-telemetry-alerts@mozilla.com"],
    "expires_in_version": "never",
    "kind": "exponential",
    "high": 3000,
    "n_buckets": 10,
    "description": "Number of histograms with bucket order errors"
  },
  "TOTAL_COUNT_HIGH_ERRORS": {
    "alert_emails": ["perf-telemetry-alerts@mozilla.com"],
    "expires_in_version": "never",
    "kind": "exponential",
    "high": 3000,
    "n_buckets": 10,
    "description": "Number of histograms with total count high errors"
  },
  "TOTAL_COUNT_LOW_ERRORS": {
    "alert_emails": ["perf-telemetry-alerts@mozilla.com"],
    "expires_in_version": "never",
    "kind": "exponential",
    "high": 3000,
    "n_buckets": 10,
    "description": "Number of histograms with total count low errors"
  },
  "TELEMETRY_ARCHIVE_DIRECTORIES_COUNT": {
    "alert_emails": ["telemetry-client-dev@mozilla.com"],
    "expires_in_version": "never",
    "kind": "linear",
    "high": 13,
    "n_buckets": 12,
    "bug_numbers": [1162538],
    "description": "Number of directories in the archive at scan"
  },
  "TELEMETRY_ARCHIVE_OLDEST_DIRECTORY_AGE": {
    "alert_emails": ["telemetry-client-dev@mozilla.com"],
    "expires_in_version": "never",
    "kind": "linear",
    "high": 13,
    "n_buckets": 12,
    "bug_numbers": [1162538],
    "description": "The age of the oldest Telemetry archive directory in months"
  },
  "TELEMETRY_ARCHIVE_SCAN_PING_COUNT": {
    "alert_emails": ["telemetry-client-dev@mozilla.com"],
    "expires_in_version": "never",
    "kind": "exponential",
    "high": 100000,
    "n_buckets": 100,
    "bug_numbers": [1162538],
    "description": "Number of Telemetry pings in the archive at scan"
  },
  "TELEMETRY_ARCHIVE_SESSION_PING_COUNT": {
    "alert_emails": ["telemetry-client-dev@mozilla.com"],
    "expires_in_version": "never",
    "kind": "count",
    "bug_numbers": [1162538],
    "description": "Number of Telemetry pings added to the archive during the session"
  },
  "TELEMETRY_ARCHIVE_SIZE_MB": {
    "alert_emails": ["telemetry-client-dev@mozilla.com"],
    "expires_in_version": "never",
    "kind": "linear",
    "high": 300,
    "n_buckets": 60,
    "bug_numbers": [1162538],
    "description": "The size of the Telemetry archive (MB)"
  },
  "TELEMETRY_ARCHIVE_EVICTED_OVER_QUOTA": {
    "alert_emails": ["telemetry-client-dev@mozilla.com"],
    "expires_in_version": "never",
    "kind": "exponential",
    "high": 100000,
    "n_buckets": 100,
    "bug_numbers": [1162538],
    "description": "Number of Telemetry pings evicted from the archive during cleanup, because they were over the quota"
  },
  "TELEMETRY_ARCHIVE_EVICTED_OLD_DIRS": {
    "alert_emails": ["telemetry-client-dev@mozilla.com"],
    "expires_in_version": "never",
    "kind": "linear",
    "high": 13,
    "n_buckets": 12,
    "bug_numbers": [1162538],
    "description": "Number of Telemetry directories evicted from the archive during cleanup, because they were too old"
  },
  "TELEMETRY_ARCHIVE_EVICTING_DIRS_MS": {
    "alert_emails": ["telemetry-client-dev@mozilla.com"],
    "expires_in_version": "never",
    "kind": "exponential",
    "high": 300000,
    "n_buckets": 20,
    "bug_numbers": [1162538],
    "description": "Time (ms) it takes for evicting old directories"
  },
  "TELEMETRY_ARCHIVE_CHECKING_OVER_QUOTA_MS": {
    "alert_emails": ["telemetry-client-dev@mozilla.com"],
    "expires_in_version": "never",
    "kind": "exponential",
    "high": 300000,
    "n_buckets": 20,
    "bug_numbers": [1162538],
    "description": "Time (ms) it takes for checking if the archive is over-quota"
  },
  "TELEMETRY_ARCHIVE_EVICTING_OVER_QUOTA_MS": {
    "alert_emails": ["telemetry-client-dev@mozilla.com"],
    "expires_in_version": "never",
    "kind": "exponential",
    "high": 300000,
    "n_buckets": 20,
    "bug_numbers": [1162538],
    "description": "Time (ms) it takes for evicting over-quota pings"
  },
  "TELEMETRY_PENDING_LOAD_FAILURE_READ": {
    "alert_emails": ["telemetry-client-dev@mozilla.com"],
    "expires_in_version": "never",
    "kind": "count",
    "description": "Number of pending Telemetry pings that failed to load from the disk"
  },
  "TELEMETRY_PENDING_LOAD_FAILURE_PARSE": {
    "alert_emails": ["telemetry-client-dev@mozilla.com"],
    "expires_in_version": "never",
    "kind": "count",
    "description": "Number of pending Telemetry pings that failed to parse once loaded from the disk"
  },
  "TELEMETRY_PENDING_PINGS_SIZE_MB": {
    "alert_emails": ["telemetry-client-dev@mozilla.com"],
    "expires_in_version": "never",
    "kind": "linear",
    "high": 17,
    "n_buckets": 16,
    "description": "The size of the Telemetry pending pings directory (MB). The special value 17 is used to indicate over quota pings."
  },
  "TELEMETRY_PENDING_PINGS_AGE": {
    "alert_emails": ["telemetry-client-dev@mozilla.com"],
    "expires_in_version": "never",
    "kind": "exponential",
    "high": 365,
    "n_buckets": 30,
    "description": "The age, in days, of the pending pings."
  },
  "TELEMETRY_PENDING_PINGS_EVICTED_OVER_QUOTA": {
    "alert_emails": ["telemetry-client-dev@mozilla.com"],
    "expires_in_version": "never",
    "kind": "exponential",
    "high": 100000,
    "n_buckets": 100,
    "description": "Number of Telemetry pings evicted from the pending pings directory during cleanup, because they were over the quota"
  },
  "TELEMETRY_PENDING_EVICTING_OVER_QUOTA_MS": {
    "alert_emails": ["telemetry-client-dev@mozilla.com"],
    "expires_in_version": "never",
    "kind": "exponential",
    "high": 300000,
    "n_buckets": 20,
    "description": "Time (ms) it takes for evicting over-quota pending pings"
  },
  "TELEMETRY_PENDING_CHECKING_OVER_QUOTA_MS": {
    "alert_emails": ["telemetry-client-dev@mozilla.com"],
    "expires_in_version": "never",
    "kind": "exponential",
    "high": 300000,
    "n_buckets": 20,
    "description": "Time (ms) it takes for checking if the pending pings are over-quota"
  },
  "TELEMETRY_PING_SIZE_EXCEEDED_SEND": {
    "alert_emails": ["telemetry-client-dev@mozilla.com"],
    "expires_in_version": "never",
    "kind": "count",
    "description": "Number of Telemetry pings discarded before sending because they exceeded the maximum size"
  },
  "TELEMETRY_PING_SIZE_EXCEEDED_PENDING": {
    "alert_emails": ["telemetry-client-dev@mozilla.com"],
    "expires_in_version": "never",
    "kind": "count",
    "description": "Number of Telemetry pending pings discarded because they exceeded the maximum size"
  },
  "TELEMETRY_PING_SIZE_EXCEEDED_ARCHIVED": {
    "alert_emails": ["telemetry-client-dev@mozilla.com"],
    "expires_in_version": "never",
    "kind": "count",
    "description": "Number of archived Telemetry pings discarded because they exceeded the maximum size"
  },
  "TELEMETRY_DISCARDED_PENDING_PINGS_SIZE_MB": {
    "alert_emails": ["telemetry-client-dev@mozilla.com"],
    "expires_in_version": "never",
    "kind": "linear",
    "high": 30,
    "n_buckets": 29,
    "description": "The size (MB) of the Telemetry pending pings exceeding the maximum file size"
  },
  "TELEMETRY_DISCARDED_ARCHIVED_PINGS_SIZE_MB": {
    "alert_emails": ["telemetry-client-dev@mozilla.com"],
    "expires_in_version": "never",
    "kind": "linear",
    "high": 30,
    "n_buckets": 29,
    "description": "The size (MB) of the Telemetry archived, compressed, pings exceeding the maximum file size"
  },
  "TELEMETRY_DISCARDED_SEND_PINGS_SIZE_MB": {
    "alert_emails": ["telemetry-client-dev@mozilla.com"],
    "expires_in_version": "never",
    "kind": "linear",
    "high": 30,
    "n_buckets": 29,
    "description": "The size (MB) of the ping data submitted to Telemetry exceeding the maximum size"
  },
  "TELEMETRY_DISCARDED_CONTENT_PINGS_COUNT": {
    "alert_emails": ["perf-telemetry-alerts@mozilla.com"],
    "expires_in_version": "never",
    "kind": "count",
    "description": "Count of discarded content payloads."
  },
  "TELEMETRY_COMPRESS": {
    "expires_in_version": "never",
    "kind": "exponential",
    "high": 3000,
    "n_buckets": 10,
    "description": "Time taken to compress telemetry object (ms)"
  },
  "TELEMETRY_PING": {
    "expires_in_version": "never",
    "kind": "exponential",
    "high": 3000,
    "n_buckets": 10,
    "description": "Time taken to submit telemetry info (ms)"
  },
  "TELEMETRY_SEND" : {
    "expires_in_version": "never",
    "kind": "exponential",
    "high": 3000,
    "n_buckets": 10,
    "description": "Time to send the compressed string to the Telemetry servers and get a reply back (ms)"
  },
  "TELEMETRY_STRINGIFY" : {
    "expires_in_version": "never",
    "kind": "exponential",
    "high": 3000,
    "n_buckets": 10,
    "description": "Time to stringify telemetry object (ms)"
  },
  "TELEMETRY_SUCCESS": {
    "expires_in_version": "never",
    "kind": "boolean",
    "description": "Successful telemetry submission"
  },
  "TELEMETRY_INVALID_PING_TYPE_SUBMITTED": {
    "alert_emails": ["telemetry-client-dev@mozilla.com"],
    "expires_in_version": "never",
    "kind": "count",
    "keyed": true,
    "description": "Count of individual invalid ping types that were submitted to Telemetry."
  },
  "TELEMETRY_PING_EVICTED_FOR_SERVER_ERRORS": {
    "alert_emails": ["telemetry-client-dev@mozilla.com"],
    "expires_in_version": "never",
    "kind": "count",
    "description": "Number of Telemetry ping files evicted due to server errors (4XX HTTP code received)"
  },
  "TELEMETRY_SESSIONDATA_FAILED_LOAD": {
    "alert_emails": ["telemetry-client-dev@mozilla.com"],
    "expires_in_version": "never",
    "kind": "flag",
    "description": "Set if Telemetry failed to load the session data from disk."
  },
  "TELEMETRY_SESSIONDATA_FAILED_PARSE": {
    "alert_emails": ["telemetry-client-dev@mozilla.com"],
    "expires_in_version": "never",
    "kind": "flag",
    "description": "Set if Telemetry failed to parse the session data loaded from disk."
  },
  "TELEMETRY_SESSIONDATA_FAILED_VALIDATION": {
    "alert_emails": ["telemetry-client-dev@mozilla.com"],
    "expires_in_version": "never",
    "kind": "flag",
    "description": "Set if Telemetry failed to validate the session data loaded from disk."
  },
  "TELEMETRY_SESSIONDATA_FAILED_SAVE": {
    "alert_emails": ["telemetry-client-dev@mozilla.com"],
    "expires_in_version": "never",
    "kind": "flag",
    "description": "Set if Telemetry failed to save the session data to disk."
  },
  "TELEMETRY_ASSEMBLE_PAYLOAD_EXCEPTION": {
    "alert_emails": ["telemetry-client-dev@mozilla.com"],
    "bug_numbers": [1250640],
    "expires_in_version": "53",
    "kind": "count",
    "description": "Count of exceptions in TelemetrySession.getSessionPayload()."
  },
  "TELEMETRY_SCHEDULER_TICK_EXCEPTION": {
    "alert_emails": ["telemetry-client-dev@mozilla.com"],
    "bug_numbers": [1250640],
    "expires_in_version": "53",
    "kind": "count",
    "description": "Count of exceptions during executing the TelemetrySession scheduler tick logic."
  },
  "TELEMETRY_SCHEDULER_WAKEUP": {
    "alert_emails": ["telemetry-client-dev@mozilla.com"],
    "bug_numbers": [1250640],
    "expires_in_version": "53",
    "kind": "count",
    "description": "Count of TelemetrySession scheduler ticks that were delayed long enough to suspect sleep."
  },
  "TELEMETRY_SCHEDULER_SEND_DAILY": {
    "alert_emails": ["telemetry-client-dev@mozilla.com"],
    "bug_numbers": [1250640],
    "expires_in_version": "53",
    "kind": "count",
    "description": "Count of TelemetrySession triggering a daily ping."
  },
  "TELEMETRY_TEST_FLAG": {
    "expires_in_version": "never",
    "kind": "flag",
    "description": "a testing histogram; not meant to be touched"
  },
  "TELEMETRY_TEST_COUNT": {
    "expires_in_version": "never",
    "kind": "count",
    "description": "a testing histogram; not meant to be touched"
  },
  "TELEMETRY_TEST_COUNT_INIT_NO_RECORD": {
    "expires_in_version": "never",
    "kind": "count",
    "description": "a testing histogram; not meant to be touched - initially not recording"
  },
  "TELEMETRY_TEST_KEYED_COUNT_INIT_NO_RECORD": {
    "expires_in_version": "never",
    "kind": "count",
    "keyed": true,
    "description": "a testing histogram; not meant to be touched - initially not recording"
  },
  "TELEMETRY_TEST_KEYED_FLAG": {
    "expires_in_version": "never",
    "kind": "flag",
    "keyed": true,
    "description": "a testing histogram; not meant to be touched"
  },
  "TELEMETRY_TEST_KEYED_COUNT": {
    "expires_in_version": "never",
    "kind": "count",
    "keyed": true,
    "description": "a testing histogram; not meant to be touched"
  },
  "TELEMETRY_TEST_RELEASE_OPTOUT": {
    "expires_in_version": "never",
    "kind": "flag",
    "releaseChannelCollection": "opt-out",
    "description": "a testing histogram; not meant to be touched"
  },
  "TELEMETRY_TEST_RELEASE_OPTIN": {
    "expires_in_version": "never",
    "kind": "flag",
    "releaseChannelCollection": "opt-in",
    "description": "a testing histogram; not meant to be touched"
  },
  "TELEMETRY_TEST_KEYED_RELEASE_OPTIN": {
    "expires_in_version": "never",
    "kind": "flag",
    "keyed": true,
    "releaseChannelCollection": "opt-in",
    "description": "a testing histogram; not meant to be touched"
  },
  "TELEMETRY_TEST_KEYED_RELEASE_OPTOUT": {
    "expires_in_version": "never",
    "kind": "flag",
    "keyed": true,
    "releaseChannelCollection": "opt-out",
    "description": "a testing histogram; not meant to be touched"
  },
  "STARTUP_CRASH_DETECTED": {
    "expires_in_version": "never",
    "kind": "flag",
    "description": "Whether there was a crash during the last startup"
  },
  "SAFE_MODE_USAGE": {
    "expires_in_version": "never",
    "kind": "enumerated",
    "n_values": 3,
    "description": "Whether the user is in safe mode (No, Yes, Forced)"
  },
  "NEWTAB_PAGE_ENABLED": {
    "expires_in_version": "default",
    "kind": "boolean",
    "description": "New tab page is enabled."
  },
  "NEWTAB_PAGE_ENHANCED": {
    "expires_in_version": "default",
    "kind": "boolean",
    "description": "New tab page is enhanced (showing suggestions)."
  },
  "NEWTAB_PAGE_LIFE_SPAN": {
    "expires_in_version": "default",
    "kind": "exponential",
    "high": 1200,
    "n_buckets": 100,
    "description": "Life-span of a new tab without suggested tile: time delta between first-visible and unload events (half-seconds)."
  },
  "NEWTAB_PAGE_LIFE_SPAN_SUGGESTED": {
    "expires_in_version": "default",
    "kind": "exponential",
    "high": 1200,
    "n_buckets": 100,
    "description": "Life-span of a new tab with suggested tile: time delta between first-visible and unload events (half-seconds)."
  },
  "NEWTAB_PAGE_PINNED_SITES_COUNT": {
    "expires_in_version": "default",
    "kind": "enumerated",
    "n_values": 9,
    "description": "Number of pinned sites on the new tab page."
  },
  "NEWTAB_PAGE_BLOCKED_SITES_COUNT": {
    "expires_in_version": "default",
    "kind": "exponential",
    "high": 100,
    "n_buckets": 10,
    "description": "Number of sites blocked from the new tab page."
  },
  "NEWTAB_PAGE_SHOWN": {
    "expires_in_version": "35",
    "kind": "boolean",
    "description": "Number of times about:newtab was shown from opening a new tab or window. *** No longer needed (bug 1156565). Delete histogram and accumulation code! ***"
  },
  "NEWTAB_PAGE_SITE_CLICKED": {
    "expires_in_version": "35",
    "kind": "enumerated",
    "n_values": 10,
    "description": "Track click count on about:newtab tiles per index (0-8). For non-default row or column configurations all clicks into the '9' bucket. *** No longer needed (bug 1156565). Delete histogram and accumulation code! ***"
  },
  "BROWSERPROVIDER_XUL_IMPORT_TIME": {
    "expires_in_version": "40",
    "kind": "exponential",
    "low": 20,
    "high": 600000,
    "n_buckets": 20,
    "description": "Time for the initial conversion of a XUL places database (ms)",
    "cpp_guard": "ANDROID"
  },
  "BROWSERPROVIDER_XUL_IMPORT_BOOKMARKS": {
    "expires_in_version": "default",
    "kind": "exponential",
    "high": 50000,
    "n_buckets": 20,
    "description": "Number of bookmarks in the original XUL places database",
    "cpp_guard": "ANDROID"
  },
  "BROWSERPROVIDER_XUL_IMPORT_HISTORY": {
    "expires_in_version": "40",
    "kind": "exponential",
    "high": 1000000,
    "n_buckets": 20,
    "description": "Number of history entries in the original XUL places database",
    "cpp_guard": "ANDROID"
  },
  "FENNEC_GLOBALHISTORY_ADD_MS": {
    "expires_in_version": "never",
    "kind": "exponential",
    "low": 10,
    "high": 20000,
    "n_buckets": 20,
    "description": "Time for a record to be added to history (ms)",
    "cpp_guard": "ANDROID"
  },
  "FENNEC_GLOBALHISTORY_UPDATE_MS": {
    "expires_in_version": "never",
    "kind": "exponential",
    "low": 10,
    "high": 20000,
    "n_buckets": 20,
    "description": "Time for a record to be updated in history (ms)",
    "cpp_guard": "ANDROID"
  },
  "FENNEC_GLOBALHISTORY_VISITED_BUILD_MS": {
    "expires_in_version": "never",
    "kind": "exponential",
    "low": 10,
    "high": 20000,
    "n_buckets": 20,
    "description": "Time to update the visited link set (ms)",
    "cpp_guard": "ANDROID"
  },
  "FENNEC_RESTORING_ACTIVITY": {
    "expires_in_version": "never",
    "kind": "flag",
    "description": "Fennec is starting up but the Gecko thread was still running",
    "cpp_guard": "ANDROID"
  },
  "FENNEC_SEARCH_LOADER_TIME_MS": {
    "expires_in_version": "never",
    "kind": "exponential",
    "low": 10,
    "high": 20000,
    "n_buckets": 20,
    "description": "Time for a URL bar DB search to return (ms)",
    "cpp_guard": "ANDROID"
  },
  "FENNEC_RESTRICTED_PROFILE_RESTRICTIONS": {
    "expires_in_version": "50",
    "kind": "enumerated",
    "n_values": 30,
    "description": "Whether various restrictions are set, keyed by restiction name",
    "keyed": true,
    "bug_numbers": [1218942],
    "alert_emails": ["mobile-frontend@mozilla.com"]
  },
  "FENNEC_STARTUP_TIME_GECKOREADY": {
    "expires_in_version": "never",
    "kind": "exponential",
    "low": 500,
    "high": 20000,
    "n_buckets": 20,
    "description": "Time for the Gecko:Ready message to arrive (ms)",
    "cpp_guard": "ANDROID"
  },
  "FENNEC_STARTUP_TIME_JAVAUI": {
    "expires_in_version": "never",
    "kind": "exponential",
    "low": 100,
    "high": 5000,
    "n_buckets": 20,
    "description": "Time for the Java UI to load (ms)",
    "cpp_guard": "ANDROID"
  },
  "FENNEC_TOPSITES_LOADER_TIME_MS": {
    "expires_in_version": "never",
    "kind": "exponential",
    "low": 10,
    "high": 20000,
    "n_buckets": 20,
    "description": "Time for the home screen Top Sites query to return with no filter set (ms)",
    "cpp_guard": "ANDROID"
  },
  "FENNEC_HOMEPANELS_CUSTOM": {
    "expires_in_version": "54",
    "kind": "boolean",
    "bug_numbers": [1245368],
    "description": "Whether the user has customized their homepanels",
    "cpp_guard": "ANDROID"
  },
  "FENNEC_WAS_KILLED": {
    "expires_in_version": "never",
    "kind": "flag",
    "description": "Killed, likely due to an OOM condition",
    "cpp_guard": "ANDROID"
  },
  "FIPS_ENABLED": {
    "alert_emails": ["seceng@mozilla.org"],
    "expires_in_version": "54",
    "kind": "flag",
    "bug_numbers": [1241317],
    "releaseChannelCollection": "opt-out",
    "description": "Has FIPS mode been enabled?"
  },
  "SECURITY_UI": {
    "expires_in_version": "never",
    "kind": "enumerated",
    "n_values": 100,
    "description": "Security UI Telemetry"
  },
  "JS_TELEMETRY_ADDON_EXCEPTIONS" : {
    "expires_in_version" : "never",
    "kind": "count",
    "keyed" : true,
    "description" : "Exceptions thrown by add-ons"
  },
  "IPC_TRANSACTION_CANCEL": {
    "alert_emails": ["billm@mozilla.com"],
    "expires_in_version": "never",
    "kind": "boolean",
    "description": "True when an IPC transaction is canceled"
  },
  "IPC_SAME_PROCESS_MESSAGE_COPY_OOM_KB": {
     "expires_in_version": "50",
     "kind": "exponential",
     "low": 100,
     "high": 10000000,
     "n_buckets": 10,
     "description": "Whenever the same-process MessageManager cannot be sent through sendAsyncMessage as it would cause an OOM, the size of the message content, in kb."
  },
  "SLOW_ADDON_WARNING_STATES": {
    "expires_in_version": "never",
    "kind": "enumerated",
    "n_values": 20,
    "description": "The states the Slow Add-on Warning goes through. 0: Displayed the warning. 1: User clicked on 'Disable add-on'. 2: User clicked 'Ignore add-on for now'. 3: User clicked 'Ignore add-on permanently'. 4: User closed notification. Other values are reserved for future uses."
  },
  "SLOW_ADDON_WARNING_RESPONSE_TIME": {
    "expires_in_version": "never",
    "kind": "exponential",
    "high": 86400000,
    "n_buckets": 30,
    "description": "Time elapsed between before responding to Slow Add-on Warning UI (ms). Not updated if the user doesn't respond at all."
  },
  "SEARCH_COUNTS": {
    "expires_in_version": "never",
    "kind": "count",
    "keyed": true,
    "releaseChannelCollection": "opt-out",
    "description": "Record the search counts for search engines"
  },
  "SEARCH_RESET_RESULT": {
    "alert_emails": ["fqueze@mozilla.com"],
    "bug_numbers": [1203168],
    "expires_in_version": "53",
    "kind": "enumerated",
    "n_values": 5,
    "releaseChannelCollection": "opt-out",
    "description": "Result of showing the search reset prompt to the user. 0=restored original default, 1=kept current engine, 2=changed engine, 3=closed the page, 4=opened search settings"
  },
  "SEARCH_SERVICE_INIT_MS": {
    "expires_in_version": "never",
    "kind": "exponential",
    "high": 1000,
    "n_buckets": 15,
    "description": "Time (ms) it takes to initialize the search service"
  },
  "SEARCH_SERVICE_INIT_SYNC": {
    "alert_emails": ["rvitillo@mozilla.com", "gavin@mozilla.com"],
    "expires_in_version": "never",
    "kind": "boolean",
    "description": "search service has been initialized synchronously"
  },
  "SEARCH_SERVICE_ENGINE_COUNT": {
    "releaseChannelCollection": "opt-out",
    "alert_emails": ["florian@mozilla.com"],
    "expires_in_version": "55",
    "bug_numbers": [1268424],
    "kind": "linear",
    "high": 200,
    "n_buckets": 50,
    "description": "Recorded once per session near startup: records the search plugin count, including both built-in plugins (including the ones the user has hidden) and user-installed plugins."
  },
  "SEARCH_SERVICE_HAS_UPDATES": {
    "alert_emails": ["florian@mozilla.com"],
    "expires_in_version": "50",
    "kind": "boolean",
    "bug_numbers": [1259510],
    "description": "Recorded once per session near startup: records true/false whether the search service has engines with update URLs.",
    "releaseChannelCollection": "opt-out"
  },
  "SEARCH_SERVICE_HAS_ICON_UPDATES": {
    "alert_emails": ["florian@mozilla.com"],
    "expires_in_version": "50",
    "kind": "boolean",
    "bug_numbers": [1259510],
    "description": "Recorded once per session near startup: records true/false whether the search service has engines with icon update URLs.",
    "releaseChannelCollection": "opt-out"
  },
  "SEARCH_SERVICE_BUILD_CACHE_MS": {
    "expires_in_version": "40",
    "kind": "exponential",
    "high": 1000,
    "n_buckets": 15,
    "description": "Time (ms) it takes to build the cache of the search service"
  },
  "SEARCH_SERVICE_COUNTRY_FETCH_TIME_MS": {
    "alert_emails": ["mhammond@mozilla.com", "gavin@mozilla.com"],
    "expires_in_version": "never",
    "kind": "exponential",
    "n_buckets": 30,
    "high": 100000,
    "description": "Time (ms) it takes to fetch the country code"
  },
  "SEARCH_SERVICE_COUNTRY_FETCH_RESULT": {
    "alert_emails": ["mhammond@mozilla.com", "gavin@mozilla.com"],
    "expires_in_version": "never",
    "kind": "enumerated",
    "n_values": 8,
    "description": "Result of XHR request fetching the country-code. 0=SUCCESS, 1=SUCCESS_WITHOUT_DATA, 2=XHRTIMEOUT, 3=ERROR (rest reserved for finer-grained error codes later)"
  },
  "SEARCH_SERVICE_COUNTRY_TIMEOUT": {
    "alert_emails": ["mhammond@mozilla.com", "gavin@mozilla.com"],
    "expires_in_version": "never",
    "kind": "boolean",
    "description": "True if we stopped waiting for the XHR response before it completed"
  },
  "SEARCH_SERVICE_COUNTRY_FETCH_CAUSED_SYNC_INIT": {
    "alert_emails": ["mhammond@mozilla.com", "gavin@mozilla.com"],
    "expires_in_version": "never",
    "kind": "boolean",
    "description": "True if the search service was synchronously initialized while we were waiting for the XHR response"
  },
  "SEARCH_SERVICE_US_COUNTRY_MISMATCHED_TIMEZONE": {
    "alert_emails": ["mhammond@mozilla.com", "gavin@mozilla.com"],
    "expires_in_version": "never",
    "kind": "flag",
    "description": "Set if the fetched country-code indicates US but the time-zone heuristic doesn't"
  },
  "SEARCH_SERVICE_US_TIMEZONE_MISMATCHED_COUNTRY": {
    "alert_emails": ["mhammond@mozilla.com", "gavin@mozilla.com"],
    "expires_in_version": "never",
    "kind": "flag",
    "description": "Set if the time-zone heuristic indicates US but the fetched country code doesn't"
  },
  "SEARCH_SERVICE_US_COUNTRY_MISMATCHED_PLATFORM_OSX": {
    "alert_emails": ["mhammond@mozilla.com", "gavin@mozilla.com"],
    "expires_in_version": "never",
    "kind": "boolean",
    "description": "If we are on OSX and either the OSX countryCode or the geoip countryCode indicates we are in the US, set to false if they both do or true otherwise"
  },
  "SEARCH_SERVICE_NONUS_COUNTRY_MISMATCHED_PLATFORM_OSX": {
    "alert_emails": ["mhammond@mozilla.com", "gavin@mozilla.com"],
    "expires_in_version": "never",
    "kind": "boolean",
    "description": "If we are on OSX and neither the OSX countryCode nor the geoip countryCode indicates we are in the US, set to false if they both agree on the value or true otherwise"
  },
  "SEARCH_SERVICE_US_COUNTRY_MISMATCHED_PLATFORM_WIN": {
    "alert_emails": ["mhammond@mozilla.com", "gavin@mozilla.com"],
    "expires_in_version": "never",
    "kind": "boolean",
    "description": "If we are on Windows and either the Windows countryCode or the geoip countryCode indicates we are in the US, set to false if they both do or true otherwise"
  },
  "SEARCH_SERVICE_NONUS_COUNTRY_MISMATCHED_PLATFORM_WIN": {
    "alert_emails": ["mhammond@mozilla.com", "gavin@mozilla.com"],
    "expires_in_version": "never",
    "kind": "boolean",
    "description": "If we are on Windows and neither the Windows countryCode nor the geoip countryCode indicates we are in the US, set to false if they both agree on the value or true otherwise"
  },
  "SOCIAL_ENABLED_ON_SESSION": {
    "expires_in_version": "never",
    "kind": "flag",
    "description": "Social has been enabled at least once on the current session"
  },
  "ENABLE_PRIVILEGE_EVER_CALLED": {
    "expires_in_version": "never",
    "kind": "flag",
    "description": "Whether enablePrivilege has ever been called during the current session"
  },
  "SUBJECT_PRINCIPAL_ACCESSED_WITHOUT_SCRIPT_ON_STACK": {
    "expires_in_version": "46",
    "alert_emails": ["bholley@mozilla.com"],
    "kind": "flag",
    "description": "Whether the subject principal was accessed without script on the stack during the current session"
  },
  "TOUCH_ENABLED_DEVICE": {
    "expires_in_version": "never",
    "kind": "boolean",
    "description": "The device supports touch input",
    "cpp_guard": "XP_WIN"
  },
  "COMPONENTS_SHIM_ACCESSED_BY_CONTENT": {
    "expires_in_version": "never",
    "kind": "flag",
    "description": "Whether content ever accesed the Components shim in this session"
  },
  "CHECK_ADDONS_MODIFIED_MS": {
    "expires_in_version": "never",
    "kind": "exponential",
    "high": 5000,
    "n_buckets": 15,
    "description": "Time (ms) it takes to figure out extension last modified time"
  },
  "TELEMETRY_MEMORY_REPORTER_MS": {
    "alert_emails": ["memshrink-telemetry-alerts@mozilla.com"],
    "expires_in_version": "never",
    "kind": "exponential",
    "high": 5000,
    "n_buckets": 10,
    "description": "Time (ms) it takes to run memory reporters when sending a telemetry ping"
  },
  "SSL_SUCCESFUL_CERT_VALIDATION_TIME_MOZILLAPKIX" : {
    "alert_emails": ["seceng-telemetry@mozilla.com"],
    "expires_in_version": "never",
    "kind": "exponential",
    "high": 60000,
    "n_buckets": 50,
    "description": "Time spent on a successful cert verification in mozilla::pkix mode (ms)"
  },
  "SSL_INITIAL_FAILED_CERT_VALIDATION_TIME_MOZILLAPKIX" : {
    "alert_emails": ["seceng-telemetry@mozilla.com"],
    "expires_in_version": "never",
    "kind": "exponential",
    "high": 60000,
    "n_buckets": 50,
    "description": "Time spent on an initially failed cert verification in mozilla::pkix mode (ms)"
  },
  "CRASH_STORE_COMPRESSED_BYTES": {
    "expires_in_version": "never",
    "kind": "exponential",
    "high": 1000000,
    "n_buckets": 202,
    "description": "Size (in bytes) of the compressed crash store JSON file."
  },
  "PDF_VIEWER_USED": {
    "expires_in_version": "default",
    "kind": "boolean",
    "description": "How many times PDF Viewer was used"
  },
  "PDF_VIEWER_FALLBACK_SHOWN": {
    "expires_in_version": "default",
    "kind": "boolean",
    "description": "How many times PDF Viewer fallback bar was shown"
  },
  "PDF_VIEWER_PRINT": {
    "expires_in_version": "never",
    "kind": "boolean",
    "description": "How many times PDF Viewer print functionality was used"
  },
  "PDF_VIEWER_DOCUMENT_VERSION": {
    "expires_in_version": "default",
    "kind": "enumerated",
    "n_values": 20,
    "description": "The PDF document version (1.1, 1.2, etc.)"
  },
  "PDF_VIEWER_DOCUMENT_GENERATOR": {
    "expires_in_version": "default",
    "kind": "enumerated",
    "n_values": 30,
    "description": "The PDF document generator"
  },
  "PDF_VIEWER_DOCUMENT_SIZE_KB": {
    "expires_in_version": "default",
    "kind": "exponential",
    "low": 2,
    "high": 65536,
    "n_buckets": 20,
    "description": "The PDF document size (KB)"
  },
  "PDF_VIEWER_FONT_TYPES": {
    "expires_in_version": "never",
    "kind": "enumerated",
    "n_values": 19,
    "description": "The PDF document font types used"
  },
  "PDF_VIEWER_EMBED": {
    "expires_in_version": "never",
    "kind": "boolean",
    "description": "A PDF document was embedded: true using OBJECT/EMBED and false using IFRAME"
  },
  "PDF_VIEWER_FORM": {
    "expires_in_version": "default",
    "kind": "boolean",
    "description": "A PDF form expected: true for AcroForm and false for XFA"
  },
  "PDF_VIEWER_STREAM_TYPES": {
    "expires_in_version": "never",
    "kind": "enumerated",
    "n_values": 19,
    "description": "The PDF document compression stream types used"
  },
  "PDF_VIEWER_TIME_TO_VIEW_MS": {
    "expires_in_version": "default",
    "kind": "exponential",
    "high": 10000,
    "n_buckets": 50,
    "description": "Time spent to display first page in PDF Viewer (ms)"
  },
  "PLUGINS_NOTIFICATION_SHOWN": {
    "expires_in_version": "never",
    "kind": "boolean",
    "description": "The number of times the click-to-activate notification was shown: false: shown by in-content activation true: shown by location bar activation"
  },
  "PLUGINS_NOTIFICATION_PLUGIN_COUNT": {
    "expires_in_version": "never",
    "kind": "enumerated",
    "n_values": 5,
    "description": "The number of plugins present in the click-to-activate notification, minus one (1, 2, 3, 4, more than 4)"
  },
  "PLUGINS_NOTIFICATION_USER_ACTION": {
    "expires_in_version": "never",
    "kind": "enumerated",
    "n_values": 3,
    "description": "User actions taken in the plugin notification: 0: allownow 1: allowalways 2: block"
  },
  "PLUGINS_INFOBAR_SHOWN": {
    "expires_in_version": "never",
    "kind": "boolean",
    "description": "Count of when the hidden-plugin infobar was displayed."
  },
  "PLUGINS_INFOBAR_BLOCK": {
    "expires_in_version": "never",
    "kind": "boolean",
    "description": "Count the number of times the user clicked 'block' on the hidden-plugin infobar."
  },
  "PLUGINS_INFOBAR_ALLOW": {
    "expires_in_version": "never",
    "kind": "boolean",
    "description": "Count the number of times the user clicked 'allow' on the hidden-plugin infobar."
  },
  "POPUP_NOTIFICATION_STATS": {
    "releaseChannelCollection": "opt-out",
    "alert_emails": ["firefox-dev@mozilla.org"],
    "bug_numbers": [1207089],
    "expires_in_version": "50",
    "kind": "enumerated",
    "keyed": true,
    "n_values": 40,
    "description": "(Bug 1207089) Usage of popup notifications, keyed by ID (0 = Offered, 1..4 = Action, 5 = Click outside, 6 = Leave page, 7 = Use 'X', 8 = Not now, 10 = Open submenu, 11 = Learn more. Add 20 if happened after reopen.)"
  },
  "POPUP_NOTIFICATION_MAIN_ACTION_MS": {
    "alert_emails": ["firefox-dev@mozilla.org"],
    "bug_numbers": [1207089],
    "expires_in_version": "52",
    "kind": "exponential",
    "keyed": true,
    "low": 100,
    "high": 600000,
    "n_buckets": 40,
    "description": "(Bug 1207089) Time in ms between initially requesting a popup notification and triggering the main action, keyed by ID"
  },
  "POPUP_NOTIFICATION_DISMISSAL_MS": {
    "alert_emails": ["firefox-dev@mozilla.org"],
    "bug_numbers": [1207089],
    "expires_in_version": "52",
    "kind": "exponential",
    "keyed": true,
    "low": 200,
    "high": 20000,
    "n_buckets": 50,
    "description": "(Bug 1207089) Time in ms between displaying a popup notification and dismissing it without an action the first time, keyed by ID"
  },
  "PRINT_PREVIEW_OPENED_COUNT": {
    "alert_emails": ["carnold@mozilla.org"],
    "bug_numbers": [1275570],
    "expires_in_version": "56",
    "kind": "count",
    "releaseChannelCollection": "opt-out",
    "description": "A counter incremented every time the browser enters print preview."
  },
  "PRINT_COUNT": {
    "alert_emails": ["carnold@mozilla.org"],
    "bug_numbers": [1287587],
    "expires_in_version": "56",
    "kind": "count",
    "keyed": true,
    "releaseChannelCollection": "opt-out",
    "description": "A counter incremented every time the user prints a document."
  },
  "DEVTOOLS_DEBUGGER_RDP_LOCAL_RELOAD_MS": {
    "expires_in_version": "never",
    "kind": "exponential",
    "high": 10000,
    "n_buckets": 1000,
    "description": "The time (in milliseconds) that it took a 'reload' request to go round trip."
  },
  "DEVTOOLS_DEBUGGER_RDP_REMOTE_RELOAD_MS": {
    "expires_in_version": "never",
    "kind": "exponential",
    "high": 10000,
    "n_buckets": 1000,
    "description": "The time (in milliseconds) that it took a 'reload' request to go round trip."
  },
  "DEVTOOLS_DEBUGGER_RDP_LOCAL_NAVIGATETO_MS": {
    "expires_in_version": "never",
    "kind": "exponential",
    "high": 10000,
    "n_buckets": 1000,
    "description": "The time (in milliseconds) that it took a 'navigateTo' request to go round trip."
  },
  "DEVTOOLS_DEBUGGER_RDP_REMOTE_NAVIGATETO_MS": {
    "expires_in_version": "never",
    "kind": "exponential",
    "high": 10000,
    "n_buckets": 1000,
    "description": "The time (in milliseconds) that it took a 'navigateTo' request to go round trip."
  },
  "DEVTOOLS_DEBUGGER_RDP_LOCAL_EVENTLISTENERS_MS": {
    "expires_in_version": "never",
    "kind": "exponential",
    "high": 10000,
    "n_buckets": 1000,
    "description": "The time (in milliseconds) that it took an 'eventListeners' request to go round trip."
  },
  "DEVTOOLS_DEBUGGER_RDP_REMOTE_EVENTLISTENERS_MS": {
    "expires_in_version": "never",
    "kind": "exponential",
    "high": 10000,
    "n_buckets": 1000,
    "description": "The time (in milliseconds) that it took an 'eventListeners' request to go round trip."
  },
  "DEVTOOLS_DEBUGGER_RDP_LOCAL_DETACH_MS": {
    "expires_in_version": "never",
    "kind": "exponential",
    "high": 10000,
    "n_buckets": 1000,
    "description": "The time (in milliseconds) that it took a 'detach' request to go round trip."
  },
  "DEVTOOLS_DEBUGGER_RDP_REMOTE_DETACH_MS": {
    "expires_in_version": "never",
    "kind": "exponential",
    "high": 10000,
    "n_buckets": 1000,
    "description": "The time (in milliseconds) that it took a 'detach' request to go round trip."
  },
  "DEVTOOLS_DEBUGGER_RDP_LOCAL_RESUME_MS": {
    "expires_in_version": "never",
    "kind": "exponential",
    "high": 10000,
    "n_buckets": 1000,
    "description": "The time (in milliseconds) that it took a 'resume' request to go round trip."
  },
  "DEVTOOLS_DEBUGGER_RDP_REMOTE_RESUME_MS": {
    "expires_in_version": "never",
    "kind": "exponential",
    "high": 10000,
    "n_buckets": 1000,
    "description": "The time (in milliseconds) that it took a 'resume' request to go round trip."
  },
  "DEVTOOLS_DEBUGGER_RDP_LOCAL_INTERRUPT_MS": {
    "expires_in_version": "never",
    "kind": "exponential",
    "high": 10000,
    "n_buckets": 1000,
    "description": "The time (in milliseconds) that it took an 'interrupt' request to go round trip."
  },
  "DEVTOOLS_DEBUGGER_RDP_REMOTE_INTERRUPT_MS": {
    "expires_in_version": "never",
    "kind": "exponential",
    "high": 10000,
    "n_buckets": 1000,
    "description": "The time (in milliseconds) that it took an 'interrupt' request to go round trip."
  },
  "DEVTOOLS_DEBUGGER_RDP_LOCAL_CLIENTEVALUATE_MS": {
    "expires_in_version": "never",
    "kind": "exponential",
    "high": 10000,
    "n_buckets": 1000,
    "description": "The time (in milliseconds) that it took a 'clientEvaluate' request to go round trip."
  },
  "DEVTOOLS_DEBUGGER_RDP_REMOTE_CLIENTEVALUATE_MS": {
    "expires_in_version": "never",
    "kind": "exponential",
    "high": 10000,
    "n_buckets": 1000,
    "description": "The time (in milliseconds) that it took a 'clientEvaluate' request to go round trip."
  },
  "DEVTOOLS_DEBUGGER_RDP_LOCAL_RELEASEMANY_MS": {
    "expires_in_version": "never",
    "kind": "exponential",
    "high": 10000,
    "n_buckets": 1000,
    "description": "The time (in milliseconds) that it took a 'releaseMany' request to go round trip."
  },
  "DEVTOOLS_DEBUGGER_RDP_REMOTE_RELEASEMANY_MS": {
    "expires_in_version": "never",
    "kind": "exponential",
    "high": 10000,
    "n_buckets": 1000,
    "description": "The time (in milliseconds) that it took a 'releaseMany' request to go round trip."
  },
  "DEVTOOLS_DEBUGGER_RDP_LOCAL_THREADGRIPS_MS": {
    "expires_in_version": "never",
    "kind": "exponential",
    "high": 10000,
    "n_buckets": 1000,
    "description": "The time (in milliseconds) that it took a 'threadGrips' request to go round trip."
  },
  "DEVTOOLS_DEBUGGER_RDP_REMOTE_THREADGRIPS_MS": {
    "expires_in_version": "never",
    "kind": "exponential",
    "high": 10000,
    "n_buckets": 1000,
    "description": "The time (in milliseconds) that it took a 'threadGrips' request to go round trip."
  },
  "DEVTOOLS_DEBUGGER_RDP_LOCAL_SOURCES_MS": {
    "expires_in_version": "never",
    "kind": "exponential",
    "high": 10000,
    "n_buckets": 1000,
    "description": "The time (in milliseconds) that it took a 'sources' request to go round trip."
  },
  "DEVTOOLS_DEBUGGER_RDP_REMOTE_SOURCES_MS": {
    "expires_in_version": "never",
    "kind": "exponential",
    "high": 10000,
    "n_buckets": 1000,
    "description": "The time (in milliseconds) that it took a 'sources' request to go round trip."
  },
  "DEVTOOLS_DEBUGGER_RDP_LOCAL_FRAMES_MS": {
    "expires_in_version": "never",
    "kind": "exponential",
    "high": 10000,
    "n_buckets": 1000,
    "description": "The time (in milliseconds) that it took a 'frames' request to go round trip."
  },
  "DEVTOOLS_DEBUGGER_RDP_REMOTE_FRAMES_MS": {
    "expires_in_version": "never",
    "kind": "exponential",
    "high": 10000,
    "n_buckets": 1000,
    "description": "The time (in milliseconds) that it took a 'frames' request to go round trip."
  },
  "DEVTOOLS_DEBUGGER_RDP_LOCAL_PARAMETERNAMES_MS": {
    "expires_in_version": "never",
    "kind": "exponential",
    "high": 10000,
    "n_buckets": 1000,
    "description": "The time (in milliseconds) that it took a 'parameterNames' request to go round trip."
  },
  "DEVTOOLS_DEBUGGER_RDP_REMOTE_PARAMETERNAMES_MS": {
    "expires_in_version": "never",
    "kind": "exponential",
    "high": 10000,
    "n_buckets": 1000,
    "description": "The time (in milliseconds) that it took a 'parameterNames' request to go round trip."
  },
  "DEVTOOLS_DEBUGGER_RDP_LOCAL_OWNPROPERTYNAMES_MS": {
    "expires_in_version": "never",
    "kind": "exponential",
    "high": 10000,
    "n_buckets": 1000,
    "description": "The time (in milliseconds) that it took a 'ownPropertyNames' request to go round trip."
  },
  "DEVTOOLS_DEBUGGER_RDP_REMOTE_OWNPROPERTYNAMES_MS": {
    "expires_in_version": "never",
    "kind": "exponential",
    "high": 10000,
    "n_buckets": 1000,
    "description": "The time (in milliseconds) that it took a 'ownPropertyNames' request to go round trip."
  },
  "DEVTOOLS_DEBUGGER_RDP_LOCAL_PROTOTYPEANDPROPERTIES_MS": {
    "expires_in_version": "never",
    "kind": "exponential",
    "high": 10000,
    "n_buckets": 1000,
    "description": "The time (in milliseconds) that it took a 'prototypeAndProperties' request to go round trip."
  },
  "DEVTOOLS_DEBUGGER_RDP_REMOTE_PROTOTYPEANDPROPERTIES_MS": {
    "expires_in_version": "never",
    "kind": "exponential",
    "high": 10000,
    "n_buckets": 1000,
    "description": "The time (in milliseconds) that it took a 'prototypeAndProperties' request to go round trip."
  },
  "DEVTOOLS_DEBUGGER_RDP_LOCAL_ENUMPROPERTIES_MS": {
    "expires_in_version": "never",
    "kind": "exponential",
    "high": 10000,
    "n_buckets": 1000,
    "description": "The time (in milliseconds) that it took a 'enumProperties' request to go round trip."
  },
  "DEVTOOLS_DEBUGGER_RDP_REMOTE_ENUMPROPERTIES_MS": {
    "expires_in_version": "never",
    "kind": "exponential",
    "high": 10000,
    "n_buckets": 1000,
    "description": "The time (in milliseconds) that it took a 'enumProperties' request to go round trip."
  },
  "DEVTOOLS_DEBUGGER_RDP_LOCAL_PROTOTYPESANDPROPERTIES_MS": {
    "expires_in_version": "never",
    "kind": "exponential",
    "high": 10000,
    "n_buckets": 1000,
    "description": "The time (in milliseconds) that it took a 'prototypesAndProperties' request to go round trip."
  },
  "DEVTOOLS_DEBUGGER_RDP_REMOTE_PROTOTYPESANDPROPERTIES_MS": {
    "expires_in_version": "never",
    "kind": "exponential",
    "high": 10000,
    "n_buckets": 1000,
    "description": "The time (in milliseconds) that it took a 'prototypesAndProperties' request to go round trip."
  },
  "DEVTOOLS_DEBUGGER_RDP_LOCAL_PROPERTY_MS": {
    "expires_in_version": "never",
    "kind": "exponential",
    "high": 10000,
    "n_buckets": 1000,
    "description": "The time (in milliseconds) that it took a 'property' request to go round trip."
  },
  "DEVTOOLS_DEBUGGER_RDP_REMOTE_PROPERTY_MS": {
    "expires_in_version": "never",
    "kind": "exponential",
    "high": 10000,
    "n_buckets": 1000,
    "description": "The time (in milliseconds) that it took a 'property' request to go round trip."
  },
  "DEVTOOLS_DEBUGGER_RDP_LOCAL_PROTOTYPE_MS": {
    "expires_in_version": "never",
    "kind": "exponential",
    "high": 10000,
    "n_buckets": 1000,
    "description": "The time (in milliseconds) that it took a 'prototype' request to go round trip."
  },
  "DEVTOOLS_DEBUGGER_RDP_REMOTE_PROTOTYPE_MS": {
    "expires_in_version": "never",
    "kind": "exponential",
    "high": 10000,
    "n_buckets": 1000,
    "description": "The time (in milliseconds) that it took a 'prototype' request to go round trip."
  },
  "DEVTOOLS_DEBUGGER_RDP_REMOTE_DISPLAYSTRING_MS": {
    "expires_in_version": "never",
    "kind": "exponential",
    "high": 10000,
    "n_buckets": 1000,
    "description": "The time (in milliseconds) that it took a 'displayString' request to go round trip."
  },
  "DEVTOOLS_DEBUGGER_RDP_LOCAL_DISPLAYSTRING_MS": {
    "expires_in_version": "never",
    "kind": "exponential",
    "high": 10000,
    "n_buckets": 1000,
    "description": "The time (in milliseconds) that it took a 'displayString' request to go round trip."
  },
  "DEVTOOLS_DEBUGGER_RDP_LOCAL_SUBSTRING_MS": {
    "expires_in_version": "never",
    "kind": "exponential",
    "high": 10000,
    "n_buckets": 1000,
    "description": "The time (in milliseconds) that it took a 'substring' request to go round trip."
  },
  "DEVTOOLS_DEBUGGER_RDP_REMOTE_SUBSTRING_MS": {
    "expires_in_version": "never",
    "kind": "exponential",
    "high": 10000,
    "n_buckets": 1000,
    "description": "The time (in milliseconds) that it took a 'substring' request to go round trip."
  },
  "DEVTOOLS_DEBUGGER_RDP_LOCAL_RELEASE_MS": {
    "expires_in_version": "never",
    "kind": "exponential",
    "high": 10000,
    "n_buckets": 1000,
    "description": "The time (in milliseconds) that it took a 'release' request to go round trip."
  },
  "DEVTOOLS_DEBUGGER_RDP_REMOTE_RELEASE_MS": {
    "expires_in_version": "never",
    "kind": "exponential",
    "high": 10000,
    "n_buckets": 1000,
    "description": "The time (in milliseconds) that it took a 'release' request to go round trip."
  },
  "DEVTOOLS_DEBUGGER_RDP_LOCAL_LISTTABS_MS": {
    "expires_in_version": "never",
    "kind": "exponential",
    "high": 10000,
    "n_buckets": 1000,
    "description": "The time (in milliseconds) that it took a 'listTabs' request to go round trip."
  },
  "DEVTOOLS_DEBUGGER_RDP_REMOTE_LISTTABS_MS": {
    "expires_in_version": "never",
    "kind": "exponential",
    "high": 10000,
    "n_buckets": 1000,
    "description": "The time (in milliseconds) that it took a 'listTabs' request to go round trip."
  },
  "DEVTOOLS_DEBUGGER_RDP_LOCAL_LISTSERVICEWORKERREGISTRATIONS_MS": {
    "alert_emails": ["dev-developer-tools@lists.mozilla.org", "ejpbruel@mozilla.com"],
    "expires_in_version": "50",
    "kind": "exponential",
    "high": 10000,
    "n_buckets": 100,
    "description": "The time (in milliseconds) that it took a 'listServiceWorkerRegistrations' request to go round trip."
  },
  "DEVTOOLS_DEBUGGER_RDP_REMOTE_LISTSERVICEWORKERREGISTRATIONS_MS": {
    "alert_emails": ["dev-developer-tools@lists.mozilla.org", "ejpbruel@mozilla.com"],
    "expires_in_version": "50",
    "kind": "exponential",
    "high": 10000,
    "n_buckets": 100,
    "description": "The time (in milliseconds) that it took a 'listServiceWorkerRegistrations' request to go round trip."
  },
  "DEVTOOLS_DEBUGGER_RDP_LOCAL_PROTOCOLDESCRIPTION_MS": {
    "expires_in_version": "never",
    "kind": "exponential",
    "high": 10000,
    "n_buckets": 1000,
    "description": "The time (in milliseconds) that it took a 'protocolDescription' request to go round trip."
  },
  "DEVTOOLS_DEBUGGER_RDP_REMOTE_PROTOCOLDESCRIPTION_MS": {
    "expires_in_version": "never",
    "kind": "exponential",
    "high": 10000,
    "n_buckets": 1000,
    "description": "The time (in milliseconds) that it took a 'protocolDescription' request to go round trip."
  },
  "DEVTOOLS_DEBUGGER_RDP_LOCAL_LISTADDONS_MS": {
    "expires_in_version": "never",
    "kind": "exponential",
    "high": 10000,
    "n_buckets": 1000,
    "description": "The time (in milliseconds) that it took a 'listAddons' request to go round trip."
  },
  "DEVTOOLS_DEBUGGER_RDP_REMOTE_LISTADDONS_MS": {
    "expires_in_version": "never",
    "kind": "exponential",
    "high": 10000,
    "n_buckets": 1000,
    "description": "The time (in milliseconds) that it took a 'listAddons' request to go round trip."
  },
  "DEVTOOLS_DEBUGGER_RDP_LOCAL_LISTWORKERS_MS": {
    "alert_emails": ["dev-developer-tools@lists.mozilla.org", "jan@mozilla.com"],
    "expires_in_version": "55",
    "kind": "exponential",
    "high": 10000,
    "n_buckets": 50,
    "description": "The time (in milliseconds) that it took a 'listWorkers' request to go round trip."
  },
  "DEVTOOLS_DEBUGGER_RDP_REMOTE_LISTWORKERS_MS": {
    "alert_emails": ["dev-developer-tools@lists.mozilla.org", "jan@mozilla.com"],
    "expires_in_version": "55",
    "kind": "exponential",
    "high": 10000,
    "n_buckets": 50,
    "description": "The time (in milliseconds) that it took a 'listWorkers' request to go round trip."
  },
  "DEVTOOLS_DEBUGGER_RDP_LOCAL_LISTPROCESSES_MS": {
    "expires_in_version": "never",
    "kind": "exponential",
    "high": 10000,
    "n_buckets": 1000,
    "description": "The time (in milliseconds) that it took a 'listProcesses' request to go round trip."
  },
  "DEVTOOLS_DEBUGGER_RDP_REMOTE_LISTPROCESSES_MS": {
    "expires_in_version": "never",
    "kind": "exponential",
    "high": 10000,
    "n_buckets": 1000,
    "description": "The time (in milliseconds) that it took a 'listProcesses' request to go round trip."
  },
  "DEVTOOLS_DEBUGGER_RDP_LOCAL_DELETE_MS": {
    "expires_in_version": "never",
    "kind": "exponential",
    "high": 10000,
    "n_buckets": 1000,
    "description": "The time (in milliseconds) that it took a 'delete' request to go round trip."
  },
  "DEVTOOLS_DEBUGGER_RDP_REMOTE_DELETE_MS": {
    "expires_in_version": "never",
    "kind": "exponential",
    "high": 10000,
    "n_buckets": 1000,
    "description": "The time (in milliseconds) that it took a 'delete' request to go round trip."
  },
  "DEVTOOLS_DEBUGGER_RDP_LOCAL_THREADDETACH_MS": {
    "expires_in_version": "never",
    "kind": "exponential",
    "high": 10000,
    "n_buckets": 1000,
    "description": "The time (in milliseconds) that it took a 'detach' request to go round trip."
  },
  "DEVTOOLS_DEBUGGER_RDP_REMOTE_THREADDETACH_MS": {
    "expires_in_version": "never",
    "kind": "exponential",
    "high": 10000,
    "n_buckets": 1000,
    "description": "The time (in milliseconds) that it took a 'detach' request to go round trip."
  },
  "DEVTOOLS_DEBUGGER_RDP_LOCAL_ADDONDETACH_MS": {
    "expires_in_version": "never",
    "kind": "exponential",
    "high": 10000,
    "n_buckets": 1000,
    "description": "The time (in milliseconds) that it took a 'detach' request to go round trip."
  },
  "DEVTOOLS_DEBUGGER_RDP_REMOTE_ADDONDETACH_MS": {
    "expires_in_version": "never",
    "kind": "exponential",
    "high": 10000,
    "n_buckets": 1000,
    "description": "The time (in milliseconds) that it took a 'detach' request to go round trip."
  },
  "DEVTOOLS_DEBUGGER_RDP_LOCAL_TABDETACH_MS": {
    "expires_in_version": "never",
    "kind": "exponential",
    "high": 10000,
    "n_buckets": 1000,
    "description": "The time (in milliseconds) that it took a 'detach' request to go round trip."
  },
  "DEVTOOLS_DEBUGGER_RDP_REMOTE_TABDETACH_MS": {
    "expires_in_version": "never",
    "kind": "exponential",
    "high": 10000,
    "n_buckets": 1000,
    "description": "The time (in milliseconds) that it took a 'detach' request to go round trip."
  },
  "DEVTOOLS_DEBUGGER_RDP_LOCAL_WORKERDETACH_MS": {
    "expires_in_version": "never",
    "kind": "exponential",
    "high": 10000,
    "n_buckets": 1000,
    "description": "The time (in milliseconds) that it took a 'detach' request to go round trip."
  },
  "DEVTOOLS_DEBUGGER_RDP_REMOTE_WORKERDETACH_MS": {
    "expires_in_version": "never",
    "kind": "exponential",
    "high": 10000,
    "n_buckets": 1000,
    "description": "The time (in milliseconds) that it took a 'detach' request to go round trip."
  },
  "DEVTOOLS_DEBUGGER_DISPLAY_SOURCE_LOCAL_MS": {
    "expires_in_version": "never",
    "kind": "exponential",
    "high": 10000,
    "n_buckets": 1000,
    "description": "The time (in milliseconds) that it took to display a selected source to the user."
  },
  "DEVTOOLS_DEBUGGER_DISPLAY_SOURCE_REMOTE_MS": {
    "expires_in_version": "never",
    "kind": "exponential",
    "high": 10000,
    "n_buckets": 1000,
    "description": "The time (in milliseconds) that it took to display a selected source to the user."
  },
  "DEVTOOLS_DEBUGGER_RDP_LOCAL_RECONFIGURETAB_MS": {
    "expires_in_version": "never",
    "kind": "exponential",
    "high": 10000,
    "n_buckets": 1000,
    "description": "The time (in milliseconds) that it took a 'reconfigure tab' request to go round trip."
  },
  "DEVTOOLS_DEBUGGER_RDP_REMOTE_RECONFIGURETAB_MS": {
    "expires_in_version": "never",
    "kind": "exponential",
    "high": 10000,
    "n_buckets": 1000,
    "description": "The time (in milliseconds) that it took a 'reconfigure tab' request to go round trip."
  },
  "DEVTOOLS_DEBUGGER_RDP_LOCAL_LISTWORKERS_MS": {
    "expires_in_version": "never",
    "kind": "exponential",
    "high": 10000,
    "n_buckets": 1000,
    "description": "The time (in milliseconds) that it took a 'listWorkers' request to go round trip."
  },
  "DEVTOOLS_DEBUGGER_RDP_REMOTE_LISTWORKERS_MS": {
    "expires_in_version": "never",
    "kind": "exponential",
    "high": 10000,
    "n_buckets": 1000,
    "description": "The time (in milliseconds) that it took a 'listWorkers' request to go round trip."
  },
  "DEVTOOLS_DEBUGGER_RDP_LOCAL_RECONFIGURETHREAD_MS": {
    "expires_in_version": "never",
    "kind": "exponential",
    "high": 10000,
    "n_buckets": 1000,
    "description": "The time (in milliseconds) that it took a 'reconfigure thread' request to go round trip."
  },
  "DEVTOOLS_DEBUGGER_RDP_REMOTE_RECONFIGURETHREAD_MS": {
    "expires_in_version": "never",
    "kind": "exponential",
    "high": 10000,
    "n_buckets": 1000,
    "description": "The time (in milliseconds) that it took a 'reconfigure thread' request to go round trip."
  },
  "MEDIA_RUST_MP4PARSE_SUCCESS": {
    "alert_emails": ["giles@mozilla.com", "kinetik@flim.org"],
    "expires_in_version": "50",
    "kind": "boolean",
    "bug_numbers": [1220885],
    "description": "(Bug 1220885) Whether the rust mp4 demuxer successfully parsed a stream segment.",
    "cpp_guard": "MOZ_RUST_MP4PARSE"
  },
  "MEDIA_RUST_MP4PARSE_ERROR_CODE": {
    "alert_emails": ["giles@mozilla.com", "kinetik@flim.org"],
    "expires_in_version": "50",
    "kind": "enumerated",
    "n_values": 32,
    "bug_numbers": [1238420],
    "description": "The error code reported when an MP4 parse attempt has failed.",
    "cpp_guard": "MOZ_RUST_MP4PARSE"
  },
  "MEDIA_RUST_MP4PARSE_TRACK_MATCH_AUDIO": {
    "alert_emails": ["giles@mozilla.com", "kinetik@flim.org"],
    "expires_in_version": "50",
    "kind": "boolean",
    "bug_numbers": [1231169],
    "description": "Whether rust and stagefight mp4 parser audio track results match.",
    "cpp_guard": "MOZ_RUST_MP4PARSE"
  },
  "MEDIA_RUST_MP4PARSE_TRACK_MATCH_VIDEO": {
    "alert_emails": ["giles@mozilla.com", "kinetik@flim.org"],
    "expires_in_version": "50",
    "kind": "boolean",
    "bug_numbers": [1231169],
    "description": "Whether rust and stagefight mp4 parser video track results match.",
    "cpp_guard": "MOZ_RUST_MP4PARSE"
  },
  "MEDIA_WMF_DECODE_ERROR": {
    "expires_in_version": "50",
    "kind": "enumerated",
    "n_values": 256,
    "description": "WMF media decoder error or success (0) codes."
  },
  "MEDIA_OGG_LOADED_IS_CHAINED": {
    "alert_emails": ["cpearce@mozilla.com"],
    "expires_in_version": "53",
    "kind": "boolean",
    "description": "Whether Ogg audio/video encountered are chained or not.",
    "bug_numbers": [1230295]
  },
  "MEDIA_HLS_CANPLAY_REQUESTED": {
    "alert_emails": ["ajones@mozilla.com", "giles@mozilla.com"],
    "expires_in_version": "50",
    "kind": "boolean",
    "description": "Reports a true value when a page requests canPlayType for an HTTP Live Streaming media type (or generic m3u playlist).",
    "bug_numbers": [1262659]
  },
  "MEDIA_HLS_DECODER_SUCCESS": {
    "alert_emails": ["ajones@mozilla.com", "giles@mozilla.com"],
    "expires_in_version": "50",
    "kind": "boolean",
    "description": "Reports whether a decoder for an HTTP Live Streaming media type was created when requested.",
    "bug_numbers": [1262659]

  },
  "VIDEO_MFT_OUTPUT_NULL_SAMPLES": {
    "alert_emails": ["cpearce@mozilla.com"],
    "expires_in_version": "53",
    "kind": "enumerated",
    "n_values": 10,
    "description": "Does the WMF video decoder return success but null output? 0 = playback successful, 1 = excessive null output but able to decode some frames, 2 = excessive null output and gave up, 3 = null output but recovered, 4 = non-excessive null output without being able to decode frames.",
    "bug_numbers": [1176071]
  },
  "AUDIO_MFT_OUTPUT_NULL_SAMPLES": {
    "alert_emails": ["cpearce@mozilla.com"],
    "expires_in_version": "53",
    "kind": "count",
    "description": "How many times the audio MFT decoder returns success but output nothing.",
    "bug_numbers": [1176071]
  },
  "VIDEO_CAN_CREATE_AAC_DECODER": {
    "alert_emails": ["cpearce@mozilla.com"],
    "expires_in_version": "50",
    "kind": "boolean",
    "description": "Whether at startup we report we can playback MP4 (AAC) audio. This is single value is recorded at every startup.",
    "releaseChannelCollection": "opt-out"
  },
  "VIDEO_CAN_CREATE_H264_DECODER": {
    "alert_emails": ["cpearce@mozilla.com"],
    "expires_in_version": "50",
    "kind": "boolean",
    "description": "Whether at startup we report we can playback MP4 (H.264) video. This is single value is recorded at every startup.",
    "releaseChannelCollection": "opt-out"
  },
  "VIDEO_CANPLAYTYPE_H264_CONSTRAINT_SET_FLAG": {
    "expires_in_version": "50",
    "kind": "enumerated",
    "n_values": 128,
    "description": "The H.264 constraint set flag as extracted from the codecs parameter passed to HTMLMediaElement.canPlayType, with the addition of 0 for unknown values."
  },
  "VIDEO_CANPLAYTYPE_H264_LEVEL": {
    "expires_in_version": "50",
    "kind": "enumerated",
    "n_values": 51,
    "description": "The H.264 level (level_idc) as extracted from the codecs parameter passed to HTMLMediaElement.canPlayType, from levels 1 (10) to 5.2 (51), with the addition of 0 for unknown values."
  },
  "VIDEO_CANPLAYTYPE_H264_PROFILE": {
    "expires_in_version": "50",
    "kind": "enumerated",
    "n_values": 244,
    "description": "The H.264 profile number (profile_idc) as extracted from the codecs parameter passed to HTMLMediaElement.canPlayType."
  },
  "DECODER_DOCTOR_INFOBAR_STATS": {
    "alert_emails": ["gsquelart@mozilla.com"],
    "bug_numbers": [1271483],
    "expires_in_version": "53",
    "kind": "enumerated",
    "keyed": true,
    "n_values": 8,
    "description": "Counts of various Decoder Doctor notification events. Used to track efficacy of Decoder Doctor at helping users fix problems with their audio/video codecs. Keys are localized string names that identify problem with audio/video codecs that Decoder Doctor attempts to solve; see string values in dom.properties for verbose description of problems being solved. 0=recorded every time the Decoder Doctor notification is shown, 1=recorded the first time in a profile when notification is shown, 2=recorded when 'Learn how' button clicked, 3=recorded when 'Learn how' button first clicked in a profile, 4=recorded when issue solved after infobar has been shown at least once in a profile."
  },
  "VIDEO_DECODED_H264_SPS_CONSTRAINT_SET_FLAG": {
    "expires_in_version": "50",
    "kind": "enumerated",
    "n_values": 128,
    "description": "A bit pattern to collect H.264 constraint set flag from the decoded SPS. Bits 0 through 5 represent constraint_set0_flag through constraint_set5_flag, respectively."
  },
  "VIDEO_DECODED_H264_SPS_LEVEL": {
    "expires_in_version": "50",
    "kind": "enumerated",
    "n_values": 51,
    "description": "The H.264 level (level_idc) as extracted from the decoded SPS, from levels 1 (10) to 5.2 (51), with the addition of 0 for unknown values."
  },
  "VIDEO_DECODED_H264_SPS_PROFILE": {
    "expires_in_version": "50",
    "kind": "enumerated",
    "n_values": 244,
    "description": "The H.264 profile number (profile_idc) as extracted from the decoded SPS."
  },
  "VIDEO_H264_SPS_MAX_NUM_REF_FRAMES": {
    "expires_in_version": "50",
    "kind": "enumerated",
    "n_values": 17,
    "description": "SPS.max_num_ref_frames indicates how deep the H.264 queue is going to be, and as such the minimum memory usage by the decoder, from 0 to 16. 17 indicates an invalid value."
  },
  "WEBRTC_ICE_FINAL_CONNECTION_STATE": {
    "alert_emails": ["webrtc-ice-telemetry-alerts@mozilla.com"],
    "expires_in_version": "53",
    "kind": "enumerated",
    "n_values": 7,
    "description": "The ICE connection state when the PC was closed"
  },
  "WEBRTC_ICE_ON_TIME_TRICKLE_ARRIVAL_TIME": {
    "alert_emails": ["webrtc-ice-telemetry-alerts@mozilla.com"],
    "expires_in_version": "53",
    "kind": "exponential",
    "high": 10000,
    "n_buckets": 20,
    "description": "The length of time (in milliseconds) that a trickle candidate took to arrive after the start of ICE, given that it arrived when ICE was not in a failure state (ie; a candidate that we could do something with, hence 'on time')"
  },
  "WEBRTC_ICE_LATE_TRICKLE_ARRIVAL_TIME": {
    "alert_emails": ["webrtc-ice-telemetry-alerts@mozilla.com"],
    "expires_in_version": "53",
    "kind": "exponential",
    "high": 10000,
    "n_buckets": 20,
    "description": "The length of time (in milliseconds) that a trickle candidate took to arrive after the start of ICE, given that it arrived after ICE failed."
  },
  "WEBRTC_ICE_SUCCESS_TIME": {
    "alert_emails": ["webrtc-ice-telemetry-alerts@mozilla.com"],
    "expires_in_version": "53",
    "kind": "exponential",
    "high": 10000,
    "n_buckets": 20,
    "description": "The length of time (in milliseconds) it took for ICE to complete, given that ICE succeeded."
  },
  "WEBRTC_ICE_FAILURE_TIME": {
    "alert_emails": ["webrtc-ice-telemetry-alerts@mozilla.com"],
    "expires_in_version": "53",
    "kind": "exponential",
    "high": 10000,
    "n_buckets": 20,
    "description": "The length of time (in milliseconds) it took for ICE to complete, given that it failed."
  },
  "WEBRTC_ICE_SUCCESS_RATE": {
    "alert_emails": ["webrtc-ice-telemetry-alerts@mozilla.com"],
    "expires_in_version": "53",
    "kind": "boolean",
    "description": "The number of failed ICE Connections (0) vs. number of successful ICE connections (1)."
  },
  "WEBRTC_STUN_RATE_LIMIT_EXCEEDED_BY_TYPE_GIVEN_SUCCESS": {
    "alert_emails": ["webrtc-ice-telemetry-alerts@mozilla.com"],
    "expires_in_version": "53",
    "kind": "enumerated",
    "n_values": 4,
    "description": "For each successful PeerConnection, bit 0 indicates the short-duration rate limit was reached, bit 1 indicates the long-duration rate limit was reached"
  },
  "WEBRTC_STUN_RATE_LIMIT_EXCEEDED_BY_TYPE_GIVEN_FAILURE": {
    "alert_emails": ["webrtc-ice-telemetry-alerts@mozilla.com"],
    "expires_in_version": "53",
    "kind": "enumerated",
    "n_values": 4,
    "description": "For each failed PeerConnection, bit 0 indicates the short-duration rate limit was reached, bit 1 indicates the long-duration rate limit was reached"
  },
  "WEBRTC_AVSYNC_WHEN_AUDIO_LAGS_VIDEO_MS": {
    "alert_emails": ["webrtc-telemetry-alerts@mozilla.com"],
    "expires_in_version": "never",
    "kind": "exponential",
    "high": 60000,
    "n_buckets": 1000,
    "description": "The delay (in milliseconds) when audio is behind video. Zero delay is counted. Measured every second of a call."
  },
  "WEBRTC_AVSYNC_WHEN_VIDEO_LAGS_AUDIO_MS": {
    "alert_emails": ["webrtc-telemetry-alerts@mozilla.com"],
    "expires_in_version": "never",
    "kind": "exponential",
    "high": 60000,
    "n_buckets": 1000,
    "description": "The delay (in milliseconds) when video is behind audio. Zero delay is not counted. Measured every second of a call."
  },
  "WEBRTC_VIDEO_QUALITY_INBOUND_BANDWIDTH_KBITS": {
    "alert_emails": ["webrtc-telemetry-alerts@mozilla.com"],
    "expires_in_version": "never",
    "kind": "exponential",
    "high": 1000000,
    "n_buckets": 1000,
    "description": "Locally measured data rate of inbound video (kbit/s). Computed every second of a call."
  },
  "WEBRTC_AUDIO_QUALITY_INBOUND_BANDWIDTH_KBITS": {
    "alert_emails": ["webrtc-telemetry-alerts@mozilla.com"],
    "expires_in_version": "never",
    "kind": "exponential",
    "high": 1000000,
    "n_buckets": 1000,
    "description": "Locally measured data rate on inbound audio (kbit/s). Computed every second of a call."
  },
  "WEBRTC_VIDEO_QUALITY_OUTBOUND_BANDWIDTH_KBITS": {
    "alert_emails": ["webrtc-telemetry-alerts@mozilla.com"],
    "expires_in_version": "never",
    "kind": "exponential",
    "high": 1000000,
    "n_buckets": 1000,
    "description": "Data rate deduced from RTCP from remote recipient of outbound video (kbit/s). Computed every second of a call (for easy comparison)."
  },
  "WEBRTC_AUDIO_QUALITY_OUTBOUND_BANDWIDTH_KBITS": {
    "alert_emails": ["webrtc-telemetry-alerts@mozilla.com"],
    "expires_in_version": "never",
    "kind": "exponential",
    "high": 1000000,
    "n_buckets": 1000,
    "description": "Data rate deduced from RTCP from remote recipient of outbound audio (kbit/s). Computed every second of a call (for easy comparison)."
  },
  "WEBRTC_VIDEO_QUALITY_INBOUND_PACKETLOSS_RATE": {
    "alert_emails": ["webrtc-telemetry-alerts@mozilla.com"],
    "expires_in_version": "never",
    "kind": "exponential",
    "high": 1000,
    "n_buckets": 100,
    "description": "Locally measured packet loss on inbound video (permille). Sampled every second of a call."
  },
  "WEBRTC_AUDIO_QUALITY_INBOUND_PACKETLOSS_RATE": {
    "alert_emails": ["webrtc-telemetry-alerts@mozilla.com"],
    "expires_in_version": "never",
    "kind": "exponential",
    "high": 1000,
    "n_buckets": 100,
    "description": "Locally measured packet loss on inbound audio (permille). Sampled every second of a call."
  },
  "WEBRTC_VIDEO_QUALITY_OUTBOUND_PACKETLOSS_RATE": {
    "alert_emails": ["webrtc-telemetry-alerts@mozilla.com"],
    "expires_in_version": "never",
    "kind": "exponential",
    "high": 1000,
    "n_buckets": 100,
    "description": "RTCP-reported packet loss by remote recipient of outbound video (permille). Sampled every second of a call (for easy comparison)."
  },
  "WEBRTC_AUDIO_QUALITY_OUTBOUND_PACKETLOSS_RATE": {
    "alert_emails": ["webrtc-telemetry-alerts@mozilla.com"],
    "expires_in_version": "never",
    "kind": "exponential",
    "high": 1000,
    "n_buckets": 100,
    "description": "RTCP-reported packet loss by remote recipient of outbound audio (permille). Sampled every second of a call (for easy comparison)."
  },
  "WEBRTC_VIDEO_QUALITY_INBOUND_JITTER": {
    "alert_emails": ["webrtc-telemetry-alerts@mozilla.com"],
    "expires_in_version": "never",
    "kind": "exponential",
    "high": 10000,
    "n_buckets": 100,
    "description": "Locally measured jitter on inbound video (ms). Sampled every second of a call."
  },
  "WEBRTC_AUDIO_QUALITY_INBOUND_JITTER": {
    "alert_emails": ["webrtc-telemetry-alerts@mozilla.com"],
    "expires_in_version": "never",
    "kind": "exponential",
    "high": 10000,
    "n_buckets": 1000,
    "description": "Locally measured jitter on inbound audio (ms). Sampled every second of a call."
  },
  "WEBRTC_VIDEO_QUALITY_OUTBOUND_JITTER": {
    "alert_emails": ["webrtc-telemetry-alerts@mozilla.com"],
    "expires_in_version": "never",
    "kind": "exponential",
    "high": 10000,
    "n_buckets": 1000,
    "description": "RTCP-reported jitter by remote recipient of outbound video (ms). Sampled every second of a call (for easy comparison)."
  },
  "WEBRTC_AUDIO_QUALITY_OUTBOUND_JITTER": {
    "alert_emails": ["webrtc-telemetry-alerts@mozilla.com"],
    "expires_in_version": "never",
    "kind": "exponential",
    "high": 10000,
    "n_buckets": 1000,
    "description": "RTCP-reported jitter by remote recipient of outbound audio (ms). Sampled every second of a call (for easy comparison)."
  },
  "WEBRTC_VIDEO_ERROR_RECOVERY_MS": {
    "alert_emails": ["webrtc-telemetry-alerts@mozilla.com"],
    "expires_in_version": "never",
    "kind": "exponential",
    "high": 10000,
    "n_buckets": 500,
    "description": "Time to recover from a video error in ms"
  },
  "WEBRTC_VIDEO_RECOVERY_BEFORE_ERROR_PER_MIN": {
    "alert_emails": ["webrtc-telemetry-alerts@mozilla.com"],
    "expires_in_version": "never",
    "kind": "exponential",
    "high": 1000,
    "n_buckets": 200,
    "description": "Number of losses recovered before error per min"
  },
  "WEBRTC_VIDEO_RECOVERY_AFTER_ERROR_PER_MIN": {
    "alert_emails": ["webrtc-telemetry-alerts@mozilla.com"],
    "expires_in_version": "never",
    "kind": "exponential",
    "high": 1000,
    "n_buckets": 200,
    "description": "Number of losses recovered after error per min"
  },
  "WEBRTC_VIDEO_DECODE_ERROR_TIME_PERMILLE": {
    "alert_emails": ["webrtc-telemetry-alerts@mozilla.com"],
    "expires_in_version": "never",
    "kind": "exponential",
    "high": 1000,
    "n_buckets": 100,
    "description": "Percentage*10 (permille) of call decoding with errors or frozen due to errors"
  },
  "WEBRTC_VIDEO_QUALITY_OUTBOUND_RTT": {
    "alert_emails": ["webrtc-telemetry-alerts@mozilla.com"],
    "expires_in_version": "never",
    "kind": "exponential",
    "high": 10000,
    "n_buckets": 1000,
    "description": "Roundtrip time of outbound video (ms). Sampled every second of a call."
  },
  "WEBRTC_AUDIO_QUALITY_OUTBOUND_RTT": {
    "alert_emails": ["webrtc-telemetry-alerts@mozilla.com"],
    "expires_in_version": "never",
    "kind": "exponential",
    "high": 10000,
    "n_buckets": 1000,
    "description": "Roundtrip time of outbound audio (ms). Sampled every second of a call."
  },
  "WEBRTC_VIDEO_ENCODER_BITRATE_AVG_PER_CALL_KBPS": {
    "alert_emails": ["webrtc-telemetry-alerts@mozilla.com"],
    "expires_in_version": "never",
    "kind": "exponential",
    "high": 10000,
    "n_buckets": 100,
    "description": "Video encoder's average bitrate (in kbits/s) over an entire call"
  },
  "WEBRTC_VIDEO_ENCODER_BITRATE_STD_DEV_PER_CALL_KBPS": {
    "alert_emails": ["webrtc-telemetry-alerts@mozilla.com"],
    "expires_in_version": "never",
    "kind": "exponential",
    "high": 5000,
    "n_buckets": 100,
    "description": "Standard deviation from video encoder's average bitrate (in kbits/s) over an entire call"
  },
  "WEBRTC_VIDEO_ENCODER_FRAMERATE_AVG_PER_CALL": {
    "alert_emails": ["webrtc-telemetry-alerts@mozilla.com"],
    "expires_in_version": "never",
    "kind": "exponential",
    "high": 200,
    "n_buckets": 50,
    "description": "Video encoder's average framerate (in fps) over an entire call"
  },
  "WEBRTC_VIDEO_ENCODER_FRAMERATE_10X_STD_DEV_PER_CALL": {
    "alert_emails": ["webrtc-telemetry-alerts@mozilla.com"],
    "expires_in_version": "never",
    "kind": "exponential",
    "high": 200,
    "n_buckets": 50,
    "description": "Standard deviation from video encoder's average framerate (in 1/10 fps) over an entire call"
  },
  "WEBRTC_VIDEO_ENCODER_DROPPED_FRAMES_PER_CALL_FPM": {
    "alert_emails": ["webrtc-telemetry-alerts@mozilla.com"],
    "expires_in_version": "never",
    "kind": "exponential",
    "high": 50000,
    "n_buckets": 100,
    "description": "Video encoder's number of frames dropped (in frames/min) over an entire call"
  },
  "WEBRTC_VIDEO_DECODER_BITRATE_AVG_PER_CALL_KBPS": {
    "alert_emails": ["webrtc-telemetry-alerts@mozilla.com"],
    "expires_in_version": "never",
    "kind": "exponential",
    "high": 10000,
    "n_buckets": 100,
    "description": "Video decoder's average bitrate (in kbits/s) over an entire call"
  },
  "WEBRTC_VIDEO_DECODER_BITRATE_STD_DEV_PER_CALL_KBPS": {
    "alert_emails": ["webrtc-telemetry-alerts@mozilla.com"],
    "expires_in_version": "never",
    "kind": "exponential",
    "high": 5000,
    "n_buckets": 100,
    "description": "Standard deviation from video decoder's average bitrate (in kbits/s) over an entire call"
  },
  "WEBRTC_VIDEO_DECODER_FRAMERATE_AVG_PER_CALL": {
    "alert_emails": ["webrtc-telemetry-alerts@mozilla.com"],
    "expires_in_version": "never",
    "kind": "exponential",
    "high": 200,
    "n_buckets": 50,
    "description": "Video decoder's average framerate (in fps) over an entire call"
  },
  "WEBRTC_VIDEO_DECODER_FRAMERATE_10X_STD_DEV_PER_CALL": {
    "alert_emails": ["webrtc-telemetry-alerts@mozilla.com"],
    "expires_in_version": "never",
    "kind": "exponential",
    "high": 200,
    "n_buckets": 50,
    "description": "Standard deviation from video decoder's average framerate (in 1/10 fps) over an entire call"
  },
  "WEBRTC_VIDEO_DECODER_DISCARDED_PACKETS_PER_CALL_PPM": {
    "alert_emails": ["webrtc-telemetry-alerts@mozilla.com"],
    "expires_in_version": "never",
    "kind": "exponential",
    "high": 50000,
    "n_buckets": 100,
    "description": "Video decoder's number of discarded packets (in packets/min) over an entire call"
  },
  "WEBRTC_CALL_DURATION": {
    "alert_emails": ["webrtc-telemetry-alerts@mozilla.com"],
    "expires_in_version": "never",
    "kind": "exponential",
    "high": 10000,
    "n_buckets": 1000,
    "description": "The length of time (in seconds) that a call lasted."
  },
  "WEBRTC_CALL_COUNT": {
    "alert_emails": ["webrtc-telemetry-alerts@mozilla.com"],
    "expires_in_version": "48",
    "kind": "exponential",
    "high": 500,
    "n_buckets": 50,
    "description": "The number of calls made during a session."
  },
  "WEBRTC_CALL_COUNT_2": {
    "alert_emails": ["webrtc-telemetry-alerts@mozilla.com"],
    "bug_numbers": [1261063],
    "expires_in_version": "never",
    "kind": "count",
    "description": "The number of calls made during a session."
  },
  "WEBRTC_ICE_ADD_CANDIDATE_ERRORS_GIVEN_SUCCESS": {
    "alert_emails": ["webrtc-ice-telemetry-alerts@mozilla.com"],
    "expires_in_version": "53",
    "kind": "linear",
    "high": 30,
    "n_buckets": 29,
    "description": "The number of times AddIceCandidate failed on a given PeerConnection, given that ICE succeeded."
  },
  "WEBRTC_ICE_ADD_CANDIDATE_ERRORS_GIVEN_FAILURE": {
    "alert_emails": ["webrtc-ice-telemetry-alerts@mozilla.com"],
    "expires_in_version": "53",
    "kind": "linear",
    "high": 30,
    "n_buckets": 29,
    "description": "The number of times AddIceCandidate failed on a given PeerConnection, given that ICE failed."
  },
  "WEBRTC_GET_USER_MEDIA_SECURE_ORIGIN": {
    "alert_emails": ["seceng@mozilla.org"],
    "expires_in_version": "50",
    "kind": "enumerated",
    "n_values": 15,
    "description": "Origins for getUserMedia calls (0=other, 1=HTTPS, 2=file, 3=app, 4=localhost, 5=loop, 6=privileged)",
    "releaseChannelCollection": "opt-out"
  },
  "WEBRTC_GET_USER_MEDIA_TYPE": {
    "alert_emails": ["webrtc-telemetry-alerts@mozilla.com"],
    "expires_in_version": "never",
    "kind": "enumerated",
    "n_values": 8,
    "description": "Type for media in getUserMedia calls (0=Camera, 1=Screen, 2=Application, 3=Window, 4=Browser, 5=Microphone, 6=AudioCapture, 7=Other)"
  },
  "WEBRTC_LOAD_STATE_RELAXED": {
    "alert_emails": ["webrtc-telemetry-alerts@mozilla.com"],
    "expires_in_version": "never",
    "kind": "linear",
    "high": 100,
    "n_buckets": 25,
    "description": "Percentage of time spent in the Relaxed load state in calls over 30 seconds."
  },
  "WEBRTC_LOAD_STATE_RELAXED_SHORT": {
    "alert_emails": ["webrtc-telemetry-alerts@mozilla.com"],
    "expires_in_version": "never",
    "kind": "linear",
    "high": 100,
    "n_buckets": 25,
    "description": "Percentage of time spent in the Relaxed load state in calls 5-30 seconds."
  },
  "WEBRTC_LOAD_STATE_NORMAL": {
    "alert_emails": ["webrtc-telemetry-alerts@mozilla.com"],
    "expires_in_version": "never",
    "kind": "linear",
    "high": 100,
    "n_buckets": 25,
    "description": "Percentage of time spent in the Normal load state in calls over 30 seconds."
  },
  "WEBRTC_LOAD_STATE_NORMAL_SHORT": {
    "alert_emails": ["webrtc-telemetry-alerts@mozilla.com"],
    "expires_in_version": "never",
    "kind": "linear",
    "high": 100,
    "n_buckets": 25,
    "description": "Percentage of time spent in the Normal load state in calls over 5-30 seconds."
  },
  "WEBRTC_LOAD_STATE_STRESSED": {
    "alert_emails": ["webrtc-telemetry-alerts@mozilla.com"],
    "expires_in_version": "never",
    "kind": "linear",
    "high": 100,
    "n_buckets": 25,
    "description": "Percentage of time spent in the Stressed load state in calls over 30 seconds."
  },
  "WEBRTC_LOAD_STATE_STRESSED_SHORT": {
    "alert_emails": ["webrtc-telemetry-alerts@mozilla.com"],
    "expires_in_version": "never",
    "kind": "linear",
    "high": 100,
    "n_buckets": 25,
    "description": "Percentage of time spent in the Stressed load state in calls 5-30 seconds."
  },
  "WEBRTC_RENEGOTIATIONS": {
    "alert_emails": ["webrtc-telemetry-alerts@mozilla.com"],
    "expires_in_version": "never",
    "kind": "linear",
    "high": 21,
    "n_buckets": 20,
    "description": "Number of Renegotiations during each call"
  },
  "WEBRTC_MAX_VIDEO_SEND_TRACK": {
    "alert_emails": ["webrtc-telemetry-alerts@mozilla.com"],
    "expires_in_version": "never",
    "kind": "linear",
    "high": 10,
    "n_buckets": 9,
    "description": "Number of Video tracks sent simultaneously"
  },
  "WEBRTC_MAX_VIDEO_RECEIVE_TRACK": {
    "alert_emails": ["webrtc-telemetry-alerts@mozilla.com"],
    "expires_in_version": "never",
    "kind": "linear",
    "high": 20,
    "n_buckets": 19,
    "description": "Number of Video tracks received simultaneously"
  },
  "WEBRTC_MAX_AUDIO_SEND_TRACK": {
    "alert_emails": ["webrtc-telemetry-alerts@mozilla.com"],
    "expires_in_version": "never",
    "kind": "linear",
    "high": 20,
    "n_buckets": 19,
    "description": "Number of Audio tracks sent simultaneously"
  },
  "WEBRTC_MAX_AUDIO_RECEIVE_TRACK": {
    "alert_emails": ["webrtc-telemetry-alerts@mozilla.com"],
    "expires_in_version": "never",
    "kind": "linear",
    "high": 30,
    "n_buckets": 29,
    "description": "Number of Audio tracks received simultaneously"
  },
  "WEBRTC_DATACHANNEL_NEGOTIATED": {
    "alert_emails": ["webrtc-telemetry-alerts@mozilla.com"],
    "expires_in_version": "never",
    "kind": "boolean",
    "description": "Was DataChannels negotiated"
  },
  "WEBRTC_CALL_TYPE": {
    "alert_emails": ["webrtc-telemetry-alerts@mozilla.com"],
    "expires_in_version": "never",
    "kind": "enumerated",
    "n_values": 8,
    "description": "Type of call: (Bitmask) Audio = 1, Video = 2, DataChannels = 4"
  },
  "DEVTOOLS_DEBUGGER_RDP_LOCAL_TRACERDETACH_MS": {
    "expires_in_version": "never",
    "kind": "exponential",
    "high": 10000,
    "n_buckets": 1000,
    "description": "The time (in milliseconds) that it took a 'detach' request to go round trip."
  },
  "DEVTOOLS_DEBUGGER_RDP_REMOTE_TRACERDETACH_MS": {
    "expires_in_version": "never",
    "kind": "exponential",
    "high": 10000,
    "n_buckets": 1000,
    "description": "The time (in milliseconds) that it took a 'detach' request to go round trip."
  },
  "DEVTOOLS_DEBUGGER_RDP_LOCAL_STARTTRACE_MS": {
    "expires_in_version": "never",
    "kind": "exponential",
    "high": 10000,
    "n_buckets": 1000,
    "description": "The time (in milliseconds) that it took a 'startTrace' request to go round trip."
  },
  "DEVTOOLS_DEBUGGER_RDP_REMOTE_STARTTRACE_MS": {
    "expires_in_version": "never",
    "kind": "exponential",
    "high": 10000,
    "n_buckets": 1000,
    "description": "The time (in milliseconds) that it took a 'startTrace' request to go round trip."
  },
  "DEVTOOLS_DEBUGGER_RDP_LOCAL_STOPTRACE_MS": {
    "expires_in_version": "never",
    "kind": "exponential",
    "high": 10000,
    "n_buckets": 1000,
    "description": "The time (in milliseconds) that it took a 'stopTrace' request to go round trip."
  },
  "DEVTOOLS_DEBUGGER_RDP_REMOTE_STOPTRACE_MS": {
    "expires_in_version": "never",
    "kind": "exponential",
    "high": 10000,
    "n_buckets": 1000,
    "description": "The time (in milliseconds) that it took a 'stopTrace' request to go round trip."
  },
  "COOKIES_3RDPARTY_NUM_SITES_ACCEPTED": {
    "expires_in_version": "40",
    "kind": "linear",
    "low": 5,
    "high": 145,
    "n_buckets": 30,
    "description": "The number of distinct pairs (first-party site, third-party site attempting to set cookie) for which the third-party cookie has been accepted. Sites are considered identical if they have the same eTLD + 1. Measures are normalized per 24h. *** No longer needed (bug 1156565). Delete histogram and accumulation code! ***"
  },
  "COOKIES_3RDPARTY_NUM_SITES_BLOCKED": {
    "expires_in_version": "40",
    "kind": "linear",
    "low": 5,
    "high": 145,
    "n_buckets": 30,
    "description": "The number of distinct pairs (first-party site, third-party site attempting to set cookie) for which the third-party cookie has been rejected. Sites are considered identical if they have the same eTLD + 1. Measures are normalized per 24h. *** No longer needed (bug 1156565). Delete histogram and accumulation code! ***"
  },
  "COOKIES_3RDPARTY_NUM_ATTEMPTS_ACCEPTED": {
    "expires_in_version": "40",
    "kind": "linear",
    "low": 10,
    "high": 500,
    "n_buckets": 50,
    "description": "The total number of distinct attempts by third-party sites to place cookies which have been accepted.  Measures are normalized per 24h. *** No longer needed (bug 1156565). Delete histogram and accumulation code! ***"
  },
  "COOKIES_3RDPARTY_NUM_ATTEMPTS_BLOCKED": {
    "expires_in_version": "40",
    "kind": "linear",
    "low": 10,
    "high": 500,
    "n_buckets": 50,
    "description": "The total number of distinct attempts by third-party sites to place cookies which have been rejected.  Measures are normalized per 24h. *** No longer needed (bug 1156565). Delete histogram and accumulation code! ***"
  },
  "DEVTOOLS_DEBUGGER_RDP_LOCAL_GET_EXECUTABLE_LINES_MS": {
    "expires_in_version": "never",
    "kind": "exponential",
    "high": 10000,
    "n_buckets": 1000,
    "description": "The time (in milliseconds) that it took a 'getExecutableLines' request to go round trip."
  },
  "DEVTOOLS_DEBUGGER_RDP_REMOTE_GET_EXECUTABLE_LINES_MS": {
    "expires_in_version": "never",
    "kind": "exponential",
    "high": 10000,
    "n_buckets": 1000,
    "description": "The time (in milliseconds) that it took a 'getExecutableLines' request to go round trip."
  },
  "DEVTOOLS_DEBUGGER_RDP_LOCAL_BLACKBOX_MS": {
    "expires_in_version": "never",
    "kind": "exponential",
    "high": 10000,
    "n_buckets": 1000,
    "description": "The time (in milliseconds) that it took a 'blackbox' request to go round trip."
  },
  "DEVTOOLS_DEBUGGER_RDP_REMOTE_BLACKBOX_MS": {
    "expires_in_version": "never",
    "kind": "exponential",
    "high": 10000,
    "n_buckets": 1000,
    "description": "The time (in milliseconds) that it took a 'blackbox' request to go round trip."
  },
  "DEVTOOLS_DEBUGGER_RDP_LOCAL_UNBLACKBOX_MS": {
    "expires_in_version": "never",
    "kind": "exponential",
    "high": 10000,
    "n_buckets": 1000,
    "description": "The time (in milliseconds) that it took an 'ublackbox' request to go round trip."
  },
  "DEVTOOLS_DEBUGGER_RDP_REMOTE_UNBLACKBOX_MS": {
    "expires_in_version": "never",
    "kind": "exponential",
    "high": 10000,
    "n_buckets": 1000,
    "description": "The time (in milliseconds) that it took an 'unblackbox' request to go round trip."
  },
  "DEVTOOLS_DEBUGGER_RDP_LOCAL_SCOPE_MS": {
    "expires_in_version": "never",
    "kind": "exponential",
    "high": 10000,
    "n_buckets": 1000,
    "description": "The time (in milliseconds) that it took a 'scope' request to go round trip."
  },
  "DEVTOOLS_DEBUGGER_RDP_REMOTE_SCOPE_MS": {
    "expires_in_version": "never",
    "kind": "exponential",
    "high": 10000,
    "n_buckets": 1000,
    "description": "The time (in milliseconds) that it took a 'scope' request to go round trip."
  },
  "DEVTOOLS_DEBUGGER_RDP_LOCAL_BINDINGS_MS": {
    "expires_in_version": "never",
    "kind": "exponential",
    "high": 10000,
    "n_buckets": 1000,
    "description": "The time (in milliseconds) that it took a 'bindings' request to go round trip."
  },
  "DEVTOOLS_DEBUGGER_RDP_REMOTE_BINDINGS_MS": {
    "expires_in_version": "never",
    "kind": "exponential",
    "high": 10000,
    "n_buckets": 1000,
    "description": "The time (in milliseconds) that it took a 'bindings' request to go round trip."
  },
  "DEVTOOLS_DEBUGGER_RDP_LOCAL_ASSIGN_MS": {
    "expires_in_version": "never",
    "kind": "exponential",
    "high": 10000,
    "n_buckets": 1000,
    "description": "The time (in milliseconds) that it took an 'assign' request to go round trip."
  },
  "DEVTOOLS_DEBUGGER_RDP_REMOTE_ASSIGN_MS": {
    "expires_in_version": "never",
    "kind": "exponential",
    "high": 10000,
    "n_buckets": 1000,
    "description": "The time (in milliseconds) that it took an 'assign' request to go round trip."
  },
  "DEVTOOLS_TOOLBOX_OPENED_COUNT": {
    "alert_emails": ["dev-developer-tools@lists.mozilla.org"],
    "expires_in_version": "never",
    "kind": "count",
    "bug_numbers": [1247985],
    "description": "Number of times the DevTools toolbox has been opened.",
    "releaseChannelCollection": "opt-out"
  },
  "DEVTOOLS_OPTIONS_OPENED_COUNT": {
    "alert_emails": ["dev-developer-tools@lists.mozilla.org"],
    "expires_in_version": "never",
    "kind": "count",
    "bug_numbers": [1247985],
    "description": "Number of times the DevTools options panel has been opened.",
    "releaseChannelCollection": "opt-out"
  },
  "DEVTOOLS_WEBCONSOLE_OPENED_COUNT": {
    "alert_emails": ["dev-developer-tools@lists.mozilla.org"],
    "expires_in_version": "never",
    "kind": "count",
    "bug_numbers": [1247985],
    "description": "Number of times the DevTools Web Console has been opened.",
    "releaseChannelCollection": "opt-out"
  },
  "DEVTOOLS_BROWSERCONSOLE_OPENED_COUNT": {
    "alert_emails": ["dev-developer-tools@lists.mozilla.org"],
    "expires_in_version": "never",
    "kind": "count",
    "bug_numbers": [1247985],
    "description": "Number of times the DevTools Browser Console has been opened.",
    "releaseChannelCollection": "opt-out"
  },
  "DEVTOOLS_INSPECTOR_OPENED_COUNT": {
    "alert_emails": ["dev-developer-tools@lists.mozilla.org"],
    "expires_in_version": "never",
    "kind": "count",
    "bug_numbers": [1247985],
    "description": "Number of times the DevTools Inspector has been opened.",
    "releaseChannelCollection": "opt-out"
  },
  "DEVTOOLS_RULEVIEW_OPENED_COUNT": {
    "alert_emails": ["dev-developer-tools@lists.mozilla.org"],
    "expires_in_version": "never",
    "kind": "count",
    "bug_numbers": [1247985],
    "description": "Number of times the DevTools Rule View has been opened.",
    "releaseChannelCollection": "opt-out"
  },
  "DEVTOOLS_COMPUTEDVIEW_OPENED_COUNT": {
    "alert_emails": ["dev-developer-tools@lists.mozilla.org"],
    "expires_in_version": "never",
    "kind": "count",
    "bug_numbers": [1247985],
    "description": "Number of times the DevTools Computed View has been opened.",
    "releaseChannelCollection": "opt-out"
  },
  "DEVTOOLS_LAYOUTVIEW_OPENED_COUNT": {
    "alert_emails": ["dev-developer-tools@lists.mozilla.org"],
    "expires_in_version": "never",
    "kind": "count",
    "bug_numbers": [1247985],
    "description": "Number of times the DevTools Layout View has been opened.",
    "releaseChannelCollection": "opt-out"
  },
  "DEVTOOLS_FONTINSPECTOR_OPENED_COUNT": {
    "alert_emails": ["dev-developer-tools@lists.mozilla.org"],
    "expires_in_version": "never",
    "kind": "count",
    "bug_numbers": [1247985],
    "description": "Number of times the DevTools Font Inspector has been opened.",
    "releaseChannelCollection": "opt-out"
  },
  "DEVTOOLS_ANIMATIONINSPECTOR_OPENED_COUNT": {
    "alert_emails": ["dev-developer-tools@lists.mozilla.org"],
    "expires_in_version": "never",
    "kind": "count",
    "bug_numbers": [1247985],
    "description": "Number of times the DevTools Animation Inspector has been opened.",
    "releaseChannelCollection": "opt-out"
  },
  "DEVTOOLS_JSDEBUGGER_OPENED_COUNT": {
    "alert_emails": ["dev-developer-tools@lists.mozilla.org"],
    "expires_in_version": "never",
    "kind": "count",
    "bug_numbers": [1247985],
    "description": "Number of times the DevTools Debugger has been opened.",
    "releaseChannelCollection": "opt-out"
  },
  "DEVTOOLS_JSBROWSERDEBUGGER_OPENED_COUNT": {
    "alert_emails": ["dev-developer-tools@lists.mozilla.org"],
    "expires_in_version": "never",
    "kind": "count",
    "bug_numbers": [1247985],
    "description": "Number of times the DevTools Browser Debugger has been opened.",
    "releaseChannelCollection": "opt-out"
  },
  "DEVTOOLS_STYLEEDITOR_OPENED_COUNT": {
    "alert_emails": ["dev-developer-tools@lists.mozilla.org"],
    "expires_in_version": "never",
    "kind": "count",
    "bug_numbers": [1247985],
    "description": "Number of times the DevTools Style Editor has been opened.",
    "releaseChannelCollection": "opt-out"
  },
  "DEVTOOLS_SHADEREDITOR_OPENED_COUNT": {
    "alert_emails": ["dev-developer-tools@lists.mozilla.org"],
    "expires_in_version": "never",
    "kind": "count",
    "bug_numbers": [1247985],
    "description": "Number of times the DevTools Shader Editor has been opened.",
    "releaseChannelCollection": "opt-out"
  },
  "DEVTOOLS_WEBAUDIOEDITOR_OPENED_COUNT": {
    "alert_emails": ["dev-developer-tools@lists.mozilla.org"],
    "expires_in_version": "never",
    "kind": "count",
    "bug_numbers": [1247985],
    "description": "Number of times the DevTools Web Audio Editor has been opened.",
    "releaseChannelCollection": "opt-out"
  },
  "DEVTOOLS_CANVASDEBUGGER_OPENED_COUNT": {
    "alert_emails": ["dev-developer-tools@lists.mozilla.org"],
    "expires_in_version": "never",
    "kind": "count",
    "bug_numbers": [1247985],
    "description": "Number of times the DevTools Canvas Debugger has been opened.",
    "releaseChannelCollection": "opt-out"
  },
  "DEVTOOLS_JSPROFILER_OPENED_COUNT": {
    "alert_emails": ["dev-developer-tools@lists.mozilla.org"],
    "expires_in_version": "never",
    "kind": "count",
    "bug_numbers": [1247985],
    "description": "Number of times the DevTools JS Profiler has been opened.",
    "releaseChannelCollection": "opt-out"
  },
  "DEVTOOLS_MEMORY_OPENED_COUNT": {
    "alert_emails": ["dev-developer-tools@lists.mozilla.org"],
    "expires_in_version": "never",
    "kind": "count",
    "bug_numbers": [1247985],
    "description": "Number of times the DevTools Memory Tool has been opened.",
    "releaseChannelCollection": "opt-out"
  },
  "DEVTOOLS_NETMONITOR_OPENED_COUNT": {
    "alert_emails": ["dev-developer-tools@lists.mozilla.org"],
    "expires_in_version": "never",
    "kind": "count",
    "bug_numbers": [1247985],
    "description": "Number of times the DevTools Network Monitor has been opened.",
    "releaseChannelCollection": "opt-out"
  },
  "DEVTOOLS_STORAGE_OPENED_COUNT": {
    "alert_emails": ["dev-developer-tools@lists.mozilla.org"],
    "expires_in_version": "never",
    "kind": "count",
    "bug_numbers": [1247985],
    "description": "Number of times the DevTools Storage Inspector has been opened.",
    "releaseChannelCollection": "opt-out"
  },
  "DEVTOOLS_PAINTFLASHING_OPENED_COUNT": {
    "alert_emails": ["dev-developer-tools@lists.mozilla.org"],
    "expires_in_version": "never",
    "kind": "count",
    "bug_numbers": [1247985],
    "description": "Number of times the DevTools Paint Flashing has been opened via the toolbox button.",
    "releaseChannelCollection": "opt-out"
  },
  "DEVTOOLS_TILT_OPENED_COUNT": {
    "alert_emails": ["dev-developer-tools@lists.mozilla.org"],
    "expires_in_version": "never",
    "kind": "count",
    "bug_numbers": [1247985],
    "description": "Number of times the DevTools Tilt has been opened via the toolbox button.",
    "releaseChannelCollection": "opt-out"
  },
  "DEVTOOLS_SCRATCHPAD_OPENED_COUNT": {
    "alert_emails": ["dev-developer-tools@lists.mozilla.org"],
    "expires_in_version": "never",
    "kind": "count",
    "bug_numbers": [1247985],
    "description": "Number of times the DevTools Scratchpad toolbox panel has been opened.",
    "releaseChannelCollection": "opt-out"
  },
  "DEVTOOLS_SCRATCHPAD_WINDOW_OPENED_COUNT": {
    "alert_emails": ["dev-developer-tools@lists.mozilla.org"],
    "expires_in_version": "never",
    "kind": "count",
    "bug_numbers": [1214352, 1247985],
    "description": "Number of times the DevTools Scratchpad standalone window has been opened.",
    "releaseChannelCollection": "opt-out"
  },
  "DEVTOOLS_RESPONSIVE_OPENED_COUNT": {
    "alert_emails": ["dev-developer-tools@lists.mozilla.org"],
    "expires_in_version": "never",
    "kind": "count",
    "bug_numbers": [1247985],
    "description": "Number of times the DevTools Responsive Design Mode tool has been opened.",
    "releaseChannelCollection": "opt-out"
  },
  "DEVTOOLS_EYEDROPPER_OPENED_COUNT": {
    "alert_emails": ["dev-developer-tools@lists.mozilla.org"],
    "expires_in_version": "never",
    "kind": "count",
    "bug_numbers": [1247985],
    "description": "Number of times the DevTools Eyedropper tool has been opened.",
    "releaseChannelCollection": "opt-out"
  },
  "DEVTOOLS_MENU_EYEDROPPER_OPENED_COUNT": {
    "alert_emails": ["dev-developer-tools@lists.mozilla.org"],
    "expires_in_version": "never",
    "kind": "count",
    "bug_numbers": [1247985],
    "description": "Number of times the DevTools Eyedropper has been opened via the DevTools menu.",
    "releaseChannelCollection": "opt-out"
  },
  "DEVTOOLS_PICKER_EYEDROPPER_OPENED_COUNT": {
    "alert_emails": ["dev-developer-tools@lists.mozilla.org"],
    "expires_in_version": "never",
    "kind": "count",
    "bug_numbers": [1247985],
    "description": "Number of times the DevTools Eyedropper has been opened via the color picker.",
    "releaseChannelCollection": "opt-out"
  },
  "DEVTOOLS_DEVELOPERTOOLBAR_OPENED_COUNT": {
    "alert_emails": ["dev-developer-tools@lists.mozilla.org"],
    "expires_in_version": "never",
    "kind": "count",
    "bug_numbers": [1247985],
    "description": "Number of times the DevTools Developer Toolbar / GCLI has been opened.",
    "releaseChannelCollection": "opt-out"
  },
  "DEVTOOLS_ABOUTDEBUGGING_OPENED_COUNT": {
    "alert_emails": ["dev-developer-tools@lists.mozilla.org", "jan@mozilla.com"],
    "expires_in_version": "never",
    "kind": "count",
    "bug_numbers": [1247985, 1204601],
    "description": "Number of times about:debugging has been opened.",
    "releaseChannelCollection": "opt-out"
  },
  "DEVTOOLS_WEBIDE_OPENED_COUNT": {
    "alert_emails": ["dev-developer-tools@lists.mozilla.org"],
    "expires_in_version": "never",
    "kind": "count",
    "bug_numbers": [1247985],
    "description": "Number of times the DevTools WebIDE has been opened.",
    "releaseChannelCollection": "opt-out"
  },
  "DEVTOOLS_WEBIDE_PROJECT_EDITOR_OPENED_COUNT": {
    "alert_emails": ["dev-developer-tools@lists.mozilla.org"],
    "expires_in_version": "never",
    "kind": "count",
    "bug_numbers": [1247985],
    "description": "Number of times the DevTools WebIDE project editor has been opened.",
    "releaseChannelCollection": "opt-out"
  },
  "DEVTOOLS_WEBIDE_PROJECT_EDITOR_SAVE_COUNT": {
    "alert_emails": ["dev-developer-tools@lists.mozilla.org"],
    "expires_in_version": "never",
    "kind": "count",
    "bug_numbers": [1247985],
    "description": "Number of times a file has been saved in the DevTools WebIDE project editor.",
    "releaseChannelCollection": "opt-out"
  },
  "DEVTOOLS_WEBIDE_NEW_PROJECT_COUNT": {
    "alert_emails": ["dev-developer-tools@lists.mozilla.org"],
    "expires_in_version": "never",
    "kind": "count",
    "bug_numbers": [1247985],
    "description": "Number of times a new project has been created in the DevTools WebIDE.",
    "releaseChannelCollection": "opt-out"
  },
  "DEVTOOLS_WEBIDE_IMPORT_PROJECT_COUNT": {
    "alert_emails": ["dev-developer-tools@lists.mozilla.org"],
    "expires_in_version": "never",
    "kind": "count",
    "bug_numbers": [1247985],
    "description": "Number of times a project has been imported into the DevTools WebIDE.",
    "releaseChannelCollection": "opt-out"
  },
  "DEVTOOLS_CUSTOM_OPENED_COUNT": {
    "alert_emails": ["dev-developer-tools@lists.mozilla.org"],
    "expires_in_version": "never",
    "kind": "count",
    "bug_numbers": [1247985],
    "description": "Number of times a custom developer tool has been opened.",
    "releaseChannelCollection": "opt-out"
  },
  "DEVTOOLS_RELOAD_ADDON_INSTALLED_COUNT": {
    "alert_emails": ["dev-developer-tools@lists.mozilla.org"],
    "expires_in_version": "55",
    "kind": "count",
    "description": "Number of times the reload addon has been installed.",
    "bug_numbers": [1248435]
  },
  "DEVTOOLS_RELOAD_ADDON_RELOAD_COUNT": {
    "alert_emails": ["dev-developer-tools@lists.mozilla.org"],
    "expires_in_version": "55",
    "kind": "count",
    "description": "Number of times the tools have been reloaded by the reload addon.",
    "bug_numbers": [1248435]
  },
  "DEVTOOLS_TOOLBOX_OPENED_PER_USER_FLAG": {
    "expires_in_version": "never",
    "kind": "flag",
    "description": "Number of users that have opened the DevTools toolbox."
  },
  "DEVTOOLS_OPTIONS_OPENED_PER_USER_FLAG": {
    "expires_in_version": "never",
    "kind": "flag",
    "description": "Number of users that have opened the DevTools Options panel."
  },
  "DEVTOOLS_WEBCONSOLE_OPENED_PER_USER_FLAG": {
    "expires_in_version": "never",
    "kind": "flag",
    "description": "Number of users that have opened the DevTools Web Console."
  },
  "DEVTOOLS_BROWSERCONSOLE_OPENED_PER_USER_FLAG": {
    "expires_in_version": "never",
    "kind": "flag",
    "description": "Number of users that have opened the DevTools Browser Console."
  },
  "DEVTOOLS_INSPECTOR_OPENED_PER_USER_FLAG": {
    "expires_in_version": "never",
    "kind": "flag",
    "description": "Number of users that have opened the DevTools Inspector."
  },
  "DEVTOOLS_RULEVIEW_OPENED_PER_USER_FLAG": {
    "expires_in_version": "never",
    "kind": "flag",
    "description": "Number of users that have opened the DevTools Rule View."
  },
  "DEVTOOLS_COMPUTEDVIEW_OPENED_PER_USER_FLAG": {
    "expires_in_version": "never",
    "kind": "flag",
    "description": "Number of users that have opened the DevTools Computed View."
  },
  "DEVTOOLS_LAYOUTVIEW_OPENED_PER_USER_FLAG": {
    "expires_in_version": "never",
    "kind": "flag",
    "description": "Number of users that have opened the DevTools Layout View."
  },
  "DEVTOOLS_FONTINSPECTOR_OPENED_PER_USER_FLAG": {
    "expires_in_version": "never",
    "kind": "flag",
    "description": "Number of users that have opened the DevTools Font Inspector."
  },
  "DEVTOOLS_ANIMATIONINSPECTOR_OPENED_PER_USER_FLAG": {
    "expires_in_version": "never",
    "kind": "flag",
    "description": "Number of users that have opened the DevTools Animation Inspector."
  },
  "DEVTOOLS_JSDEBUGGER_OPENED_PER_USER_FLAG": {
    "expires_in_version": "never",
    "kind": "flag",
    "description": "Number of users that have opened the DevTools Debugger."
  },
  "DEVTOOLS_JSBROWSERDEBUGGER_OPENED_PER_USER_FLAG": {
    "expires_in_version": "never",
    "kind": "flag",
    "description": "Number of users that have opened the DevTools Browser Debugger."
  },
  "DEVTOOLS_STYLEEDITOR_OPENED_PER_USER_FLAG": {
    "expires_in_version": "never",
    "kind": "flag",
    "description": "Number of users that have opened the DevTools Style Editor."
  },
  "DEVTOOLS_SHADEREDITOR_OPENED_PER_USER_FLAG": {
    "expires_in_version": "never",
    "kind": "flag",
    "description": "Number of users that have opened the DevTools Shader Editor."
  },
  "DEVTOOLS_WEBAUDIOEDITOR_OPENED_PER_USER_FLAG": {
    "expires_in_version": "never",
    "kind": "flag",
    "description": "Number of users that have opened the DevTools Web Audio Editor."
  },
  "DEVTOOLS_CANVASDEBUGGER_OPENED_PER_USER_FLAG": {
    "expires_in_version": "never",
    "kind": "flag",
    "description": "Number of users that have opened the DevTools Canvas Debugger."
  },
  "DEVTOOLS_JSPROFILER_OPENED_PER_USER_FLAG": {
    "expires_in_version": "never",
    "kind": "flag",
    "description": "Number of users that have opened the DevTools JS Profiler."
  },
  "DEVTOOLS_MEMORY_OPENED_PER_USER_FLAG": {
    "expires_in_version": "never",
    "kind": "flag",
    "description": "Number of users that have opened the DevTools Memory Tool."
  },
  "DEVTOOLS_NETMONITOR_OPENED_PER_USER_FLAG": {
    "expires_in_version": "never",
    "kind": "flag",
    "description": "Number of users that have opened the DevTools Network Monitor."
  },
  "DEVTOOLS_STORAGE_OPENED_PER_USER_FLAG": {
    "expires_in_version": "never",
    "kind": "flag",
    "description": "Number of users that have opened the DevTools Storage Inspector."
  },
  "DEVTOOLS_PAINTFLASHING_OPENED_PER_USER_FLAG": {
    "expires_in_version": "never",
    "kind": "flag",
    "description": "Number of users that have opened the DevTools Paint Flashing via the toolbox button."
  },
  "DEVTOOLS_TILT_OPENED_PER_USER_FLAG": {
    "expires_in_version": "never",
    "kind": "flag",
    "description": "Number of users that have opened the DevTools Tilt via the toolbox button."
  },
  "DEVTOOLS_SCRATCHPAD_OPENED_PER_USER_FLAG": {
    "expires_in_version": "never",
    "kind": "flag",
    "description": "Number of users that have opened the DevTools Scratchpad."
  },
  "DEVTOOLS_SCRATCHPAD_WINDOW_OPENED_PER_USER_FLAG": {
    "alert_emails": ["dev-developer-tools@lists.mozilla.org"],
    "expires_in_version": "50",
    "kind": "flag",
    "description": "Number of users that have opened the DevTools Scratchpad standalone window.",
    "bug_numbers": [1214352]
  },
  "DEVTOOLS_RESPONSIVE_OPENED_PER_USER_FLAG": {
    "expires_in_version": "never",
    "kind": "flag",
    "description": "Number of users that have opened the DevTools Responsive Design Mode."
  },
  "DEVTOOLS_EYEDROPPER_OPENED_PER_USER_FLAG": {
    "expires_in_version": "never",
    "kind": "flag",
    "description": "Number of users that have opened the DevTools Eyedropper via the toolbox button."
  },
  "DEVTOOLS_MENU_EYEDROPPER_OPENED_PER_USER_FLAG": {
    "expires_in_version": "never",
    "kind": "flag",
    "description": "Number of users that have opened the DevTools Eyedropper via the devtools menu."
  },
  "DEVTOOLS_PICKER_EYEDROPPER_OPENED_PER_USER_FLAG": {
    "expires_in_version": "never",
    "kind": "flag",
    "description": "Number of users that have opened the DevTools Eyedropper via the color picker."
  },
  "DEVTOOLS_DEVELOPERTOOLBAR_OPENED_PER_USER_FLAG": {
    "expires_in_version": "never",
    "kind": "flag",
    "description": "Number of users that have opened the DevTools Developer Toolbar been opened via the toolbox button."
  },
  "DEVTOOLS_ABOUTDEBUGGING_OPENED_PER_USER_FLAG": {
    "alert_emails": ["dev-developer-tools@lists.mozilla.org", "jan@mozilla.com"],
    "expires_in_version": "55",
    "kind": "flag",
    "description": "Number of users that have opened about:debugging. (bug 1204601)"
  },
  "DEVTOOLS_WEBIDE_OPENED_PER_USER_FLAG": {
    "expires_in_version": "never",
    "kind": "flag",
    "description": "Number of users that have opened the DevTools WebIDE."
  },
  "DEVTOOLS_WEBIDE_PROJECT_EDITOR_OPENED_PER_USER_FLAG": {
    "expires_in_version": "never",
    "kind": "flag",
    "description": "Number of users that have opened the DevTools WebIDE project editor."
  },
  "DEVTOOLS_WEBIDE_PROJECT_EDITOR_SAVE_PER_USER_FLAG": {
    "expires_in_version": "never",
    "kind": "flag",
    "description": "Number of users that have saved a file in the DevTools WebIDE project editor."
  },
  "DEVTOOLS_WEBIDE_NEW_PROJECT_PER_USER_FLAG": {
    "expires_in_version": "never",
    "kind": "flag",
    "description": "Number of users that have created a new project in the DevTools WebIDE."
  },
  "DEVTOOLS_WEBIDE_IMPORT_PROJECT_PER_USER_FLAG": {
    "expires_in_version": "never",
    "kind": "flag",
    "description": "Number of users that have imported a project into the DevTools WebIDE."
  },
  "DEVTOOLS_CUSTOM_OPENED_PER_USER_FLAG": {
    "expires_in_version": "never",
    "kind": "flag",
    "description": "Number of users that have opened a custom developer tool via the toolbox button."
  },
  "DEVTOOLS_RELOAD_ADDON_INSTALLED_PER_USER_FLAG": {
    "alert_emails": ["dev-developer-tools@lists.mozilla.org"],
    "expires_in_version": "55",
    "kind": "flag",
    "description": "Records once per browser version if the reload add-on is installed.",
    "bug_numbers": [1248435]
  },
  "DEVTOOLS_RELOAD_ADDON_RELOAD_PER_USER_FLAG": {
    "alert_emails": ["dev-developer-tools@lists.mozilla.org"],
    "expires_in_version": "55",
    "kind": "flag",
    "description": "Records once per browser version if the tools have been reloaded via the reload add-on.",
    "bug_numbers": [1248435]
  },
  "DEVTOOLS_TOOLBOX_TIME_ACTIVE_SECONDS": {
    "expires_in_version": "never",
    "kind": "exponential",
    "high": 10000000,
    "n_buckets": 100,
    "description": "How long has the toolbox been active (seconds)"
  },
  "DEVTOOLS_OPTIONS_TIME_ACTIVE_SECONDS": {
    "expires_in_version": "never",
    "kind": "exponential",
    "high": 10000000,
    "n_buckets": 100,
    "description": "How long has the options panel been active (seconds)"
  },
  "DEVTOOLS_WEBCONSOLE_TIME_ACTIVE_SECONDS": {
    "expires_in_version": "never",
    "kind": "exponential",
    "high": 10000000,
    "n_buckets": 100,
    "description": "How long has the web console been active (seconds)"
  },
  "DEVTOOLS_BROWSERCONSOLE_TIME_ACTIVE_SECONDS": {
    "expires_in_version": "never",
    "kind": "exponential",
    "high": 10000000,
    "n_buckets": 100,
    "description": "How long has the browser console been active (seconds)"
  },
  "DEVTOOLS_INSPECTOR_TIME_ACTIVE_SECONDS": {
    "expires_in_version": "never",
    "kind": "exponential",
    "high": 10000000,
    "n_buckets": 100,
    "description": "How long has the inspector been active (seconds)"
  },
  "DEVTOOLS_RULEVIEW_TIME_ACTIVE_SECONDS": {
    "expires_in_version": "never",
    "kind": "exponential",
    "high": 10000000,
    "n_buckets": 100,
    "description": "How long has the rule view been active (seconds)"
  },
  "DEVTOOLS_COMPUTEDVIEW_TIME_ACTIVE_SECONDS": {
    "expires_in_version": "never",
    "kind": "exponential",
    "high": 10000000,
    "n_buckets": 100,
    "description": "How long has the computed view been active (seconds)"
  },
  "DEVTOOLS_LAYOUTVIEW_TIME_ACTIVE_SECONDS": {
    "expires_in_version": "never",
    "kind": "exponential",
    "high": 10000000,
    "n_buckets": 100,
    "description": "How long has the layout view been active (seconds)"
  },
  "DEVTOOLS_FONTINSPECTOR_TIME_ACTIVE_SECONDS": {
    "expires_in_version": "never",
    "kind": "exponential",
    "high": 10000000,
    "n_buckets": 100,
    "description": "How long has the font inspector been active (seconds)"
  },
  "DEVTOOLS_ANIMATIONINSPECTOR_TIME_ACTIVE_SECONDS": {
    "expires_in_version": "never",
    "kind": "exponential",
    "high": 10000000,
    "n_buckets": 100,
    "description": "How long has the animation inspector been active (seconds)"
  },
  "DEVTOOLS_JSDEBUGGER_TIME_ACTIVE_SECONDS": {
    "expires_in_version": "never",
    "kind": "exponential",
    "high": 10000000,
    "n_buckets": 100,
    "description": "How long has the JS debugger been active (seconds)"
  },
  "DEVTOOLS_JSBROWSERDEBUGGER_TIME_ACTIVE_SECONDS": {
    "expires_in_version": "never",
    "kind": "exponential",
    "high": 10000000,
    "n_buckets": 100,
    "description": "How long has the JS browser debugger been active (seconds)"
  },
  "DEVTOOLS_STYLEEDITOR_TIME_ACTIVE_SECONDS": {
    "expires_in_version": "never",
    "kind": "exponential",
    "high": 10000000,
    "n_buckets": 100,
    "description": "How long has the style editor been active (seconds)"
  },
  "DEVTOOLS_SHADEREDITOR_TIME_ACTIVE_SECONDS": {
    "expires_in_version": "never",
    "kind": "exponential",
    "high": 10000000,
    "n_buckets": 100,
    "description": "How long has the Shader Editor been active (seconds)"
  },
  "DEVTOOLS_WEBAUDIOEDITOR_TIME_ACTIVE_SECONDS": {
    "expires_in_version": "never",
    "kind": "exponential",
    "high": 10000000,
    "n_buckets": 100,
    "description": "How long has the Web Audio Editor been active (seconds)"
  },
  "DEVTOOLS_CANVASDEBUGGER_TIME_ACTIVE_SECONDS": {
    "expires_in_version": "never",
    "kind": "exponential",
    "high": 10000000,
    "n_buckets": 100,
    "description": "How long has the Canvas Debugger been active (seconds)"
  },
  "DEVTOOLS_JSPROFILER_TIME_ACTIVE_SECONDS": {
    "expires_in_version": "never",
    "kind": "exponential",
    "high": 10000000,
    "n_buckets": 100,
    "description": "How long has the JS profiler been active (seconds)"
  },
  "DEVTOOLS_MEMORY_TIME_ACTIVE_SECONDS": {
    "expires_in_version": "never",
    "kind": "exponential",
    "high": 10000000,
    "n_buckets": 100,
    "description": "How long has the Memory Tool been active (seconds)"
  },
  "DEVTOOLS_NETMONITOR_TIME_ACTIVE_SECONDS": {
    "expires_in_version": "never",
    "kind": "exponential",
    "high": 10000000,
    "n_buckets": 100,
    "description": "How long has the network monitor been active (seconds)"
  },
  "DEVTOOLS_STORAGE_TIME_ACTIVE_SECONDS": {
    "expires_in_version": "never",
    "kind": "exponential",
    "high": 10000000,
    "n_buckets": 100,
    "description": "How long has the storage inspector been active (seconds)"
  },
  "DEVTOOLS_PAINTFLASHING_TIME_ACTIVE_SECONDS": {
    "expires_in_version": "never",
    "kind": "exponential",
    "high": 10000000,
    "n_buckets": 100,
    "description": "How long has paint flashing been active (seconds)"
  },
  "DEVTOOLS_TILT_TIME_ACTIVE_SECONDS": {
    "expires_in_version": "never",
    "kind": "exponential",
    "high": 10000000,
    "n_buckets": 100,
    "description": "How long has Tilt been active (seconds)"
  },
  "DEVTOOLS_SCRATCHPAD_TIME_ACTIVE_SECONDS": {
    "expires_in_version": "never",
    "kind": "exponential",
    "high": 10000000,
    "n_buckets": 100,
    "description": "How long has Scratchpad been active (seconds)"
  },
  "DEVTOOLS_SCRATCHPAD_WINDOW_TIME_ACTIVE_SECONDS": {
    "alert_emails": ["dev-developer-tools@lists.mozilla.org"],
    "expires_in_version": "50",
    "kind": "exponential",
    "high": 10000000,
    "n_buckets": 100,
    "description": "How long has Scratchpad standalone window been active (seconds)",
    "bug_numbers": [1214352]
  },
  "DEVTOOLS_RESPONSIVE_TIME_ACTIVE_SECONDS": {
    "expires_in_version": "55",
    "kind": "exponential",
    "high": 10000000,
    "n_buckets": 100,
    "bug_numbers": [1242057],
    "description": "How long has the responsive view been active (seconds)",
    "releaseChannelCollection": "opt-out"
  },
  "DEVTOOLS_DEVELOPERTOOLBAR_TIME_ACTIVE_SECONDS": {
    "expires_in_version": "never",
    "kind": "exponential",
    "high": 10000000,
    "n_buckets": 100,
    "description": "How long has the developer toolbar been active (seconds)"
  },
  "DEVTOOLS_ABOUTDEBUGGING_TIME_ACTIVE_SECONDS": {
    "alert_emails": ["dev-developer-tools@lists.mozilla.org", "jan@mozilla.com"],
    "expires_in_version": "55",
    "kind": "exponential",
    "high": 10000000,
    "n_buckets": 100,
    "description": "How long has about:debugging been active? (seconds) (bug 1204601)"
  },
  "DEVTOOLS_WEBIDE_TIME_ACTIVE_SECONDS": {
    "expires_in_version": "never",
    "kind": "exponential",
    "high": 10000000,
    "n_buckets": 100,
    "description": "How long has WebIDE been active (seconds)"
  },
  "DEVTOOLS_WEBIDE_PROJECT_EDITOR_TIME_ACTIVE_SECONDS": {
    "expires_in_version": "never",
    "kind": "exponential",
    "high": 10000000,
    "n_buckets": 100,
    "description": "How long has WebIDE's project editor been active (seconds)"
  },
  "DEVTOOLS_CUSTOM_TIME_ACTIVE_SECONDS": {
    "expires_in_version": "never",
    "kind": "exponential",
    "high": 10000000,
    "n_buckets": 100,
    "description": "How long has a custom developer tool been active (seconds)"
  },
  "DEVTOOLS_WEBIDE_CONNECTION_RESULT": {
    "expires_in_version": "never",
    "kind": "boolean",
    "description": "Did WebIDE runtime connection succeed?"
  },
  "DEVTOOLS_WEBIDE_USB_CONNECTION_RESULT": {
    "expires_in_version": "never",
    "kind": "boolean",
    "description": "Did WebIDE USB runtime connection succeed?"
  },
  "DEVTOOLS_WEBIDE_WIFI_CONNECTION_RESULT": {
    "expires_in_version": "never",
    "kind": "boolean",
    "description": "Did WebIDE WiFi runtime connection succeed?"
  },
  "DEVTOOLS_WEBIDE_SIMULATOR_CONNECTION_RESULT": {
    "expires_in_version": "never",
    "kind": "boolean",
    "description": "Did WebIDE simulator runtime connection succeed?"
  },
  "DEVTOOLS_WEBIDE_REMOTE_CONNECTION_RESULT": {
    "expires_in_version": "never",
    "kind": "boolean",
    "description": "Did WebIDE remote runtime connection succeed?"
  },
  "DEVTOOLS_WEBIDE_LOCAL_CONNECTION_RESULT": {
    "expires_in_version": "never",
    "kind": "boolean",
    "description": "Did WebIDE local runtime connection succeed?"
  },
  "DEVTOOLS_WEBIDE_OTHER_CONNECTION_RESULT": {
    "expires_in_version": "never",
    "kind": "boolean",
    "description": "Did WebIDE other runtime connection succeed?"
  },
  "DEVTOOLS_WEBIDE_CONNECTION_TIME_SECONDS": {
    "expires_in_version": "never",
    "kind": "exponential",
    "high": 10000000,
    "n_buckets": 100,
    "description": "How long was WebIDE connected to a runtime (seconds)?"
  },
  "DEVTOOLS_WEBIDE_CONNECTION_PLAY_USED": {
    "expires_in_version": "never",
    "kind": "boolean",
    "description": "Was WebIDE's play button used during this runtime connection?"
  },
  "DEVTOOLS_WEBIDE_CONNECTION_DEBUG_USED": {
    "expires_in_version": "never",
    "kind": "boolean",
    "description": "Was WebIDE's debug button used during this runtime connection?"
  },
  "DEVTOOLS_WEBIDE_CONNECTED_RUNTIME_TYPE": {
    "expires_in_version": "never",
    "kind": "boolean",
    "keyed": true,
    "description": "What runtime type did WebIDE connect to?"
  },
  "DEVTOOLS_WEBIDE_CONNECTED_RUNTIME_ID": {
    "expires_in_version": "never",
    "kind": "boolean",
    "keyed": true,
    "description": "What runtime ID did WebIDE connect to?"
  },
  "DEVTOOLS_WEBIDE_CONNECTED_RUNTIME_PROCESSOR": {
    "expires_in_version": "never",
    "kind": "boolean",
    "keyed": true,
    "description": "What runtime processor did WebIDE connect to?"
  },
  "DEVTOOLS_WEBIDE_CONNECTED_RUNTIME_OS": {
    "expires_in_version": "never",
    "kind": "boolean",
    "keyed": true,
    "description": "What runtime OS did WebIDE connect to?"
  },
  "DEVTOOLS_WEBIDE_CONNECTED_RUNTIME_PLATFORM_VERSION": {
    "expires_in_version": "never",
    "kind": "boolean",
    "keyed": true,
    "description": "What runtime platform version did WebIDE connect to?"
  },
  "DEVTOOLS_WEBIDE_CONNECTED_RUNTIME_APP_TYPE": {
    "expires_in_version": "never",
    "kind": "boolean",
    "keyed": true,
    "description": "What runtime app type did WebIDE connect to?"
  },
  "DEVTOOLS_WEBIDE_CONNECTED_RUNTIME_VERSION": {
    "expires_in_version": "never",
    "kind": "boolean",
    "keyed": true,
    "description": "What runtime version did WebIDE connect to?"
  },
  "DEVTOOLS_OS_ENUMERATED_PER_USER": {
    "expires_in_version": "never",
    "kind": "enumerated",
    "n_values": 13,
    "description": "OS of DevTools user (0:Windows XP, 1:Windows Vista, 2:Windows 7, 3:Windows 8, 4:Windows 8.1, 5:OSX, 6:Linux 7:Windows 10, 8:reserved, 9:reserved, 10:reserved, 11:reserved, 12:other)"
  },
  "DEVTOOLS_OS_IS_64_BITS_PER_USER": {
    "expires_in_version": "never",
    "kind": "enumerated",
    "n_values": 3,
    "description": "OS bit size of DevTools user (0:32bit, 1:64bit, 2:128bit)"
    },
  "DEVTOOLS_SCREEN_RESOLUTION_ENUMERATED_PER_USER": {
    "expires_in_version": "never",
    "kind": "enumerated",
    "n_values": 13,
    "description": "Screen resolution of DevTools user (0:lower, 1:800x600, 2:1024x768, 3:1280x800, 4:1280x1024, 5:1366x768, 6:1440x900, 7:1920x1080, 8:2560×1440, 9:2560×1600, 10:2880x1800, 11:other, 12:higher)"
  },
  "DEVTOOLS_TABS_OPEN_PEAK_LINEAR": {
    "expires_in_version": "never",
    "kind": "linear",
    "high": 101,
    "n_buckets": 100,
    "description": "The peak number of open tabs in all windows for a session for devtools users."
  },
  "DEVTOOLS_TABS_OPEN_AVERAGE_LINEAR": {
    "expires_in_version": "never",
    "kind": "linear",
    "high": 101,
    "n_buckets": 100,
    "description": "The mean number of open tabs in all windows for a session for devtools users."
  },
  "DEVTOOLS_TABS_PINNED_PEAK_LINEAR": {
    "expires_in_version": "never",
    "kind": "linear",
    "high": 101,
    "n_buckets": 100,
    "description": "The peak number of pinned tabs (app tabs) in all windows for a session for devtools users."
  },
  "DEVTOOLS_TABS_PINNED_AVERAGE_LINEAR": {
    "expires_in_version": "never",
    "kind": "linear",
    "high": 101,
    "n_buckets": 100,
    "description": "The mean number of pinned tabs (app tabs) in all windows for a session for devtools users."
  },
  "DEVTOOLS_SAVE_HEAP_SNAPSHOT_MS": {
    "expires_in_version": "never",
    "kind": "exponential",
    "high": 100000,
    "n_buckets": 1000,
    "description": "The time (in milliseconds) that it took to save a heap snapshot in mozilla::devtools::ChromeUtils::SaveHeapSnapshot."
  },
  "DEVTOOLS_READ_HEAP_SNAPSHOT_MS": {
    "expires_in_version": "never",
    "kind": "exponential",
    "high": 100000,
    "n_buckets": 1000,
    "description": "The time (in milliseconds) that it took to read a heap snapshot in mozilla::devtools::ChromeUtils::ReadHeapSnapshot."
  },
  "DEVTOOLS_HEAP_SNAPSHOT_NODE_COUNT": {
    "expires_in_version": "never",
    "kind": "linear",
    "high": 10000000,
    "n_buckets": 10000,
    "description": "The number of nodes serialized into a heap snapshot."
  },
  "DEVTOOLS_HEAP_SNAPSHOT_EDGE_COUNT": {
    "expires_in_version": "never",
    "kind": "linear",
    "high": 10000000,
    "n_buckets": 10000,
    "description": "The number of edges serialized into a heap snapshot."
  },
  "DEVTOOLS_PERFTOOLS_RECORDING_COUNT": {
    "expires_in_version": "never",
    "kind": "count",
    "description": "Incremented whenever a performance tool recording is completed."
  },
  "DEVTOOLS_PERFTOOLS_CONSOLE_RECORDING_COUNT": {
    "expires_in_version": "never",
    "kind": "count",
    "description": "Incremented whenever a performance tool recording is completed that was initiated via console.profile."
  },
  "DEVTOOLS_PERFTOOLS_RECORDING_IMPORT_FLAG": {
    "expires_in_version": "never",
    "kind": "flag",
    "description": "When a user imports a recording in the performance tool."
  },
  "DEVTOOLS_PERFTOOLS_RECORDING_EXPORT_FLAG": {
    "expires_in_version": "never",
    "kind": "flag",
    "description": "When a user imports a recording in the performance tool."
  },
  "DEVTOOLS_PERFTOOLS_RECORDING_FEATURES_USED": {
    "expires_in_version": "never",
    "kind": "boolean",
    "keyed": true,
    "description": "When a user starts a recording with specific recording options, keyed by feature name (withMarkers, withAllocations, etc.)."
  },
  "DEVTOOLS_PERFTOOLS_RECORDING_DURATION_MS": {
    "expires_in_version": "never",
    "kind": "exponential",
    "high": 600000,
    "n_buckets": 20,
    "description": "The length of a duration in MS of a performance tool recording."
  },
  "DEVTOOLS_PERFTOOLS_SELECTED_VIEW_MS": {
    "expires_in_version": "never",
    "kind": "exponential",
    "keyed": true,
    "high": 600000,
    "n_buckets": 20,
    "description": "The amount of time spent in a specific performance tool view, keyed by view name (waterfall, js-calltree, js-flamegraph, etc)."
  },
  "DEVTOOLS_JAVASCRIPT_ERROR_DISPLAYED": {
    "alert_emails": ["mphillips@mozilla.com"],
    "bug_numbers": [1255133],
    "expires_in_version": "55",
    "kind": "boolean",
    "keyed": true,
    "description": "Measures whether a particular JavaScript error has been displayed in the webconsole."
  },
  "VIEW_SOURCE_IN_BROWSER_OPENED_BOOLEAN": {
    "alert_emails": ["mozilla-dev-developer-tools@lists.mozilla.org", "jryans@mozilla.com"],
    "expires_in_version": "53",
    "kind": "boolean",
    "description": "How many times has view source in browser / tab been opened?"
  },
  "VIEW_SOURCE_IN_WINDOW_OPENED_BOOLEAN": {
    "alert_emails": ["mozilla-dev-developer-tools@lists.mozilla.org", "jryans@mozilla.com"],
    "expires_in_version": "53",
    "kind": "boolean",
    "description": "How many times has view source in a new window been opened?"
  },
  "VIEW_SOURCE_EXTERNAL_RESULT_BOOLEAN": {
    "alert_emails": ["mozilla-dev-developer-tools@lists.mozilla.org", "jryans@mozilla.com"],
    "expires_in_version": "53",
    "kind": "boolean",
    "description": "How many times has view source in an external editor been opened, and did it succeed?"
  },
  "BROWSER_IS_USER_DEFAULT": {
    "expires_in_version": "never",
    "kind": "boolean",
    "releaseChannelCollection": "opt-out",
    "description": "The result of the startup default desktop browser check."
  },
  "BROWSER_IS_USER_DEFAULT_ERROR": {
    "expires_in_version": "never",
    "kind": "boolean",
    "releaseChannelCollection": "opt-out",
    "description": "True if the browser was unable to determine if the browser was set as default."
  },
  "BROWSER_SET_DEFAULT_DIALOG_PROMPT_RAWCOUNT": {
    "expires_in_version": "never",
    "kind": "exponential",
    "high": 250,
    "n_buckets": 15,
    "releaseChannelCollection": "opt-out",
    "description": "The number of times that a profile has seen the 'Set Default Browser' dialog."
  },
  "BROWSER_SET_DEFAULT_ALWAYS_CHECK": {
    "expires_in_version": "never",
    "kind": "boolean",
    "releaseChannelCollection": "opt-out",
    "description": "True if the profile has `browser.shell.checkDefaultBrowser` set to true."
  },
  "BROWSER_SET_DEFAULT_RESULT": {
    "expires_in_version": "never",
    "kind": "enumerated",
    "n_values": 4,
    "releaseChannelCollection": "opt-out",
    "description": "Result of the Set Default Browser dialog (0=Use Firefox + 'Always perform check' unchecked, 1=Use Firefox + 'Always perform check' checked, 2=Not Now + 'Always perform check' unchecked, 3=Not Now + 'Always perform check' checked)"
  },
  "BROWSER_SET_DEFAULT_ERROR": {
    "expires_in_version": "never",
    "kind": "boolean",
    "releaseChannelCollection": "opt-out",
    "description": "True if the browser was unable to set Firefox as the default browser"
  },
  "BROWSER_SET_DEFAULT_TIME_TO_COMPLETION_SECONDS": {
    "expires_in_version": "never",
    "kind": "exponential",
    "high": 500,
    "n_buckets": 15,
    "releaseChannelCollection": "opt-out",
    "description": "Time to successfully set Firefox as the default browser after clicking 'Set Firefox as Default'. Should be near-instant in some environments, others require user interaction. Measured in seconds."
  },
  "BROWSER_IS_ASSIST_DEFAULT": {
    "expires_in_version": "never",
    "kind": "boolean",
    "description": "The result of the default browser check for assist intent."
  },
  "MIXED_CONTENT_PAGE_LOAD": {
    "expires_in_version": "never",
    "kind": "enumerated",
    "n_values": 4,
    "description": "Accumulates type of content per page load (0=no mixed or non-secure page, 1=mixed passive, 2=mixed active, 3=mixed passive and mixed active)"
  },
  "MIXED_CONTENT_UNBLOCK_COUNTER": {
    "expires_in_version": "never",
    "kind": "enumerated",
    "n_values": 3,
    "description": "A simple counter of daily mixed-content unblock operations and top documents loaded"
  },
  "MIXED_CONTENT_HSTS": {
    "alert_emails": ["seceng@mozilla.org"],
    "expires_in_version": "never",
    "kind": "enumerated",
    "n_values": 10,
    "description": "How often would blocked mixed content be allowed if HSTS upgrades were allowed? 0=display/no-HSTS, 1=display/HSTS, 2=active/no-HSTS, 3=active/HSTS"
  },
  "MIXED_CONTENT_OBJECT_SUBREQUEST": {
    "alert_emails": ["seceng@mozilla.org"],
    "bug_numbers": [1244116],
    "expires_in_version": "55",
    "kind": "enumerated",
    "n_values": 10,
    "description": "How often objects load insecure content on secure pages (counting pages, not objects). 0=pages with no mixed object subrequests, 1=pages with mixed object subrequests"
  },
  "COOKIE_SCHEME_SECURITY": {
    "alert_emails": ["seceng@mozilla.org"],
    "expires_in_version": "50",
    "kind": "enumerated",
    "n_values": 10,
    "releaseChannelCollection": "opt-out",
    "description": "How often are secure cookies set from non-secure origins, and vice-versa? 0=nonsecure/http, 1=nonsecure/https, 2=secure/http, 3=secure/https"
  },
  "NTLM_MODULE_USED_2": {
    "expires_in_version": "never",
    "kind": "enumerated",
    "n_values": 8,
    "description": "The module used for the NTLM protocol (Windows_API, Kerberos, Samba_auth or Generic) and whether or not the authentication was used to connect to a proxy server. This data is collected only once per session (at first NTLM authentification) ; fixed version."
  },
  "FX_THUMBNAILS_BG_QUEUE_SIZE_ON_CAPTURE": {
    "expires_in_version": "default",
    "kind": "exponential",
    "high": 100,
    "n_buckets": 15,
    "description": "BACKGROUND THUMBNAILS: Size of capture queue when a capture request is received"
  },
  "FX_THUMBNAILS_BG_CAPTURE_QUEUE_TIME_MS": {
    "expires_in_version": "default",
    "kind": "exponential",
    "high": 300000,
    "n_buckets": 20,
    "description": "BACKGROUND THUMBNAILS: Time the capture request spent in the queue before being serviced (ms)"
  },
  "FX_THUMBNAILS_BG_CAPTURE_SERVICE_TIME_MS": {
    "expires_in_version": "default",
    "kind": "exponential",
    "high": 30000,
    "n_buckets": 20,
    "description": "BACKGROUND THUMBNAILS: Time the capture took once it started and successfully completed (ms)"
  },
  "FX_THUMBNAILS_BG_CAPTURE_DONE_REASON_2": {
    "expires_in_version": "default",
    "kind": "enumerated",
    "n_values": 10,
    "description": "BACKGROUND THUMBNAILS: Reason the capture completed (see TEL_CAPTURE_DONE_* constants in BackgroundPageThumbs.jsm)"
  },
  "FX_THUMBNAILS_BG_CAPTURE_PAGE_LOAD_TIME_MS": {
    "expires_in_version": "default",
    "kind": "exponential",
    "high": 60000,
    "n_buckets": 20,
    "description": "BACKGROUND THUMBNAILS: Time the capture's page load took (ms)"
  },
  "FX_THUMBNAILS_BG_CAPTURE_CANVAS_DRAW_TIME_MS": {
    "expires_in_version": "default",
    "kind": "exponential",
    "high": 500,
    "n_buckets": 15,
    "description": "BACKGROUND THUMBNAILS: Time it took to draw the capture's window to canvas (ms)"
  },
  "NETWORK_CACHE_V2_MISS_TIME_MS": {
    "expires_in_version": "never",
    "kind": "exponential",
    "high": 10000,
    "n_buckets": 50,
    "description": "Time spent to find out a cache entry file is missing"
  },
  "NETWORK_CACHE_V2_HIT_TIME_MS": {
    "expires_in_version": "never",
    "kind": "exponential",
    "high": 10000,
    "n_buckets": 50,
    "description": "Time spent to open an existing file"
  },
  "NETWORK_CACHE_V1_TRUNCATE_TIME_MS": {
    "expires_in_version": "never",
    "kind": "exponential",
    "high": 10000,
    "n_buckets": 50,
    "description": "Time spent to reopen an entry with OPEN_TRUNCATE"
  },
  "NETWORK_CACHE_V1_MISS_TIME_MS": {
    "expires_in_version": "never",
    "kind": "exponential",
    "high": 10000,
    "n_buckets": 50,
    "description": "Time spent to find out a cache entry is missing"
  },
  "NETWORK_CACHE_V1_HIT_TIME_MS": {
    "expires_in_version": "never",
    "kind": "exponential",
    "high": 10000,
    "n_buckets": 50,
    "description": "Time spent to open an existing cache entry"
  },
  "NETWORK_CACHE_V2_OUTPUT_STREAM_STATUS": {
    "expires_in_version": "never",
    "kind": "enumerated",
    "n_values": 7,
    "description": "Final status of the CacheFileOutputStream (0=ok, 1=other error, 2=out of memory, 3=disk full, 4=file corrupted, 5=file not found, 6=binding aborted)"
  },
  "NETWORK_CACHE_V2_INPUT_STREAM_STATUS": {
    "expires_in_version": "never",
    "kind": "enumerated",
    "n_values": 7,
    "description": "Final status of the CacheFileInputStream (0=ok, 1=other error, 2=out of memory, 3=disk full, 4=file corrupted, 5=file not found, 6=binding aborted)"
  },
  "NETWORK_CACHE_FS_TYPE": {
    "expires_in_version": "42",
    "kind": "enumerated",
    "n_values": 5,
    "description": "Type of FS that the cache is stored on (0=NTFS (Win), 1=FAT32 (Win), 2=FAT (Win), 3=other FS (Win), 4=other OS)"
  },
  "NETWORK_CACHE_SIZE_FULL_FAT": {
    "expires_in_version": "42",
    "kind": "linear",
    "high": 500,
    "n_buckets": 50,
    "description": "Size (in MB) of a cache that reached a file count limit"
  },
  "NETWORK_CACHE_HIT_MISS_STAT_PER_CACHE_SIZE": {
    "expires_in_version": "never",
    "kind": "enumerated",
    "n_values": 40,
    "description": "Hit/Miss count split by cache size in file count (0=Hit 0-5000, 1=Miss 0-5000, 2=Hit 5001-10000, ...)"
  },
  "NETWORK_CACHE_HIT_RATE_PER_CACHE_SIZE": {
    "expires_in_version": "never",
    "kind": "enumerated",
    "n_values": 400,
    "description": "Hit rate for a specific cache size in file count. The hit rate is split into 20 buckets, the lower limit of the range in percents is 5*n/20. The cache size is divided into 20 ranges of length 5000, the lower limit of the range is 5000*(n%20)"
  },
  "NETWORK_CACHE_METADATA_FIRST_READ_TIME_MS": {
    "expires_in_version": "never",
    "kind": "exponential",
    "high": 10000,
    "n_buckets": 50,
    "description": "Time spent to read the first part of the metadata from the cache entry file."
  },
  "NETWORK_CACHE_METADATA_SECOND_READ_TIME_MS": {
    "expires_in_version": "never",
    "kind": "exponential",
    "high": 10000,
    "n_buckets": 50,
    "description": "Time spent to read the missing part of the metadata from the cache entry file."
  },
  "NETWORK_CACHE_METADATA_FIRST_READ_SIZE": {
    "expires_in_version": "never",
    "kind": "linear",
    "high": 5119,
    "n_buckets": 256,
    "description": "Guessed size of the metadata that we read from the cache file as the first part."
  },
  "NETWORK_CACHE_METADATA_SIZE": {
    "expires_in_version": "never",
    "kind": "linear",
    "high": 5119,
    "n_buckets": 256,
    "description": "Actual size of the metadata parsed from the disk."
  },
  "NETWORK_CACHE_HASH_STATS": {
    "expires_in_version": "46",
    "kind": "enumerated",
    "n_values": 160,
    "description": "The longest hash match between a newly added entry and all the existing entries."
  },
  "DATABASE_LOCKED_EXCEPTION": {
    "expires_in_version": "42",
    "kind": "enumerated",
    "description": "Record database locks when opening one of Fennec's databases. The index corresponds to how many attempts, beginning with 0.",
    "n_values": 5
  },
  "DATABASE_SUCCESSFUL_UNLOCK": {
    "expires_in_version": "42",
    "kind": "enumerated",
    "description": "Record on which attempt we successfully unlocked a database. See DATABASE_LOCKED_EXCEPTION.",
    "n_values": 5
  },
  "SQLITEBRIDGE_PROVIDER_PASSWORDS_LOCKED": {
    "expires_in_version": "40",
    "kind": "enumerated",
    "n_values": 10,
    "description": "The number of errors using the PasswordsProvider due to a locked DB. *** No longer needed (bug 1156565). Delete histogram and accumulation code! ***"
  },
  "SQLITEBRIDGE_PROVIDER_FORMS_LOCKED": {
    "expires_in_version": "40",
    "kind": "enumerated",
    "n_values": 10,
    "description": "The number of errors using the FormHistoryProvider due to a locked DB. *** No longer needed (bug 1156565). Delete histogram and accumulation code! ***"
  },
  "SQLITEBRIDGE_PROVIDER_HOME_LOCKED": {
    "expires_in_version": "40",
    "kind": "enumerated",
    "n_values": 10,
    "description": "The number of errors using the HomeProvider due to a locked DB. *** No longer needed (bug 1156565). Delete histogram and accumulation code! ***"
  },
  "SSL_TLS13_INTOLERANCE_REASON_PRE": {
    "alert_emails": ["seceng-telemetry@mozilla.com"],
    "bug_numbers": [1250568],
    "expires_in_version": "never",
    "kind": "enumerated",
    "n_values": 64,
    "description": "Potential TLS 1.3 intolerance, before considering historical info (see tlsIntoleranceTelemetryBucket() in nsNSSIOLayer.cpp)."
  },
  "SSL_TLS13_INTOLERANCE_REASON_POST": {
    "alert_emails": ["seceng-telemetry@mozilla.com"],
    "bug_numbers": [1250568],
    "expires_in_version": "never",
    "kind": "enumerated",
    "n_values": 64,
    "description": "Potential TLS 1.3 intolerance, after considering historical info (see tlsIntoleranceTelemetryBucket() in nsNSSIOLayer.cpp)."
  },
  "SSL_TLS12_INTOLERANCE_REASON_PRE": {
    "alert_emails": ["seceng-telemetry@mozilla.com"],
    "expires_in_version": "never",
    "kind": "enumerated",
    "n_values": 64,
    "description": "Potential TLS 1.2 intolerance, before considering historical info (see tlsIntoleranceTelemetryBucket() in nsNSSIOLayer.cpp)."
  },
  "SSL_TLS12_INTOLERANCE_REASON_POST": {
    "alert_emails": ["seceng-telemetry@mozilla.com"],
    "expires_in_version": "never",
    "kind": "enumerated",
    "n_values": 64,
    "description": "Potential TLS 1.2 intolerance, after considering historical info (see tlsIntoleranceTelemetryBucket() in nsNSSIOLayer.cpp)."
  },
  "SSL_TLS11_INTOLERANCE_REASON_PRE": {
    "alert_emails": ["seceng-telemetry@mozilla.com"],
    "expires_in_version": "never",
    "kind": "enumerated",
    "n_values": 64,
    "description": "Potential TLS 1.1 intolerance, before considering historical info (see tlsIntoleranceTelemetryBucket() in nsNSSIOLayer.cpp)."
  },
  "SSL_TLS11_INTOLERANCE_REASON_POST": {
    "alert_emails": ["seceng-telemetry@mozilla.com"],
    "expires_in_version": "never",
    "kind": "enumerated",
    "n_values": 64,
    "description": "Potential TLS 1.1 intolerance, after considering historical info (see tlsIntoleranceTelemetryBucket() in nsNSSIOLayer.cpp)."
  },
  "SSL_TLS10_INTOLERANCE_REASON_PRE": {
    "alert_emails": ["seceng-telemetry@mozilla.com"],
    "expires_in_version": "never",
    "kind": "enumerated",
    "n_values": 64,
    "description": "Potential TLS 1.0 intolerance, before considering historical info (see tlsIntoleranceTelemetryBucket() in nsNSSIOLayer.cpp)."
  },
  "SSL_TLS10_INTOLERANCE_REASON_POST": {
    "alert_emails": ["seceng-telemetry@mozilla.com"],
    "expires_in_version": "never",
    "kind": "enumerated",
    "n_values": 64,
    "description": "Potential TLS 1.0 intolerance, after considering historical info (see tlsIntoleranceTelemetryBucket() in nsNSSIOLayer.cpp)."
  },
  "SSL_VERSION_FALLBACK_INAPPROPRIATE": {
    "alert_emails": ["seceng-telemetry@mozilla.com"],
    "expires_in_version": "never",
    "kind": "enumerated",
    "n_values": 64,
    "description": "TLS/SSL version intolerance was falsely detected, server rejected handshake (see tlsIntoleranceTelemetryBucket() in nsNSSIOLayer.cpp)."
  },
  "SSL_FALLBACK_LIMIT_REACHED": {
    "alert_emails": ["seceng-telemetry@mozilla.com"],
    "expires_in_version": "default",
    "kind": "enumerated",
    "n_values": 16,
    "description": "TLS/SSL version fallback reached the minimum version (1=TLS 1.0, 2=TLS 1.1, 3=TLS 1.2) or the fallback limit (4=TLS 1.0, 8=TLS 1.1, 12=TLS 1.2), stopped the fallback"
  },
  "SSL_WEAK_CIPHERS_FALLBACK": {
    "alert_emails": ["seceng-telemetry@mozilla.com"],
    "expires_in_version": "never",
    "kind": "enumerated",
    "n_values": 64,
    "description": "Fallback attempted when server did not support any strong cipher suites"
  },
  "SSL_CIPHER_SUITE_FULL": {
    "alert_emails": ["seceng-telemetry@mozilla.com"],
    "expires_in_version": "never",
    "kind": "enumerated",
    "n_values": 128,
    "description": "Negotiated cipher suite in full handshake (see key in HandshakeCallback in nsNSSCallbacks.cpp)"
  },
  "SSL_CIPHER_SUITE_RESUMED": {
    "alert_emails": ["seceng-telemetry@mozilla.com"],
    "expires_in_version": "never",
    "kind": "enumerated",
    "n_values": 128,
    "description": "Negotiated cipher suite in resumed handshake (see key in HandshakeCallback in nsNSSCallbacks.cpp)"
  },
  "SSL_KEA_RSA_KEY_SIZE_FULL": {
    "alert_emails": ["seceng-telemetry@mozilla.com"],
    "expires_in_version": "never",
    "kind": "enumerated",
    "n_values": 24,
    "description": "RSA KEA (TLS_RSA_*) key size in full handshake"
  },
  "SSL_KEA_DHE_KEY_SIZE_FULL": {
    "alert_emails": ["seceng-telemetry@mozilla.com"],
    "expires_in_version": "never",
    "kind": "enumerated",
    "n_values": 24,
    "description": "DHE KEA (TLS_DHE_*) key size in full handshake"
  },
  "SSL_KEA_ECDHE_CURVE_FULL": {
    "alert_emails": ["seceng-telemetry@mozilla.com"],
    "expires_in_version": "never",
    "kind": "enumerated",
    "n_values": 36,
    "description": "ECDHE KEA (TLS_ECDHE_*) curve (23=P-256, 24=P-384, 25=P-521) in full handshake"
  },
  "SSL_AUTH_ALGORITHM_FULL": {
    "alert_emails": ["seceng-telemetry@mozilla.com"],
    "expires_in_version": "never",
    "kind": "enumerated",
    "n_values": 16,
    "description": "SSL Authentication Algorithm (null=0, rsa=1, dsa=2, ecdsa=4) in full handshake"
  },
  "SSL_AUTH_RSA_KEY_SIZE_FULL": {
    "alert_emails": ["seceng-telemetry@mozilla.com"],
    "expires_in_version": "never",
    "kind": "enumerated",
    "n_values": 24,
    "description": "RSA signature key size for TLS_*_RSA_* in full handshake"
  },
  "SSL_AUTH_ECDSA_CURVE_FULL": {
    "alert_emails": ["seceng-telemetry@mozilla.com"],
    "expires_in_version": "never",
    "kind": "enumerated",
    "n_values": 36,
    "description": "ECDSA signature curve for TLS_*_ECDSA_* in full handshake (23=P-256, 24=P-384, 25=P-521)"
  },
  "SSL_SYMMETRIC_CIPHER_FULL": {
    "alert_emails": ["seceng-telemetry@mozilla.com"],
    "expires_in_version": "never",
    "kind": "enumerated",
    "n_values": 32,
    "description": "Symmetric cipher used in full handshake (null=0, rc4=1, 3des=4, aes-cbc=7, camellia=8, seed=9, aes-gcm=10)"
  },
  "SSL_SYMMETRIC_CIPHER_RESUMED": {
    "alert_emails": ["seceng-telemetry@mozilla.com"],
    "expires_in_version": "never",
    "kind": "enumerated",
    "n_values": 32,
    "description": "Symmetric cipher used in resumed handshake (null=0, rc4=1, 3des=4, aes-cbc=7, camellia=8, seed=9, aes-gcm=10)"
  },
  "SSL_REASONS_FOR_NOT_FALSE_STARTING": {
    "alert_emails": ["seceng-telemetry@mozilla.com"],
    "expires_in_version": "never",
    "kind": "enumerated",
    "n_values": 512,
    "description": "Bitmask of reasons we did not false start when libssl would have let us (see key in nsNSSCallbacks.cpp)"
  },
  "SSL_HANDSHAKE_TYPE": {
    "alert_emails": ["seceng-telemetry@mozilla.com"],
    "expires_in_version": "never",
    "kind": "enumerated",
    "n_values": 8,
    "description": "Type of handshake (1=resumption, 2=false started, 3=chose not to false start, 4=not allowed to false start)"
  },
  "SSL_OCSP_STAPLING": {
    "alert_emails": ["seceng-telemetry@mozilla.com"],
    "expires_in_version": "never",
    "kind": "enumerated",
    "n_values": 8,
    "description": "Status of OCSP stapling on this handshake (1=present, good; 2=none; 3=present, expired; 4=present, other error)"
  },
  "SSL_OCSP_MAY_FETCH": {
    "alert_emails": ["seceng-telemetry@mozilla.com"],
    "expires_in_version": "default",
    "kind": "enumerated",
    "n_values": 8,
    "description": "For non-stapling cases, is OCSP fetching a possibility? (0=yes, 1=no because missing/invalid OCSP URI, 2=no because fetching disabled, 3=no because both)"
  },
  "SSL_CERT_ERROR_OVERRIDES": {
    "alert_emails": ["seceng-telemetry@mozilla.com"],
    "expires_in_version": "never",
    "kind": "enumerated",
    "n_values": 24,
    "description": "Was a certificate error overridden on this handshake? What was it? (0=unknown error (indicating bug), 1=no, >1=a specific error)"
  },
  "SSL_CERT_VERIFICATION_ERRORS": {
    "alert_emails": ["seceng@mozilla.org"],
    "expires_in_version": "default",
    "kind": "enumerated",
    "n_values": 100,
    "description": "If certificate verification failed in a TLS handshake, what was the error? (see MapCertErrorToProbeValue in security/manager/ssl/SSLServerCertVerification.cpp and the values in security/pkix/include/pkix/Result.h)"
  },
  "SSL_PERMANENT_CERT_ERROR_OVERRIDES": {
    "alert_emails": ["seceng@mozilla.org"],
    "expires_in_version": "default",
    "kind": "exponential",
    "high": 1024,
    "n_buckets": 10,
    "description": "How many permanent certificate overrides a user has stored."
  },
  "SSL_SERVER_AUTH_EKU": {
    "alert_emails": ["seceng-telemetry@mozilla.com"],
    "expires_in_version": "never",
    "kind": "enumerated",
    "n_values": 10,
    "description": "Presence of of the Server Authenticaton EKU in accepted SSL server certificates (0=No EKU, 1=EKU present and has id_kp_serverAuth, 2=EKU present and has id_kp_serverAuth as well as some other EKU, 3=EKU present but does not contain id_kp_serverAuth)"
  },
  "TELEMETRY_TEST_EXPIRED": {
    "expires_in_version": "4.0a1",
    "kind": "flag",
    "description": "a testing histogram; not meant to be touched"
  },
  "TLS_ERROR_REPORT_UI": {
    "expires_in_version": "never",
    "kind": "enumerated",
    "n_values": 15,
    "description": "User interaction with the TLS Error Reporter in about:neterror (0=Error seen, 1='auto' checked, 2='auto' unchecked, 3=Sent manually, 4=Sent automatically, 5=Send success, 6=Send failure, 7=Report section expanded)"
  },
  "CERT_OCSP_ENABLED": {
    "alert_emails": ["seceng-telemetry@mozilla.com"],
    "expires_in_version": "never",
    "kind": "boolean",
    "description": "Is OCSP fetching enabled? (pref security.OCSP.enabled)"
  },
  "CERT_OCSP_REQUIRED": {
    "alert_emails": ["seceng-telemetry@mozilla.com"],
    "expires_in_version": "never",
    "kind": "boolean",
    "description": "Is OCSP required when the cert has an OCSP URI? (pref security.OCSP.require)"
  },
  "OSFILE_WORKER_LAUNCH_MS": {
    "expires_in_version": "default",
    "kind": "exponential",
    "description": "The duration between the instant the first message is sent to OS.File and the moment the OS.File worker starts executing JavaScript, in milliseconds",
    "high": 5000,
    "n_buckets": 10
  },
  "OSFILE_WORKER_READY_MS": {
    "expires_in_version": "default",
    "kind": "exponential",
    "description": "The duration between the instant the first message is sent to OS.File and the moment the OS.File worker has finished executing its startup JavaScript and is ready to receive requests, in milliseconds",
    "high": 5000,
    "n_buckets": 10
  },
  "OSFILE_WRITEATOMIC_JANK_MS": {
    "expires_in_version": "default",
    "kind": "exponential",
    "description": "The duration during which the main thread is blocked during a call to OS.File.writeAtomic, in milliseconds",
    "high": 5000,
    "n_buckets": 10
  },
  "CERT_EV_STATUS": {
    "expires_in_version": "never",
    "alert_emails": ["seceng@mozilla.org"],
    "bug_numbers": [1254653],
    "kind": "enumerated",
    "n_values": 10,
    "description": "EV status of a certificate, recorded on each TLS connection. 0=invalid, 1=DV, 2=EV"
  },
  "CERT_VALIDATION_SUCCESS_BY_CA": {
    "expires_in_version": "never",
    "kind": "enumerated",
    "n_values": 256,
    "description": "Successful SSL server cert validations by CA (see RootHashes.inc for names of CAs)"
  },
  "CERT_PINNING_FAILURES_BY_CA": {
    "alert_emails": ["pinning@mozilla.org"],
    "expires_in_version": "never",
    "kind": "enumerated",
    "n_values": 256,
    "description": "Pinning failures by CA (see RootHashes.inc for names of CAs)"
  },
  "CERT_PINNING_RESULTS": {
    "alert_emails": ["pinning@mozilla.org"],
    "expires_in_version": "never",
    "kind": "boolean",
    "description": "Certificate pinning results (0 = failure, 1 = success)"
  },
  "CERT_PINNING_TEST_RESULTS": {
    "alert_emails": ["pinning@mozilla.org"],
    "expires_in_version": "never",
    "kind": "boolean",
    "description": "Certificate pinning test results (0 = failure, 1 = success)"
  },
  "CERT_PINNING_MOZ_RESULTS": {
    "alert_emails": ["pinning@mozilla.org"],
    "expires_in_version": "never",
    "kind": "boolean",
    "description": "Certificate pinning results for Mozilla sites (0 = failure, 1 = success)"
  },
  "CERT_PINNING_MOZ_TEST_RESULTS": {
    "alert_emails": ["pinning@mozilla.org"],
    "expires_in_version": "never",
    "kind": "boolean",
    "description": "Certificate pinning test results for Mozilla sites (0 = failure, 1 = success)"
  },
  "CERT_PINNING_MOZ_RESULTS_BY_HOST": {
    "alert_emails": ["pinning@mozilla.org"],
    "expires_in_version": "never",
    "kind": "enumerated",
    "n_values": 512,
    "description": "Certificate pinning results by host for Mozilla operational sites"
  },
  "CERT_PINNING_MOZ_TEST_RESULTS_BY_HOST": {
    "alert_emails": ["pinning@mozilla.org"],
    "expires_in_version": "never",
    "kind": "enumerated",
    "n_values": 512,
    "description": "Certificate pinning test results by host for Mozilla operational sites"
  },
  "CERT_CHAIN_KEY_SIZE_STATUS": {
    "expires_in_version": "default",
    "kind": "enumerated",
    "n_values": 4,
    "description": "Does enforcing a larger minimum RSA key size cause verification failures? 1 = no, 2 = yes, 3 = another error prevented finding a verified chain"
  },
  "CERT_CHAIN_SHA1_POLICY_STATUS": {
    "expires_in_version": "default",
    "kind": "enumerated",
    "n_values": 6,
    "description": "1 = No SHA1 signatures, 2 = SHA1 certificates issued before 2016, 3 = SHA1 certificates issued by an imported root, 4 = SHA1 certificates issued after 2015, 5 = another error prevented successful verification"
  },
  "WEAVE_CONFIGURED": {
    "expires_in_version": "default",
    "kind": "boolean",
    "description": "If any version of Firefox Sync is configured for this device",
    "releaseChannelCollection": "opt-out"
  },
  "WEAVE_CONFIGURED_MASTER_PASSWORD": {
    "expires_in_version": "never",
    "kind": "boolean",
    "description": "If both Firefox Sync and Master Password are configured for this device"
  },
  "WEAVE_START_COUNT": {
    "expires_in_version": "default",
    "kind": "exponential",
    "high": 1000,
    "n_buckets": 10,
    "description": "The number of times a sync started in this session"
  },
  "WEAVE_COMPLETE_SUCCESS_COUNT": {
    "expires_in_version": "default",
    "kind": "exponential",
    "high": 1000,
    "n_buckets": 10,
    "description": "The number of times a sync successfully completed in this session"
  },
  "WEBCRYPTO_EXTRACTABLE_IMPORT": {
    "expires_in_version": "never",
    "kind": "boolean",
    "description": "Whether an imported key was marked as extractable"
  },
  "WEBCRYPTO_EXTRACTABLE_GENERATE": {
    "expires_in_version": "never",
    "kind": "boolean",
    "description": "Whether a generated key was marked as extractable"
  },
  "WEBCRYPTO_EXTRACTABLE_ENC": {
    "expires_in_version": "never",
    "kind": "boolean",
    "description": "Whether a key used in an encrypt/decrypt operation was marked as extractable"
  },
  "WEBCRYPTO_EXTRACTABLE_SIG": {
    "expires_in_version": "never",
    "kind": "boolean",
    "description": "Whether a key used in a sign/verify operation was marked as extractable"
  },
  "WEBCRYPTO_RESOLVED": {
    "expires_in_version": "never",
    "kind": "boolean",
    "description": "Whether a promise created by WebCrypto was resolved (vs rejected)"
  },
  "WEBCRYPTO_METHOD": {
    "expires_in_version": "never",
    "kind": "enumerated",
    "n_values": 20,
    "description": "Methods invoked under window.crypto.subtle (0=encrypt, 1=decrypt, 2=sign, 3=verify, 4=digest, 5=generateKey, 6=deriveKey, 7=deriveBits, 8=importKey, 9=exportKey, 10=wrapKey, 11=unwrapKey)"
  },
  "WEBCRYPTO_ALG": {
    "expires_in_version": "never",
    "kind": "enumerated",
    "n_values": 30,
    "description": "Algorithms used with WebCrypto (see table in WebCryptoTask.cpp)"
  },
  "MASTER_PASSWORD_ENABLED": {
    "expires_in_version": "never",
    "kind": "flag",
    "description": "If a master-password is enabled for this profile"
  },
  "DISPLAY_SCALING_OSX" : {
    "expires_in_version": "never",
    "kind": "linear",
    "high": 500,
    "n_buckets": 100,
    "description": "Scaling percentage for the display where the first window is opened (OS X only)",
    "cpp_guard": "XP_MACOSX"
  },
  "DISPLAY_SCALING_MSWIN" : {
    "expires_in_version": "never",
    "kind": "linear",
    "high": 500,
    "n_buckets": 100,
    "description": "Scaling percentage for the display where the first window is opened (MS Windows only)",
    "cpp_guard": "XP_WIN"
  },
  "DISPLAY_SCALING_LINUX" : {
    "expires_in_version": "never",
    "kind": "linear",
    "high": 500,
    "n_buckets": 100,
    "description": "Scaling percentage for the display where the first window is opened (Linux only)",
    "cpp_guard": "XP_LINUX"
  },
  "SOCIAL_SIDEBAR_STATE": {
    "expires_in_version": "never",
    "kind": "boolean",
    "description": "Social Sidebar state 0: closed, 1: opened.  Toggling between providers will result in a higher opened rate."
  },
  "SOCIAL_TOOLBAR_BUTTONS": {
    "expires_in_version": "never",
    "kind": "enumerated",
    "n_values": 3,
    "description": "Social toolbar button has been used (0:share, 1:status, 2:bookmark)"
  },
  "SOCIAL_PANEL_CLICKS": {
    "expires_in_version": "never",
    "kind": "enumerated",
    "n_values": 4,
    "description": "Social content has been interacted with (0:share, 1:status, 2:bookmark, 3: sidebar)"
  },
  "SOCIAL_SIDEBAR_OPEN_DURATION": {
    "expires_in_version": "never",
    "kind": "exponential",
    "high": 10000000,
    "n_buckets": 10,
    "description": "Sidebar showing: seconds that the sidebar has been opened"
  },
  "SHUTDOWN_PHASE_DURATION_TICKS_QUIT_APPLICATION": {
    "expires_in_version": "never",
    "kind": "exponential",
    "high": 65,
    "n_buckets": 10,
    "description": "Duration of shutdown phase quit-application, as measured by the shutdown terminator, in seconds of activity"
  },
  "SHUTDOWN_PHASE_DURATION_TICKS_PROFILE_CHANGE_TEARDOWN": {
    "expires_in_version": "never",
    "kind": "exponential",
    "high": 65,
    "n_buckets": 10,
    "description": "Duration of shutdown phase profile-change-teardown, as measured by the shutdown terminator, in seconds of activity"
  },
  "SHUTDOWN_PHASE_DURATION_TICKS_XPCOM_WILL_SHUTDOWN": {
    "expires_in_version": "never",
    "kind": "exponential",
    "high": 65,
    "n_buckets": 10,
    "description": "Duration of shutdown phase xpcom-will-shutdown, as measured by the shutdown terminator, in seconds of activity"
  },
  "SHUTDOWN_PHASE_DURATION_TICKS_PROFILE_BEFORE_CHANGE": {
    "expires_in_version": "never",
    "kind": "exponential",
    "high": 65,
    "n_buckets": 10,
    "description": "Duration of shutdown phase profile-before-change, as measured by the shutdown terminator, in seconds of activity"
  },
  "BR_9_2_1_SUBJECT_ALT_NAMES": {
    "expires_in_version": "never",
    "kind": "enumerated",
    "n_values": 8,
    "description": "Baseline Requirements section 9.2.1: subject alternative names extension (0: ok, 1 or more: error)"
  },
  "BR_9_2_2_SUBJECT_COMMON_NAME": {
    "expires_in_version": "never",
    "kind": "enumerated",
    "n_values": 8,
    "description": "Baseline Requirements section 9.2.2: subject common name field (0: present, in subject alt. names; 1: not present; 2: not present in subject alt. names)"
  },
  "TAP_TO_LOAD_ENABLED": {
    "expires_in_version": "50",
    "kind": "enumerated",
    "n_values": 3,
    "description": "Whether or not a user has tap-to-load enabled.",
    "bug_numbers": [1208167]
  },
  "ZOOMED_VIEW_ENABLED": {
    "expires_in_version": "50",
    "kind": "boolean",
    "description": "Whether or not a user has the zoomed view (a.k.a. \"Magnify small areas\") enabled.",
    "alert_emails": ["mobile-frontend@mozilla.com"],
    "bug_numbers": [1235061]
  },
  "TRACKING_PROTECTION_ENABLED": {
    "expires_in_version": "never",
    "kind": "boolean",
    "description": "Whether or not a session has tracking protection enabled"
  },
  "TRACKING_PROTECTION_PBM_DISABLED": {
    "expires_in_version": "60",
    "kind": "boolean",
    "description": "Is the tracking protection in private browsing mode disabled?"
  },
  "FENNEC_TRACKING_PROTECTION_STATE": {
    "expires_in_version": "60",
    "kind": "enumerated",
    "n_values": 5,
    "description": "The state of the user-visible tracking protection setting (0 = Disabled, 1 = Enabled in PB, 2 = Enabled)",
    "alert_emails": ["mleibovic@mozilla.com"],
    "bug_numbers": [1228090]
  },
  "TRACKING_PROTECTION_SHIELD": {
    "expires_in_version": "never",
    "kind": "enumerated",
    "n_values": 4,
    "description": "Tracking protection shield (0 = not shown, 1 = loaded, 2 = blocked)"
  },
  "TRACKING_PROTECTION_EVENTS": {
    "expires_in_version": "never",
    "kind": "enumerated",
    "n_values": 3,
    "description": "Doorhanger shown = 0, Disable = 1, Enable = 2"
  },
  "SERVICE_WORKER_REGISTRATION_LOADING": {
    "expires_in_version": "never",
    "kind": "exponential",
    "high": 5000,
    "n_buckets": 20,
    "description": "Tracking how ServiceWorkerRegistrar loads data before the first content is shown. File bugs in Core::DOM in case of a Telemetry regression."
  },
  "SERVICE_WORKER_REQUEST_PASSTHROUGH": {
    "expires_in_version": "50",
    "kind": "boolean",
    "description": "Intercepted fetch sending back same Request object. File bugs in Core::DOM in case of a Telemetry regression."
  },
  "LOOP_CLIENT_CALL_URL_REQUESTS_SUCCESS": {
    "expires_in_version": "never",
    "kind": "boolean",
    "description": "Stores 1 if generating a call URL succeeded, and 0 if it failed."
  },
  "LOOP_CLIENT_CALL_URL_SHARED": {
    "expires_in_version": "never",
    "kind": "boolean",
    "description": "Stores 1 every time the URL is copied or shared."
  },
  "LOOP_TWO_WAY_MEDIA_CONN_LENGTH_1": {
    "alert_emails": ["firefox-dev@mozilla.org", "dmose@mozilla.com"],
    "expires_in_version": "50",
    "kind": "enumerated",
    "n_values": 8,
    "releaseChannelCollection": "opt-out",
    "description": "Connection length for bi-directionally connected media (0=SHORTER_THAN_10S, 1=BETWEEN_10S_AND_30S, 2=BETWEEN_30S_AND_5M, 3=MORE_THAN_5M)"
  },
  "LOOP_SHARING_ROOM_URL": {
    "alert_emails": ["firefox-dev@mozilla.org", "mdeboer@mozilla.com"],
    "expires_in_version": "50",
    "kind": "enumerated",
    "n_values": 8,
    "releaseChannelCollection": "opt-out",
    "description": "Number of times a room URL is shared (0=COPY_FROM_PANEL, 1=COPY_FROM_CONVERSATION, 2=EMAIL_FROM_CALLFAILED, 3=EMAIL_FROM_CONVERSATION, 4=FACEBOOK_FROM_CONVERSATION, 5=EMAIL_FROM_PANEL)"
  },
  "LOOP_ROOM_CREATE": {
    "alert_emails": ["firefox-dev@mozilla.org", "mdeboer@mozilla.com"],
    "expires_in_version": "50",
    "kind": "enumerated",
    "n_values": 4,
    "releaseChannelCollection": "opt-out",
    "description": "Number of times a room create action is performed (0=CREATE_SUCCESS, 1=CREATE_FAIL)"
  },
  "LOOP_ROOM_DELETE": {
    "alert_emails": ["firefox-dev@mozilla.org", "mdeboer@mozilla.com"],
    "expires_in_version": "50",
    "kind": "enumerated",
    "n_values": 4,
    "releaseChannelCollection": "opt-out",
    "description": "Number of times a room delete action is performed (0=DELETE_SUCCESS, 2=DELETE_FAIL)"
  },
  "LOOP_ROOM_SESSION_WITHCHAT": {
    "alert_emails": ["firefox-dev@mozilla.org", "mdeboer@mozilla.com"],
    "expires_in_version": "50",
    "kind": "count",
    "releaseChannelCollection": "opt-out",
    "description": "Number of sessions where at least one chat message was exchanged"
  },
  "LOOP_COPY_PANEL_ACTIONS": {
    "alert_emails": ["firefox-dev@mozilla.org", "edilee@mozilla.com"],
    "expires_in_version": "51",
    "kind": "enumerated",
    "n_values": 5,
    "releaseChannelCollection": "opt-out",
    "bug_numbers": [1239965, 1259506],
    "description": "Number of times each of the following copy panel actions are triggered: 0=SHOWN, 1=NO_AGAIN, 2=NO_NEVER, 3=YES_AGAIN, 4=YES_NEVER"
  },
  "LOOP_INFOBAR_ACTION_BUTTONS": {
    "alert_emails": ["firefox-dev@mozilla.org", "mbanner@mozilla.com"],
    "expires_in_version": "51",
    "kind": "enumerated",
    "n_values": 4,
    "releaseChannelCollection": "opt-out",
    "bug_numbers": [1245486],
    "description": "Number times info bar buttons are clicked (0=PAUSED, 1=CREATED)"
  },
  "LOOP_ACTIVITY_COUNTER": {
    "alert_emails": ["firefox-dev@mozilla.org", "mbanner@mozilla.com"],
    "expires_in_version": "51",
    "kind": "enumerated",
    "n_values": 5,
    "releaseChannelCollection": "opt-out",
    "bug_numbers": [1208416],
    "description": "Number of times an action is performed by an user (0=OPEN_PANEL, 1=OPEN_CONVERSATION, 2=ROOM_OPEN, 3=ROOM_SHARE, 4=ROOM_DELETE)"
  },
  "E10S_STATUS": {
    "alert_emails": ["firefox-dev@mozilla.org"],
    "expires_in_version": "never",
    "kind": "enumerated",
    "n_values": 12,
    "releaseChannelCollection": "opt-out",
    "bug_numbers": [1241294],
    "description": "Why e10s is enabled or disabled (0=ENABLED_BY_USER, 1=ENABLED_BY_DEFAULT, 2=DISABLED_BY_USER, 3=DISABLED_IN_SAFE_MODE, 4=DISABLED_FOR_ACCESSIBILITY, 5=DISABLED_FOR_MAC_GFX, 6=DISABLED_FOR_BIDI, 7=DISABLED_FOR_ADDONS, 8=FORCE_DISABLED, 9=DISABLED_FOR_XPLAYERS, 10=DISABLED_FOR_OS_VERSION)"
  },
  "E10S_WINDOW": {
    "expires_in_version": "never",
    "kind": "boolean",
    "description": "Whether a browser window is set as an e10s window"
  },
  "E10S_BLOCKED_FROM_RUNNING": {
    "expires_in_version": "never",
    "kind": "boolean",
    "description": "Whether the e10s pref was set but it was blocked from running due to blacklisted conditions"
  },
  "BLOCKED_ON_PLUGIN_MODULE_INIT_MS": {
    "alert_emails": ["perf-telemetry-alerts@mozilla.com"],
    "expires_in_version": "never",
    "kind": "exponential",
    "high": 10000,
    "n_buckets": 20,
    "keyed": true,
    "description": "Time (ms) that the main thread has been blocked on LoadModule and NP_Initialize in PluginModuleParent"
  },
  "BLOCKED_ON_PLUGIN_INSTANCE_INIT_MS": {
    "alert_emails": ["perf-telemetry-alerts@mozilla.com"],
    "expires_in_version": "never",
    "kind": "exponential",
    "high": 10000,
    "n_buckets": 20,
    "keyed": true,
    "description": "Time (ms) that the main thread has been blocked on NPP_New in an IPC plugin"
  },
  "BLOCKED_ON_PLUGIN_STREAM_INIT_MS": {
    "alert_emails": ["perf-telemetry-alerts@mozilla.com"],
    "expires_in_version": "never",
    "kind": "exponential",
    "high": 10000,
    "n_buckets": 20,
    "keyed": true,
    "description": "Time (ms) that the main thread has been blocked on NPP_NewStream in an IPC plugin"
  },
  "BLOCKED_ON_PLUGINASYNCSURROGATE_WAITFORINIT_MS": {
    "alert_emails": ["perf-telemetry-alerts@mozilla.com"],
    "expires_in_version": "50",
    "kind": "exponential",
    "high": 10000,
    "n_buckets": 20,
    "keyed": true,
    "description": "Time (ms) that the main thread has been blocked on PluginAsyncSurrogate::WaitForInit in an IPC plugin"
  },
  "BLOCKED_ON_PLUGIN_INSTANCE_DESTROY_MS": {
    "alert_emails": ["perf-telemetry-alerts@mozilla.com"],
    "expires_in_version": "never",
    "kind": "exponential",
    "high": 10000,
    "n_buckets": 20,
    "keyed": true,
    "description": "Time (ms) that the main thread has been blocked on NPP_Destroy in an IPC plugin"
  },
  "ONBEFOREUNLOAD_PROMPT_ACTION" : {
    "expires_in_version": "45",
    "kind": "enumerated",
    "n_values": 3,
    "description": "What button a user clicked in an onbeforeunload prompt.  (Stay on Page = 0, Leave Page = 1, prompt aborted = 2)"
  },
  "ONBEFOREUNLOAD_PROMPT_COUNT" : {
    "expires_in_version": "45",
    "kind": "count",
    "description": "How many onbeforeunload prompts has the user encountered in their session?"
  },
  "SUBPROCESS_ABNORMAL_ABORT": {
    "expires_in_version": "never",
    "kind": "count",
    "keyed": true,
    "releaseChannelCollection": "opt-out",
    "description": "Counts of plugin/content process abnormal shutdown, whether or not a crash report was available."
  },
  "SUBPROCESS_CRASHES_WITH_DUMP": {
    "expires_in_version": "never",
    "kind": "count",
    "keyed": true,
    "releaseChannelCollection": "opt-out",
    "description": "Counts of plugin and content process crashes which are reported with a crash dump."
  },
  "SUBPROCESS_LAUNCH_FAILURE": {
    "alert_emails": ["haftandilian@mozilla.com"],
    "expires_in_version": "never",
    "bug_numbers": [1275430],
    "kind": "count",
    "keyed": true,
    "releaseChannelCollection": "opt-out",
    "description": "Counts the number of times launching a subprocess fails. Counts are by subprocess-type using the GeckoProcessType enum."
  },
  "PROCESS_CRASH_SUBMIT_ATTEMPT": {
    "expires_in_version": "never",
    "kind": "count",
    "keyed": true,
    "releaseChannelCollection": "opt-out",
    "description": "An attempt to submit a crash. Keyed on the CrashManager Crash.type."
  },
  "PROCESS_CRASH_SUBMIT_SUCCESS": {
    "expires_in_version": "never",
    "kind": "boolean",
    "keyed": true,
    "releaseChannelCollection": "opt-out",
    "description": "The submission status when main/plugin/content crashes are submitted. 1 is success, 0 is failure. Keyed on the CrashManager Crash.type."
  },
  "STUMBLER_TIME_BETWEEN_UPLOADS_SEC": {
    "expires_in_version": "45",
    "kind": "exponential",
    "n_buckets": 50,
    "high": 259200,
    "description": "Stumbler: The time in seconds between uploads."
  },
  "STUMBLER_VOLUME_BYTES_UPLOADED_PER_SEC": {
    "expires_in_version": "45",
    "kind": "exponential",
    "n_buckets": 50,
    "high": 1000000,
    "description": "Stumbler: Volume measurement of bytes uploaded, normalized to per-second."
  },
  "STUMBLER_TIME_BETWEEN_START_SEC": {
    "expires_in_version": "45",
    "kind": "exponential",
    "n_buckets": 50,
    "high": 259200,
    "description": "Stumbler: The time between the service starts."
  },
  "STUMBLER_UPLOAD_BYTES": {
    "expires_in_version": "45",
    "kind": "exponential",
    "n_buckets": 50,
    "high": 1000000,
    "description": "Stumbler: The bytes per upload."
  },
  "STUMBLER_UPLOAD_OBSERVATION_COUNT": {
    "expires_in_version": "45",
    "kind": "exponential",
    "n_buckets": 50,
    "high": 10000,
    "description": "Stumbler: The observations per upload."
  },
  "STUMBLER_UPLOAD_CELL_COUNT": {
    "expires_in_version": "45",
    "kind": "exponential",
    "n_buckets": 50,
    "high": 10000,
    "description": "Stumbler: The cells per upload."
  },
  "STUMBLER_UPLOAD_WIFI_AP_COUNT": {
    "expires_in_version": "45",
    "kind": "exponential",
    "n_buckets": 50,
    "high": 10000,
    "description": "Stumbler: The Wi-Fi APs per upload."
  },
  "STUMBLER_OBSERVATIONS_PER_DAY": {
    "expires_in_version": "45",
    "kind": "exponential",
    "n_buckets": 50,
    "high": 10000,
    "description": "Stumbler: The number of observations between upload events, normalized to per day."
  },
  "STUMBLER_TIME_BETWEEN_RECEIVED_LOCATIONS_SEC": {
    "expires_in_version": "45",
    "kind": "exponential",
    "n_buckets": 50,
    "high": 86400,
    "description": "Stumbler: The time between receiving passive locations."
  },
  "DATA_STORAGE_ENTRIES": {
    "expires_in_version": "default",
    "kind": "linear",
    "high": 1024,
    "n_buckets": 16,
    "description": "The number of entries in persistent DataStorage (HSTS and HPKP data, basically)"
  },
  "VIDEO_EME_PLAY_SUCCESS": {
    "expires_in_version": "45",
    "kind": "boolean",
    "description": "EME video playback success or failure"
  },
  "VIDEO_PLAY_TIME_MS" : {
    "alert_emails": ["ajones@mozilla.com"],
    "expires_in_version": "55",
    "description": "Total time spent playing video in milliseconds. This reports the total play time for an HTML Media Element whenever it is suspended or resumed, such as when the page is unloaded, or when the mute status changes when the AudioChannelAPI pref is set.",
    "kind": "exponential",
    "high": 7200000,
    "n_buckets": 100,
    "bug_numbers": [1261955, 1127646]
  },
  "VIDEO_UNLOAD_STATE": {
    "alert_emails": ["ajones@mozilla.com"],
    "expires_in_version": "55",
    "kind": "enumerated",
    "n_values": 5,
    "description": "HTML Media Element state when unloading. ended = 0, paused = 1, stalled = 2, seeking = 3, other = 4",
    "bug_numbers": [1261955, 1261955]
  },
  "VIDEO_ADOBE_GMP_DISAPPEARED": {
    "alert_emails": ["cpearce@mozilla.com"],
    "expires_in_version": "50",
    "kind": "flag",
    "description": "Whether or not the Adobe EME GMP was expected to be resident on disk but mysteriously isn't.",
    "releaseChannelCollection": "opt-out"
  },
  "VIDEO_ADOBE_GMP_MISSING_FILES": {
    "alert_emails": ["cpearce@mozilla.com"],
    "expires_in_version": "50",
    "kind": "enumerated",
    "n_values" : 8,
    "description": "Adobe EME GMP files missing (0=none, or sum of: 1=library, 2=info, 4=voucher)",
    "releaseChannelCollection": "opt-out"
  },
  "VIDEO_OPENH264_GMP_DISAPPEARED": {
    "alert_emails": ["cpearce@mozilla.com", "rjesup@mozilla.com"],
    "expires_in_version": "50",
    "kind": "flag",
    "description": "Whether or not the OpenH264 GMP was expected to be resident on disk but mysteriously isn't.",
    "releaseChannelCollection": "opt-out"
  },
  "VIDEO_OPENH264_GMP_MISSING_FILES": {
    "alert_emails": ["cpearce@mozilla.com", "rjesup@mozilla.com"],
    "expires_in_version": "50",
    "kind": "enumerated",
    "n_values" : 4,
    "description": "OpenH264 GMP files missing (0=none, or sum of: 1=library, 2=info)",
    "releaseChannelCollection": "opt-out"
  },
  "VIDEO_VP9_BENCHMARK_FPS": {
    "alert_emails": ["ajones@mozilla.com"],
    "expires_in_version": "50",
    "bug_numbers": [1230265],
    "kind": "linear",
    "high": 1000,
    "n_buckets": 100,
    "description": "720p VP9 decode benchmark measurement in frames per second",
    "releaseChannelCollection": "opt-out"
  },
  "MEDIA_CODEC_USED": {
    "alert_emails": ["cpearce@mozilla.com"],
    "expires_in_version": "never",
    "keyed": true,
    "kind": "count",
    "description": "Count of use of audio/video codecs in HTMLMediaElements and WebAudio. Those with 'resource' prefix are approximate; report based on HTTP ContentType or sniffing. Those with 'webaudio' prefix are for WebAudio."
  },
  "FX_SANITIZE_TOTAL": {
    "alert_emails": ["firefox-dev@mozilla.org"],
    "expires_in_version": "never",
    "kind": "exponential",
    "high": 30000,
    "n_buckets": 20,
    "description": "Sanitize: Total time it takes to sanitize (ms)"
  },
  "FX_SANITIZE_CACHE": {
    "alert_emails": ["firefox-dev@mozilla.org"],
    "expires_in_version": "50",
    "kind": "exponential",
    "high": 30000,
    "n_buckets": 20,
    "description": "Sanitize: Time it takes to sanitize the cache (ms)"
  },
  "FX_SANITIZE_COOKIES": {
    "alert_emails": ["firefox-dev@mozilla.org"],
    "expires_in_version": "50",
    "kind": "exponential",
    "high": 30000,
    "n_buckets": 20,
    "description": "Sanitize: Time it takes to sanitize cookies (ms)"
  },
  "FX_SANITIZE_COOKIES_2": {
    "alert_emails": ["firefox-dev@mozilla.org"],
    "expires_in_version": "50",
    "kind": "exponential",
    "high": 30000,
    "n_buckets": 20,
    "description": "Sanitize: Time it takes to sanitize firefox cookies (ms). A subset of FX_SANITIZE_COOKIES."
  },
  "FX_SANITIZE_PLUGINS": {
    "alert_emails": ["firefox-dev@mozilla.org"],
    "expires_in_version": "50",
    "kind": "exponential",
    "high": 30000,
    "n_buckets": 20,
    "description": "Sanitize: Time it takes to sanitize plugin cookies (ms). A subset of FX_SANITIZE_COOKIES."
  },
  "FX_SANITIZE_LOADED_FLASH": {
    "alert_emails": ["firefox-dev@mozilla.org"],
    "bug_numbers": [1251469],
    "expires_in_version": "50",
    "kind": "exponential",
    "high": 30000,
    "n_buckets": 20,
    "description": "Sanitize: Time it takes to sanitize Flash when it's already loaded (ms). A subset of FX_SANITIZE_PLUGINS."
  },
  "FX_SANITIZE_UNLOADED_FLASH": {
    "alert_emails": ["firefox-dev@mozilla.org"],
    "bug_numbers": [1251469],
    "expires_in_version": "50",
    "kind": "exponential",
    "high": 30000,
    "n_buckets": 20,
    "description": "Sanitize: Time it takes to sanitize Flash when it's not yet loaded (ms). A subset of FX_SANITIZE_PLUGINS."
  },
  "FX_SANITIZE_OFFLINEAPPS": {
    "alert_emails": ["firefox-dev@mozilla.org"],
    "expires_in_version": "50",
    "kind": "exponential",
    "high": 30000,
    "n_buckets": 20,
    "description": "Sanitize: Time it takes to sanitize stored offline app data (ms)"
  },
  "FX_SANITIZE_HISTORY": {
    "alert_emails": ["firefox-dev@mozilla.org"],
    "expires_in_version": "50",
    "kind": "exponential",
    "high": 30000,
    "n_buckets": 20,
    "description": "Sanitize: Time it takes to sanitize history (ms)"
  },
  "FX_SANITIZE_FORMDATA": {
    "alert_emails": ["firefox-dev@mozilla.org"],
    "expires_in_version": "50",
    "kind": "exponential",
    "high": 30000,
    "n_buckets": 20,
    "description": "Sanitize: Time it takes to sanitize stored form data (ms)"
  },
  "FX_SANITIZE_DOWNLOADS": {
    "alert_emails": ["firefox-dev@mozilla.org"],
    "expires_in_version": "50",
    "kind": "exponential",
    "high": 30000,
    "n_buckets": 20,
    "description": "Sanitize: Time it takes to sanitize recent downloads (ms)"
  },
  "FX_SANITIZE_SESSIONS": {
    "alert_emails": ["firefox-dev@mozilla.org"],
    "expires_in_version": "50",
    "kind": "exponential",
    "high": 30000,
    "n_buckets": 20,
    "description": "Sanitize: Time it takes to sanitize saved sessions (ms)"
  },
  "FX_SANITIZE_SITESETTINGS": {
    "alert_emails": ["firefox-dev@mozilla.org"],
    "expires_in_version": "50",
    "kind": "exponential",
    "high": 30000,
    "n_buckets": 20,
    "description": "Sanitize: Time it takes to sanitize site-specific settings (ms)"
  },
  "FX_SANITIZE_OPENWINDOWS": {
    "alert_emails": ["firefox-dev@mozilla.org"],
    "expires_in_version": "50",
    "kind": "exponential",
    "high": 30000,
    "n_buckets": 20,
    "description": "Sanitize: Time it takes to sanitize the open windows list (ms)"
  },
  "PWMGR_BLOCKLIST_NUM_SITES": {
    "expires_in_version": "never",
    "kind": "exponential",
    "high": 100,
    "n_buckets" : 10,
    "description": "The number of sites for which the user has explicitly rejected saving logins"
  },
  "PWMGR_FORM_AUTOFILL_RESULT": {
    "expires_in_version": "never",
    "kind": "enumerated",
    "n_values" : 20,
    "description": "The result of auto-filling a login form. See http://mzl.la/1Mbs6jL for bucket descriptions."
  },
  "PWMGR_LOGIN_LAST_USED_DAYS": {
    "expires_in_version": "never",
    "kind": "exponential",
    "high": 750,
    "n_buckets" : 40,
    "description": "Time in days each saved login was last used"
  },
  "PWMGR_LOGIN_PAGE_SAFETY": {
    "expires_in_version": "55",
    "kind": "enumerated",
    "n_values": 8,
    "description": "The safety of a page where we see a password field. (0: safe page & safe submit; 1: safe page & unsafe submit; 2: safe page & unknown submit; 3: unsafe page & safe submit; 4: unsafe page & unsafe submit; 5: unsafe page & unknown submit)"
  },
  "PWMGR_MANAGE_COPIED_PASSWORD": {
    "expires_in_version": "never",
    "kind": "count",
    "description": "Count of passwords copied from the password management interface"
  },
  "PWMGR_MANAGE_COPIED_USERNAME": {
    "expires_in_version": "never",
    "kind": "count",
    "description": "Count of usernames copied from the password management interface"
  },
  "PWMGR_MANAGE_DELETED": {
    "expires_in_version": "never",
    "kind": "count",
    "description": "Count of passwords deleted from the password management interface (including via Remove All)"
  },
  "PWMGR_MANAGE_DELETED_ALL": {
    "expires_in_version": "never",
    "kind": "count",
    "description": "Count of times that Remove All was used from the password management interface"
  },
  "PWMGR_MANAGE_OPENED": {
    "expires_in_version": "never",
    "kind": "enumerated",
    "n_values" : 5,
    "description": "Accumulates how the password management interface was opened. (0=Preferences, 1=Page Info)"
  },
  "PWMGR_MANAGE_SORTED": {
    "expires_in_version": "never",
    "keyed": true,
    "kind": "count",
    "description": "Reports the column that logins are sorted by"
  },
  "PWMGR_MANAGE_VISIBILITY_TOGGLED": {
    "expires_in_version": "never",
    "kind": "boolean",
    "description": "Whether the visibility of passwords was toggled (0=Hide, 1=Show)"
  },
  "PWMGR_NUM_PASSWORDS_PER_HOSTNAME": {
    "expires_in_version": "never",
    "kind": "linear",
    "high": 21,
    "n_buckets" : 20,
    "description": "The number of passwords per hostname"
  },
  "PWMGR_NUM_SAVED_PASSWORDS": {
    "expires_in_version": "never",
    "kind": "exponential",
    "high": 750,
    "n_buckets" : 50,
    "description": "Total number of saved logins, including those that cannot be decrypted"
  },
  "PWMGR_NUM_HTTPAUTH_PASSWORDS": {
    "expires_in_version": "never",
    "kind": "exponential",
    "high": 750,
    "n_buckets" : 50,
    "description": "Number of HTTP Auth logins"
  },
  "PWMGR_PASSWORD_INPUT_IN_FORM": {
    "expires_in_version": "never",
    "kind": "boolean",
    "description": "Whether an <input type=password> is associated with a <form> when it is added to a document"
  },
  "PWMGR_PROMPT_REMEMBER_ACTION" : {
    "expires_in_version": "never",
    "kind": "enumerated",
    "n_values": 5,
    "description": "Action taken by user through prompt for creating a login. (0=Prompt displayed [always recorded], 1=Add login, 2=Don't save now, 3=Never save)"
  },
  "PWMGR_PROMPT_UPDATE_ACTION" : {
    "expires_in_version": "never",
    "kind": "enumerated",
    "n_values": 5,
    "description": "Action taken by user through prompt for modifying a login. (0=Prompt displayed [always recorded], 1=Update login)"
  },
  "PWMGR_SAVING_ENABLED": {
    "expires_in_version": "never",
    "kind": "boolean",
    "description": "Number of users who have password saving on globally"
  },
  "PWMGR_USERNAME_PRESENT": {
    "expires_in_version": "never",
    "kind": "boolean",
    "description": "Whether a saved login has a username"
  },
  "FENNEC_SYNC11_MIGRATION_SENTINELS_SEEN": {
    "expires_in_version": "45",
    "kind": "count",
    "description": "The number of Sync 1.1 -> Sync 1.5 migration sentinels seen by Android Sync."
  },
  "FENNEC_SYNC11_MIGRATIONS_FAILED": {
    "expires_in_version": "45",
    "kind": "count",
    "description": "The number of Sync 1.1 -> Sync 1.5 migrations that failed during Android Sync."
  },
  "FENNEC_SYNC11_MIGRATIONS_SUCCEEDED": {
    "expires_in_version": "45",
    "kind": "count",
    "description": "The number of Sync 1.1 -> Sync 1.5 migrations that succeeded during Android Sync."
  },
  "FENNEC_SYNC11_MIGRATION_NOTIFICATIONS_OFFERED": {
    "expires_in_version": "45",
    "kind": "exponential",
    "high": 500,
    "n_buckets": 5,
    "description": "The number of Sync 1.5 'complete upgrade/migration' notifications offered by Android Sync."
  },
  "FENNEC_SYNC11_MIGRATIONS_COMPLETED": {
    "expires_in_version": "45",
    "kind": "count",
    "description": "The number of Sync 1.5 migrations completed by Android Sync."
  },
  "FENNEC_SYNC_NUMBER_OF_SYNCS_STARTED": {
    "expires_in_version": "45",
    "kind": "count",
    "description": "Counts the number of times that a sync has started."
  },
  "FENNEC_SYNC_NUMBER_OF_SYNCS_COMPLETED": {
    "expires_in_version": "45",
    "kind": "count",
    "description": "Counts the number of times that a sync has completed with no errors."
  },
  "FENNEC_SYNC_NUMBER_OF_SYNCS_FAILED": {
    "expires_in_version": "45",
    "kind": "count",
    "description": "Counts the number of times that a sync has failed with errors."
  },
  "FENNEC_SYNC_NUMBER_OF_SYNCS_FAILED_BACKOFF": {
    "expires_in_version": "45",
    "kind": "count",
    "description": "Counts the number of times that a sync has failed because of trying to sync before server backoff interval has passed."
  },
  "ABOUT_ACCOUNTS_CONTENT_SERVER_LOAD_STARTED_COUNT": {
    "alert_emails": ["mobile-frontend@mozilla.com"],
    "expires_in_version": "50",
    "kind": "count",
    "keyed": true,
    "description": "The number of remote content loads started. Keyed on fxa-content-server endpoint, like '/signin' or '/settings'."
  },
  "ABOUT_ACCOUNTS_CONTENT_SERVER_LOADED_RATE": {
    "alert_emails": ["mobile-frontend@mozilla.com"],
    "expires_in_version": "50",
    "kind": "boolean",
    "keyed": true,
    "description": "The number of remote content loads that fail (0) vs. receive the remote 'LOADED' message (1). Keyed on fxa-content-server endpoint path, like '/signin' or '/settings'."
  },
  "ABOUT_ACCOUNTS_CONTENT_SERVER_LOADED_TIME_MS": {
    "alert_emails": ["mobile-frontend@mozilla.com"],
    "expires_in_version": "50",
    "keyed": true,
    "kind": "exponential",
    "high": 60000,
    "n_buckets": 50,
    "description": "The length of time (in milliseconds) between starting remote content load and receiving the remote 'LOADED' message. Keyed on fxa-content-server endpoint path, like '/signin' or '/settings'."
  },
  "ABOUT_ACCOUNTS_CONTENT_SERVER_FAILURE_TIME_MS": {
    "alert_emails": ["mobile-frontend@mozilla.com"],
    "expires_in_version": "50",
    "keyed": true,
    "kind": "exponential",
    "high": 60000,
    "n_buckets": 50,
    "description": "The length of time (in milliseconds) between starting remote content load and failing with a connection error. Keyed on fxa-content-server endpoint path, like '/signin' or '/settings'."
  },
  "SLOW_SCRIPT_NOTICE_COUNT": {
    "alert_emails": ["perf-telemetry-alerts@mozilla.com"],
    "expires_in_version": "never",
    "kind": "count",
    "description": "Count slow script notices"
  },
  "SLOW_SCRIPT_PAGE_COUNT": {
    "alert_emails": ["perf-telemetry-alerts@mozilla.com"],
    "expires_in_version": "never",
    "kind": "count",
    "bug_numbers": [1251667],
    "description": "The number of pages that trigger slow script notices"
  },
  "SLOW_SCRIPT_NOTIFY_DELAY": {
    "alert_emails": ["perf-telemetry-alerts@mozilla.com"],
    "expires_in_version": "never",
    "kind": "exponential",
    "high": 60000,
    "n_buckets": 50,
    "bug_numbers": [1271978],
    "description": "The difference between the js slow script timeout for content set in prefs and the actual time we waited before displaying the notification (msec)."
  },
  "PLUGIN_HANG_NOTICE_COUNT": {
    "alert_emails": ["perf-telemetry-alerts@mozilla.com"],
    "expires_in_version": "never",
    "kind": "count",
    "description": "Count plugin hang notices in e10s"
  },
  "SERVICE_WORKER_SPAWN_ATTEMPTS": {
    "expires_in_version": "50",
    "kind": "count",
    "description": "Count attempts to spawn a ServiceWorker for a domain. File bugs in Core::DOM in case of a Telemetry regression."
  },
  "SERVICE_WORKER_WAS_SPAWNED": {
    "expires_in_version": "50",
    "kind": "count",
    "description": "Count ServiceWorkers that really did get a thread created for them. File bugs in Core::DOM in case of a Telemetry regression."
  },
  "SERVICE_WORKER_SPAWN_GETS_QUEUED": {
    "expires_in_version": "50",
    "kind": "count",
    "description": "Tracking whether a ServiceWorker spawn gets queued due to hitting max workers per domain limit. File bugs in Core::DOM in case of a Telemetry regression."
  },
  "SHARED_WORKER_SPAWN_GETS_QUEUED": {
    "expires_in_version": "50",
    "kind": "count",
    "description": "Tracking whether a SharedWorker spawn gets queued due to hitting max workers per domain limit. File bugs in Core::DOM in case of a Telemetry regression."
  },
  "SERVICE_WORKER_REGISTRATIONS": {
    "expires_in_version": "50",
    "kind": "count",
    "description": "Count how many registrations occurs. File bugs in Core::DOM in case of a Telemetry regression."
  },
  "SERVICE_WORKER_CONTROLLED_DOCUMENTS": {
    "expires_in_version": "50",
    "kind": "count",
    "description": "Count whenever a document is controlled. File bugs in Core::DOM in case of a Telemetry regression."
  },
  "SERVICE_WORKER_UPDATED": {
    "expires_in_version": "50",
    "kind": "count",
    "description": "Count ServiceWorkers scripts that are updated. File bugs in Core::DOM in case of a Telemetry regression."
  },
  "SERVICE_WORKER_LIFE_TIME": {
    "expires_in_version": "50",
    "kind": "exponential",
    "high": 120000,
    "n_buckets": 20,
    "description": "Tracking how long a ServiceWorker stays alive after it is spawned. File bugs in Core::DOM in case of a Telemetry regression."
  },
  "GRAPHICS_SANITY_TEST": {
    "expires_in_version": "never",
    "alert_emails": ["gfx-telemetry-alerts@mozilla.com"],
    "kind": "enumerated",
    "n_values": 20,
    "releaseChannelCollection": "opt-out",
    "description": "Reports results from the graphics sanity test to track which drivers are having problems (0=TEST_PASSED, 1=TEST_FAILED_RENDER, 2=TEST_FAILED_VIDEO, 3=TEST_CRASHED)"
  },
  "READER_MODE_SERIALIZE_DOM_MS": {
    "expires_in_version": "50",
    "alert_emails": ["mleibovic@mozilla.com"],
    "kind": "exponential",
    "high": 5000,
    "n_buckets": 15,
    "description": "Time (ms) to serialize a DOM to send to the reader worker"
  },
  "READER_MODE_WORKER_PARSE_MS": {
    "expires_in_version": "50",
    "alert_emails": ["mleibovic@mozilla.com"],
    "kind": "exponential",
    "high": 10000,
    "n_buckets": 30,
    "description": "Time (ms) for the reader worker to parse a document"
  },
  "READER_MODE_DOWNLOAD_MS": {
    "expires_in_version": "50",
    "alert_emails": ["mleibovic@mozilla.com"],
    "kind": "exponential",
    "low": 50,
    "high": 40000,
    "n_buckets": 60,
    "description": "Time (ms) to download a document to show in reader mode"
  },
  "READER_MODE_PARSE_RESULT" : {
    "expires_in_version": "50",
    "alert_emails": ["mleibovic@mozilla.com"],
    "kind": "enumerated",
    "n_values": 5,
    "description": "The result of trying to parse a document to show in reader view (0=Success, 1=Error too many elements, 2=Error in worker, 3=Error no article)"
  },
  "READER_MODE_DOWNLOAD_RESULT" : {
    "expires_in_version": "50",
    "alert_emails": ["mleibovic@mozilla.com"],
    "kind": "enumerated",
    "n_values": 5,
    "description": "The result of trying to download a document to show in reader view (0=Success, 1=Error XHR, 2=Error no document)"
  },
  "FENNEC_LOAD_SAVED_PAGE": {
    "expires_in_version": "50",
    "alert_emails": ["mobile-frontend@mozilla.com"],
    "kind": "enumerated",
    "n_values": 10,
    "description": "How often users load saved items when online/offline (0=RL online, 1=RL offline, 2=BM online, 3=BM offline)",
    "bug_numbers": [1243387]
  },
  "PERMISSIONS_SQL_CORRUPTED": {
    "expires_in_version": "never",
    "kind": "count",
    "description": "Record the permissions.sqlite init failure"
  },
  "DEFECTIVE_PERMISSIONS_SQL_REMOVED": {
    "expires_in_version": "never",
    "kind": "count",
    "description": "Record the removal of defective permissions.sqlite"
  },
  "FENNEC_TABQUEUE_QUEUESIZE" : {
    "expires_in_version": "never",
    "kind": "exponential",
    "high": 50,
    "n_buckets": 10,
    "description": "The number of tabs queued when opened."
  },
  "FENNEC_CUSTOM_HOMEPAGE": {
    "expires_in_version": "50",
    "alert_emails": ["mobile-frontend@mozilla.com"],
    "bug_numbers": [1239102],
    "kind": "boolean",
    "description": "Whether the user has set a custom homepage."
  },
  "GRAPHICS_DRIVER_STARTUP_TEST": {
    "alert_emails": ["danderson@mozilla.com"],
    "expires_in_version": "never",
    "kind": "enumerated",
    "n_values": 20,
    "releaseChannelCollection": "opt-out",
    "description": "Reports whether or not graphics drivers crashed during startup."
  },
  "GRAPHICS_SANITY_TEST_OS_SNAPSHOT": {
    "alert_emails": ["danderson@mozilla.com"],
    "expires_in_version": "never",
    "kind": "enumerated",
    "n_values": 10,
    "releaseChannelCollection": "opt-out",
    "description": "Reports whether the graphics sanity test passed an OS snapshot test. 0=Pass, 1=Fail, 2=Error, 3=Timed out."
  },
  "DEVTOOLS_HUD_JANK": {
    "alert_emails": ["rnicoletti@mozilla.com","thills@mozilla.com"],
    "expires_in_version": "52",
    "kind": "exponential",
    "keyed": true,
    "description": "The duration which a thread is blocked in ms, keyed by appName.",
    "high": 5000,
    "n_buckets": 10
  },
  "DEVTOOLS_HUD_REFLOW_DURATION": {
    "alert_emails": ["rnicoletti@mozilla.com","thills@mozilla.com"],
    "expires_in_version": "52",
    "kind": "exponential",
    "keyed": true,
    "description": "The duration a reflow takes in ms, keyed by appName.",
    "high": 1000,
    "n_buckets": 10
  },
  "DEVTOOLS_HUD_REFLOWS": {
    "alert_emails": ["rnicoletti@mozilla.com","thills@mozilla.com"],
    "expires_in_version": "52",
    "kind": "count",
    "keyed": true,
    "description": "A count of the number of reflows, keyed by appName."
  },
  "DEVTOOLS_HUD_SECURITY_CATEGORY": {
    "alert_emails": ["rnicoletti@mozilla.com","thills@mozilla.com"],
    "expires_in_version": "52",
    "kind": "enumerated",
    "keyed": true,
    "description": "The security error enums, keyed by appName.",
    "n_values": 8
  },
  "DEVTOOLS_HUD_ERRORS": {
    "alert_emails": ["rnicoletti@mozilla.com","thills@mozilla.com"],
    "expires_in_version": "52",
    "kind": "count",
    "keyed": true,
    "description": "Number of errors, keyed by appName."
  },
  "DEVTOOLS_HUD_WARNINGS": {
    "alert_emails": ["rnicoletti@mozilla.com","thills@mozilla.com"],
    "expires_in_version": "52",
    "kind": "count",
    "keyed": true,
    "description": "Number of warnings, keyed by appName."
  },
  "DEVTOOLS_HUD_USS": {
    "alert_emails": ["rnicoletti@mozilla.com","thills@mozilla.com"],
    "expires_in_version": "52",
    "kind": "linear",
    "keyed": true,
    "low": 20000000,
    "high": 100000000,
    "n_buckets": 52,
    "description": "The USS memory consumed by an application, keyed by appName."
  },
  "DEVTOOLS_HUD_APP_STARTUP_TIME_CONTENTINTERACTIVE": {
    "alert_emails": ["rnicoletti@mozilla.com","thills@mozilla.com"],
    "expires_in_version": "52",
    "kind": "linear",
    "keyed": true,
    "description": "The duration in ms between application launch and the 'contentInteractive' performance mark, keyed by appName.",
    "high": 2000,
    "n_buckets": 10
  },
  "DEVTOOLS_HUD_APP_STARTUP_TIME_NAVIGATIONINTERACTIVE": {
    "alert_emails": ["rnicoletti@mozilla.com","thills@mozilla.com"],
    "expires_in_version": "52",
    "kind": "linear",
    "keyed": true,
    "description": "The duration in ms between application launch and the 'navigationInteractive' performance mark, keyed by appName.",
    "high": 3000,
    "n_buckets": 10
  },
  "DEVTOOLS_HUD_APP_STARTUP_TIME_NAVIGATIONLOADED": {
    "alert_emails": ["rnicoletti@mozilla.com","thills@mozilla.com"],
    "expires_in_version": "52",
    "kind": "linear",
    "keyed": true,
    "description": "The duration in ms between application launch and the 'navigationLoaded' performance mark, keyed by appName.",
    "high": 4000,
    "n_buckets": 10
  },
  "DEVTOOLS_HUD_APP_STARTUP_TIME_VISUALLYLOADED": {
    "alert_emails": ["rnicoletti@mozilla.com","thills@mozilla.com"],
    "expires_in_version": "52",
    "kind": "linear",
    "keyed": true,
    "description": "The duration in ms between application launch and the 'visuallyLoaded' performance mark, keyed by appName.",
    "high": 5000,
    "n_buckets": 10
  },
  "DEVTOOLS_HUD_APP_STARTUP_TIME_MEDIAENUMERATED": {
    "alert_emails": ["rnicoletti@mozilla.com","thills@mozilla.com"],
    "expires_in_version": "52",
    "kind": "linear",
    "keyed": true,
    "description": "The duration in ms between application launch and the 'mediaEnumerated' performance mark, keyed by appName.",
    "high": 5000,
    "n_buckets": 10
  },
  "DEVTOOLS_HUD_APP_STARTUP_TIME_FULLYLOADED": {
    "alert_emails": ["rnicoletti@mozilla.com","thills@mozilla.com"],
    "expires_in_version": "52",
    "kind": "linear",
    "keyed": true,
    "description": "The duration in ms between application launch and the 'fullyLoaded' performance mark, keyed by appName.",
    "high": 30000,
    "n_buckets": 30
  },
  "DEVTOOLS_HUD_APP_STARTUP_TIME_SCANEND": {
    "alert_emails": ["rnicoletti@mozilla.com","thills@mozilla.com"],
    "expires_in_version": "52",
    "kind": "linear",
    "keyed": true,
    "description": "The duration in ms between application launch and the 'scanEnd' performance mark, keyed by appName.",
    "high": 30000,
    "n_buckets": 30
  },
  "DEVTOOLS_HUD_APP_MEMORY_CONTENTINTERACTIVE_V2": {
    "alert_emails": ["rnicoletti@mozilla.com","thills@mozilla.com"],
    "expires_in_version": "52",
    "kind": "linear",
    "keyed": true,
    "description": "The USS memory consumed by an application at the time of the 'contentInteractive' performance mark, keyed by appName.",
    "low": 20000000,
    "high": 30000000,
    "n_buckets": 10
  },
  "DEVTOOLS_HUD_APP_MEMORY_NAVIGATIONINTERACTIVE_V2": {
    "alert_emails": ["rnicoletti@mozilla.com","thills@mozilla.com"],
    "expires_in_version": "52",
    "kind": "linear",
    "keyed": true,
    "description": "The USS memory consumed by an application at the time of the 'navigationInteractive' performance mark, keyed by appName.",
    "low": 20000000,
    "high": 30000000,
    "n_buckets": 10
  },
  "DEVTOOLS_HUD_APP_MEMORY_NAVIGATIONLOADED_V2": {
    "alert_emails": ["rnicoletti@mozilla.com","thills@mozilla.com"],
    "expires_in_version": "52",
    "kind": "linear",
    "keyed": true,
    "description": "The USS memory consumed by an application at the time of the 'navigationLoaded' performance mark, keyed by appName.",
    "low": 20000000,
    "high": 30000000,
    "n_buckets": 10
  },
  "DEVTOOLS_HUD_APP_MEMORY_VISUALLYLOADED_V2": {
    "alert_emails": ["rnicoletti@mozilla.com","thills@mozilla.com"],
    "expires_in_version": "52",
    "kind": "linear",
    "keyed": true,
    "description": "The USS memory consumed by an application at the time of the 'visuallyLoaded' performance mark, keyed by appName.",
    "low": 20000000,
    "high": 30000000,
    "n_buckets": 10
  },
  "DEVTOOLS_HUD_APP_MEMORY_MEDIAENUMERATED_V2": {
    "alert_emails": ["rnicoletti@mozilla.com","thills@mozilla.com"],
    "expires_in_version": "52",
    "kind": "linear",
    "keyed": true,
    "description": "The USS memory consumed by an application at the time of the 'mediaEnumerated' performance mark, keyed by appName.",
    "low": 20000000,
    "high": 40000000,
    "n_buckets": 10
  },
  "DEVTOOLS_HUD_APP_MEMORY_FULLYLOADED_V2": {
    "alert_emails": ["rnicoletti@mozilla.com","thills@mozilla.com"],
    "expires_in_version": "52",
    "kind": "linear",
    "keyed": true,
    "description": "The USS memory consumed by an application at the time of the 'fullyLoaded' performance mark, keyed by appName.",
    "low": 20000000,
    "high": 40000000,
    "n_buckets": 20
  },
  "DEVTOOLS_HUD_APP_MEMORY_SCANEND_V2": {
    "alert_emails": ["rnicoletti@mozilla.com","thills@mozilla.com"],
    "expires_in_version": "52",
    "kind": "linear",
    "keyed": true,
    "description": "The USS memory consumed by an application at the time of the 'scanEnd' performance mark, keyed by appName.",
    "low": 20000000,
    "high": 40000000,
    "n_buckets": 20
  },
  "DEVTOOLS_MEMORY_TAKE_SNAPSHOT_COUNT": {
    "expires_in_version": "56",
    "kind": "count",
    "bug_numbers": [1221619],
    "description": "The number of heap snapshots taken by a user"
  },
  "DEVTOOLS_MEMORY_IMPORT_SNAPSHOT_COUNT": {
    "expires_in_version": "56",
    "kind": "count",
    "bug_numbers": [1221619],
    "description": "The number of heap snapshots imported by a user"
  },
  "DEVTOOLS_MEMORY_EXPORT_SNAPSHOT_COUNT": {
    "expires_in_version": "56",
    "kind": "count",
    "bug_numbers": [1221619],
    "description": "The number of heap snapshots exported by a user"
  },
  "DEVTOOLS_MEMORY_FILTER_CENSUS": {
    "expires_in_version": "56",
    "kind": "boolean",
    "bug_numbers": [1221619],
    "description": "Whether a census tree was filtered or not"
  },
  "DEVTOOLS_MEMORY_DIFF_CENSUS": {
    "expires_in_version": "56",
    "kind": "boolean",
    "bug_numbers": [1221619],
    "description": "Whether a census was the result of diffing or not"
  },
  "DEVTOOLS_MEMORY_INVERTED_CENSUS": {
    "expires_in_version": "56",
    "kind": "boolean",
    "bug_numbers": [1221619],
    "description": "Whether a census tree was inverted or not"
  },
  "DEVTOOLS_MEMORY_BREAKDOWN_CENSUS_COUNT": {
    "expires_in_version": "56",
    "kind": "count",
    "bug_numbers": [1221619],
    "keyed": true,
    "description": "The number of times a given type of breakdown was used for a census"
  },
  "DEVTOOLS_MEMORY_DOMINATOR_TREE_COUNT": {
    "expires_in_version": "56",
    "kind": "count",
    "bug_numbers": [1221619],
    "description": "The number of times a user requested a dominator tree be computed"
  },
  "DEVTOOLS_MEMORY_BREAKDOWN_DOMINATOR_TREE_COUNT": {
    "expires_in_version": "56",
    "kind": "count",
    "bug_numbers": [1221619],
    "keyed": true,
    "description": "The number of times a given type of breakdown was used for a dominator tree"
  },
  "GRAPHICS_SANITY_TEST_REASON": {
    "alert_emails": ["danderson@mozilla.com"],
    "expires_in_version": "43",
    "kind": "enumerated",
    "n_values": 20,
    "releaseChannelCollection": "opt-out",
    "description": "Reports why a graphics sanity test was run. 0=First Run, 1=App Updated, 2=Device Change, 3=Driver Change."
  },
  "TRANSLATION_OPPORTUNITIES": {
    "expires_in_version": "default",
    "kind": "boolean",
    "description": "A number of successful and failed attempts to translate a document"
  },
  "TRANSLATION_OPPORTUNITIES_BY_LANGUAGE": {
    "expires_in_version": "default",
    "kind": "boolean",
    "keyed": true,
    "description": "A number of successful and failed attempts to translate a document grouped by language"
  },
  "TRANSLATED_PAGES": {
    "expires_in_version": "default",
    "kind": "count",
    "description": "A number of sucessfully translated pages"
  },
  "TRANSLATED_PAGES_BY_LANGUAGE": {
    "expires_in_version": "default",
    "kind": "count",
    "keyed": true,
    "description": "A number of sucessfully translated pages by language"
  },
  "TRANSLATED_CHARACTERS": {
    "expires_in_version": "default",
    "kind": "exponential",
    "high": 10240,
    "n_buckets": 50,
    "description": "A number of sucessfully translated characters"
  },
  "DENIED_TRANSLATION_OFFERS": {
    "expires_in_version": "default",
    "kind": "count",
    "description": "A number of tranlation offers the user denied"
  },
  "AUTO_REJECTED_TRANSLATION_OFFERS": {
    "expires_in_version": "default",
    "kind": "count",
    "description": "A number of auto-rejected tranlation offers"
  },
  "REQUESTS_OF_ORIGINAL_CONTENT": {
    "expires_in_version": "default",
    "kind": "count",
    "description": "A number of times the user requested to see the original content of a translated page"
  },
  "CHANGES_OF_TARGET_LANGUAGE": {
    "expires_in_version": "default",
    "kind": "count",
    "description": "A number of times when the target language was changed by the user"
  },
  "CHANGES_OF_DETECTED_LANGUAGE": {
    "expires_in_version": "default",
    "kind": "boolean",
    "description": "A number of changes of detected language before (true) or after (false) translating a page for the first time."
  },
  "SHOULD_TRANSLATION_UI_APPEAR": {
    "expires_in_version": "default",
    "kind": "flag",
    "description": "Tracks situations when the user opts for displaying translation UI"
  },
  "SHOULD_AUTO_DETECT_LANGUAGE": {
    "expires_in_version": "default",
    "kind": "flag",
    "description": "Tracks situations when the user opts for auto-detecting the language of a page"
  },
  "PERMISSIONS_REMIGRATION_COMPARISON": {
    "alert_emails": ["michael@thelayzells.com"],
    "expires_in_version": "44",
    "kind": "enumerated",
    "n_values": 10,
    "description": "Reports a comparison between row count of original and re-migration of the v7 permissions DB. 0=New == 0, 1=New < Old, 2=New == Old, 3=New > Old"
  },
  "PERMISSIONS_MIGRATION_7_ERROR": {
    "alert_emails": ["michael@thelayzells.com"],
    "expires_in_version": "44",
    "kind": "boolean",
    "description": "Was there an error while performing the v7 permissions DB migration?"
  },
  "LOOP_ICE_FINAL_CONNECTION_STATE": {
    "expires_in_version": "never",
    "kind": "enumerated",
    "n_values": 7,
    "description": "The ICE connection state when the PC was closed"
  },
  "LOOP_ICE_ON_TIME_TRICKLE_ARRIVAL_TIME": {
    "expires_in_version": "never",
    "kind": "exponential",
    "high": 10000,
    "n_buckets": 20,
    "description": "The length of time (in milliseconds) that a trickle candidate took to arrive after the start of ICE, given that it arrived when ICE was not in a failure state (ie; a candidate that we could do something with, hence 'on time')"
  },
  "LOOP_ICE_LATE_TRICKLE_ARRIVAL_TIME": {
    "expires_in_version": "never",
    "kind": "exponential",
    "high": 10000,
    "n_buckets": 20,
    "description": "The length of time (in milliseconds) that a trickle candidate took to arrive after the start of ICE, given that it arrived after ICE failed."
  },
  "LOOP_ICE_SUCCESS_TIME": {
    "expires_in_version": "never",
    "kind": "exponential",
    "high": 10000,
    "n_buckets": 20,
    "description": "The length of time (in milliseconds) it took for ICE to complete, given that ICE succeeded."
  },
  "LOOP_ICE_FAILURE_TIME": {
    "expires_in_version": "never",
    "kind": "exponential",
    "high": 10000,
    "n_buckets": 20,
    "description": "The length of time (in milliseconds) it took for ICE to complete, given that it failed."
  },
  "LOOP_ICE_SUCCESS_RATE": {
    "expires_in_version": "never",
    "kind": "boolean",
    "description": "The number of failed ICE Connections (0) vs. number of successful ICE connections (1)."
  },
  "LOOP_VIDEO_QUALITY_INBOUND_BANDWIDTH_KBITS": {
    "expires_in_version": "never",
    "kind": "exponential",
    "high": 1000000,
    "n_buckets": 1000,
    "description": "Locally measured data rate of inbound video (kbit/s). Computed every second of a call."
  },
  "LOOP_AUDIO_QUALITY_INBOUND_BANDWIDTH_KBITS": {
    "expires_in_version": "never",
    "kind": "exponential",
    "high": 1000000,
    "n_buckets": 1000,
    "description": "Locally measured data rate on inbound audio (kbit/s). Computed every second of a call."
  },
  "LOOP_VIDEO_QUALITY_OUTBOUND_BANDWIDTH_KBITS": {
    "expires_in_version": "never",
    "kind": "exponential",
    "high": 1000000,
    "n_buckets": 1000,
    "description": "Data rate deduced from RTCP from remote recipient of outbound video (kbit/s). Computed every second of a call (for easy comparison)."
  },
  "LOOP_AUDIO_QUALITY_OUTBOUND_BANDWIDTH_KBITS": {
    "expires_in_version": "never",
    "kind": "exponential",
    "high": 1000000,
    "n_buckets": 1000,
    "description": "Data rate deduced from RTCP from remote recipient of outbound audio (kbit/s). Computed every second of a call (for easy comparison)."
  },
  "LOOP_VIDEO_ERROR_RECOVERY_MS": {
    "expires_in_version": "never",
    "kind": "exponential",
    "high": 10000,
    "n_buckets": 500,
    "description": "Time to recover from a video error in ms"
  },
  "LOOP_VIDEO_RECOVERY_BEFORE_ERROR_PER_MIN": {
    "expires_in_version": "never",
    "kind": "exponential",
    "high": 1000,
    "n_buckets": 200,
    "description": "Number of losses recovered before error per min"
  },
  "LOOP_VIDEO_RECOVERY_AFTER_ERROR_PER_MIN": {
    "expires_in_version": "never",
    "kind": "exponential",
    "high": 1000,
    "n_buckets": 200,
    "description": "Number of losses recovered after error per min"
  },
  "LOOP_VIDEO_DECODE_ERROR_TIME_PERMILLE": {
    "expires_in_version": "never",
    "kind": "exponential",
    "high": 1000,
    "n_buckets": 100,
    "description": "Percentage*10 (permille) of call decoding with errors or frozen due to errors"
  },
  "LOOP_VIDEO_QUALITY_OUTBOUND_RTT": {
    "expires_in_version": "never",
    "kind": "exponential",
    "high": 10000,
    "n_buckets": 1000,
    "description": "Roundtrip time of outbound video (ms). Sampled every second of a call."
  },
  "LOOP_AUDIO_QUALITY_OUTBOUND_RTT": {
    "expires_in_version": "never",
    "kind": "exponential",
    "high": 10000,
    "n_buckets": 1000,
    "description": "Roundtrip time of outbound audio (ms). Sampled every second of a call."
  },
  "LOOP_VIDEO_ENCODER_BITRATE_AVG_PER_CALL_KBPS": {
    "expires_in_version": "never",
    "kind": "exponential",
    "high": 10000,
    "n_buckets": 100,
    "description": "Video encoder's average bitrate (in kbits/s) over an entire call"
  },
  "LOOP_VIDEO_ENCODER_BITRATE_STD_DEV_PER_CALL_KBPS": {
    "expires_in_version": "never",
    "kind": "exponential",
    "high": 5000,
    "n_buckets": 100,
    "description": "Standard deviation from video encoder's average bitrate (in kbits/s) over an entire call"
  },
  "LOOP_VIDEO_ENCODER_FRAMERATE_AVG_PER_CALL": {
    "expires_in_version": "never",
    "kind": "exponential",
    "high": 200,
    "n_buckets": 50,
    "description": "Video encoder's average framerate (in fps) over an entire call"
  },
  "LOOP_VIDEO_ENCODER_FRAMERATE_10X_STD_DEV_PER_CALL": {
    "expires_in_version": "never",
    "kind": "exponential",
    "high": 200,
    "n_buckets": 50,
    "description": "Standard deviation from video encoder's average framerate (in 1/10 fps) over an entire call"
  },
  "LOOP_VIDEO_ENCODER_DROPPED_FRAMES_PER_CALL_FPM": {
    "expires_in_version": "never",
    "kind": "exponential",
    "high": 50000,
    "n_buckets": 100,
    "description": "Video encoder's number of frames dropped (in frames/min) over an entire call"
  },
  "LOOP_VIDEO_DECODER_BITRATE_AVG_PER_CALL_KBPS": {
    "expires_in_version": "never",
    "kind": "exponential",
    "high": 10000,
    "n_buckets": 100,
    "description": "Video decoder's average bitrate (in kbits/s) over an entire call"
  },
  "LOOP_VIDEO_DECODER_BITRATE_STD_DEV_PER_CALL_KBPS": {
    "expires_in_version": "never",
    "kind": "exponential",
    "high": 5000,
    "n_buckets": 100,
    "description": "Standard deviation from video decoder's average bitrate (in kbits/s) over an entire call"
  },
  "LOOP_VIDEO_DECODER_FRAMERATE_AVG_PER_CALL": {
    "expires_in_version": "never",
    "kind": "exponential",
    "high": 200,
    "n_buckets": 50,
    "description": "Video decoder's average framerate (in fps) over an entire call"
  },
  "LOOP_VIDEO_DECODER_FRAMERATE_10X_STD_DEV_PER_CALL": {
    "expires_in_version": "never",
    "kind": "exponential",
    "high": 200,
    "n_buckets": 50,
    "description": "Standard deviation from video decoder's average framerate (in 1/10 fps) over an entire call"
  },
  "LOOP_VIDEO_DECODER_DISCARDED_PACKETS_PER_CALL_PPM": {
    "expires_in_version": "never",
    "kind": "exponential",
    "high": 50000,
    "n_buckets": 100,
    "description": "Video decoder's number of discarded packets (in packets/min) over an entire call"
  },
  "LOOP_CALL_DURATION": {
    "expires_in_version": "never",
    "kind": "exponential",
    "high": 10000,
    "n_buckets": 1000,
    "description": "The length of time (in seconds) that a call lasted."
  },
  "LOOP_ICE_ADD_CANDIDATE_ERRORS_GIVEN_SUCCESS": {
    "expires_in_version": "never",
    "kind": "linear",
    "high": 30,
    "n_buckets": 29,
    "description": "The number of times AddIceCandidate failed on a given PeerConnection, given that ICE succeeded."
  },
  "LOOP_ICE_ADD_CANDIDATE_ERRORS_GIVEN_FAILURE": {
    "expires_in_version": "never",
    "kind": "linear",
    "high": 30,
    "n_buckets": 29,
    "description": "The number of times AddIceCandidate failed on a given PeerConnection, given that ICE failed."
  },
  "LOOP_GET_USER_MEDIA_TYPE": {
    "expires_in_version": "never",
    "kind": "enumerated",
    "n_values": 8,
    "description": "Type for media in getUserMedia calls (0=Camera, 1=Screen, 2=Application, 3=Window, 4=Browser, 5=Microphone, 6=AudioCapture, 7=Other)"
  },
  "LOOP_RENEGOTIATIONS": {
    "expires_in_version": "never",
    "kind": "linear",
    "high": 21,
    "n_buckets": 20,
    "description": "Number of Renegotiations during each call"
  },
  "LOOP_MAX_VIDEO_SEND_TRACK": {
    "expires_in_version": "never",
    "kind": "linear",
    "high": 10,
    "n_buckets": 9,
    "description": "Number of Video tracks sent simultaneously"
  },
  "LOOP_MAX_VIDEO_RECEIVE_TRACK": {
    "expires_in_version": "never",
    "kind": "linear",
    "high": 20,
    "n_buckets": 19,
    "description": "Number of Video tracks received simultaneously"
  },
  "LOOP_MAX_AUDIO_SEND_TRACK": {
    "expires_in_version": "never",
    "kind": "linear",
    "high": 20,
    "n_buckets": 19,
    "description": "Number of Audio tracks sent simultaneously"
  },
  "LOOP_MAX_AUDIO_RECEIVE_TRACK": {
    "expires_in_version": "never",
    "kind": "linear",
    "high": 30,
    "n_buckets": 29,
    "description": "Number of Audio tracks received simultaneously"
  },
  "LOOP_DATACHANNEL_NEGOTIATED": {
    "expires_in_version": "never",
    "kind": "boolean",
    "description": "Was DataChannels negotiated"
  },
  "LOOP_CALL_TYPE": {
    "expires_in_version": "never",
    "kind": "enumerated",
    "n_values": 8,
    "description": "Type of call: (Bitmask) Audio = 1, Video = 2, DataChannels = 4"
  },
  "PERF_MONITORING_TEST_CPU_RESCHEDULING_PROPORTION_MOVED": {
    "alert_emails": ["dteller@mozilla.com"],
    "expires_in_version": "48",
    "kind": "linear",
    "high": 100,
    "n_buckets": 20,
    "description": "Proportion (%) of reschedulings of the main process to another CPU during the execution of code inside a JS compartment. Updated while we are measuring jank."
  },
  "PERF_MONITORING_SLOW_ADDON_JANK_US": {
    "expires_in_version": "never",
    "kind": "exponential",
    "low": 1,
    "high": 10000000,
    "n_buckets": 20,
    "keyed": true,
    "description": "Contiguous time spent by an add-on blocking the main loop (microseconds, keyed by add-on ID)."
  },
  "PERF_MONITORING_SLOW_ADDON_CPOW_US": {
    "expires_in_version": "70",
    "kind": "exponential",
    "low": 1,
    "high": 10000000,
    "n_buckets": 20,
    "keyed": true,
    "description": "Contiguous time spent by an add-on blocking the main loop by performing a blocking cross-process call (microseconds, keyed by add-on ID)."
  },
  "VIDEO_EME_ADOBE_INSTALL_FAILED_REASON": {
    "alert_emails": ["edwin@mozilla.com"],
    "expires_in_version": "50",
    "kind": "enumerated",
    "n_values": 10,
    "releaseChannelCollection": "opt-out",
    "description": "Reason for Adobe CDM failing to update. (1 = GMP_INVALID; 2 = GMP_HIDDEN; 3 = GMP_DISABLED; 4 = GMP_UPDATE_DISABLED)"
  },
  "VIDEO_EME_ADOBE_HIDDEN_REASON": {
    "alert_emails": ["edwin@mozilla.com"],
    "expires_in_version": "50",
    "kind": "enumerated",
    "n_values": 10,
    "releaseChannelCollection": "opt-out",
    "description": "Reason for Adobe CDM being hidden. (1 = UNSUPPORTED; 2 = EME_DISABLED)"
  },
  "VIDEO_EME_ADOBE_UNSUPPORTED_REASON": {
    "alert_emails": ["edwin@mozilla.com"],
    "expires_in_version": "50",
    "kind": "enumerated",
    "n_values": 10,
    "releaseChannelCollection": "opt-out",
    "description": "Reason for reporting the Adobe CDM to be unsupported. (1 = NOT_WINDOWS; 2 = WINDOWS_VERSION)"
  },
  "VIDEO_EME_REQUEST_SUCCESS_LATENCY_MS": {
    "alert_emails": ["cpearce@mozilla.com"],
    "expires_in_version": "50",
    "kind": "exponential",
    "high": 60000,
    "n_buckets": 60,
    "releaseChannelCollection": "opt-out",
    "description": "Time spent waiting for a navigator.requestMediaKeySystemAccess call to succeed."
  },
  "VIDEO_EME_REQUEST_FAILURE_LATENCY_MS": {
    "alert_emails": ["cpearce@mozilla.com"],
    "expires_in_version": "50",
    "kind": "exponential",
    "high": 60000,
    "n_buckets": 60,
    "releaseChannelCollection": "opt-out",
    "description": "Time spent waiting for a navigator.requestMediaKeySystemAccess call to fail."
  },
  "FXA_CONFIGURED": {
    "alert_emails": ["fx-team@mozilla.com"],
    "bug_numbers": [1236383],
    "expires_in_version": "never",
    "kind": "flag",
    "releaseChannelCollection": "opt-out",
    "description": "If the user is signed in to a Firefox Account on this device. Recorded once per session just after startup as Sync is initialized."
  },
  "WEAVE_DEVICE_COUNT_DESKTOP": {
    "alert_emails": ["fx-team@mozilla.com"],
    "bug_numbers": [1232050],
    "expires_in_version": "never",
    "kind": "enumerated",
    "n_values": 10,
    "releaseChannelCollection": "opt-out",
    "description": "Number of desktop devices (including this device) associated with this Sync account. Recorded each time Sync successfully completes the 'clients' engine."
  },
  "WEAVE_DEVICE_COUNT_MOBILE": {
    "alert_emails": ["fx-team@mozilla.com"],
    "bug_numbers": [1232050],
    "expires_in_version": "never",
    "kind": "enumerated",
    "n_values": 10,
    "releaseChannelCollection": "opt-out",
    "description": "Number of mobile devices associated with this Sync account. Recorded each time Sync successfully completes the 'clients' engine."
  },
  "WEAVE_ENGINE_SYNC_ERRORS": {
    "alert_emails": ["fx-team@mozilla.com"],
    "bug_numbers": [1236383],
    "expires_in_version": "never",
    "kind": "count",
    "keyed": true,
    "releaseChannelCollection": "opt-out",
    "description": "Exceptions thrown by a Sync engine. Keyed on the engine name."
  },
  "CONTENT_DOCUMENTS_DESTROYED": {
    "expires_in_version": "never",
    "kind": "count",
    "description": "Number of content documents destroyed; used in conjunction with use counter histograms"
  },
  "TOP_LEVEL_CONTENT_DOCUMENTS_DESTROYED": {
    "expires_in_version": "never",
    "kind": "count",
    "description": "Number of top-level content documents destroyed; used in conjunction with use counter histograms"
  },
  "PUSH_API_USED": {
    "alert_emails": ["push@mozilla.com"],
    "expires_in_version": "55",
    "kind": "flag",
    "description": "A Push API subscribe() operation was performed at least once this session."
  },
  "PUSH_API_PERMISSION_REQUESTED": {
    "alert_emails": ["push@mozilla.com"],
    "expires_in_version": "55",
    "kind": "count",
    "description": "Count of number of times the PermissionManager explicitly prompted user for Push Notifications permission"
  },
  "PUSH_API_PERMISSION_DENIED": {
    "alert_emails": ["push@mozilla.com"],
    "expires_in_version": "55",
    "kind": "count",
    "description": "User explicitly denied Push Notifications permission"
  },
  "PUSH_API_PERMISSION_GRANTED": {
    "alert_emails": ["push@mozilla.com"],
    "expires_in_version": "55",
    "kind": "count",
    "description": "User explicitly granted Push Notifications permission"
  },
  "PUSH_API_SUBSCRIBE_ATTEMPT": {
    "alert_emails": ["push@mozilla.com"],
    "expires_in_version": "55",
    "kind": "count",
    "description": "Push Service attempts to subscribe with Push Server."
  },
  "PUSH_API_SUBSCRIBE_FAILED": {
    "alert_emails": ["push@mozilla.com"],
    "expires_in_version": "55",
    "kind": "count",
    "description": "Attempt to subscribe with Push Server failed."
  },
  "PUSH_API_SUBSCRIBE_SUCCEEDED": {
    "alert_emails": ["push@mozilla.com"],
    "expires_in_version": "55",
    "kind": "count",
    "description": "Attempt to subscribe with Push Server succeeded."
  },
  "PUSH_API_UNSUBSCRIBE_ATTEMPT": {
    "alert_emails": ["push@mozilla.com"],
    "expires_in_version": "55",
    "kind": "count",
    "description": "Push Service attempts to unsubscribe with Push Server."
  },
  "PUSH_API_UNSUBSCRIBE_FAILED": {
    "alert_emails": ["push@mozilla.com"],
    "expires_in_version": "55",
    "kind": "count",
    "description": "Attempt to unsubscribe with Push Server failed."
  },
  "PUSH_API_UNSUBSCRIBE_SUCCEEDED": {
    "alert_emails": ["push@mozilla.com"],
    "expires_in_version": "55",
    "kind": "count",
    "description": "Attempt to unsubscribe with Push Server succeeded."
  },
  "PUSH_API_SUBSCRIBE_WS_TIME": {
    "alert_emails": ["push@mozilla.com"],
    "expires_in_version": "55",
    "kind": "exponential",
    "high": 15000,
    "n_buckets": 10,
    "description": "Time taken to subscribe over WebSocket (ms)."
  },
  "PUSH_API_SUBSCRIBE_HTTP2_TIME": {
    "alert_emails": ["push@mozilla.com"],
    "expires_in_version": "55",
    "kind": "exponential",
    "high": 15000,
    "n_buckets": 10,
    "description": "Time taken to subscribe over HTTP2 (ms)."
  },
  "PUSH_API_QUOTA_EXPIRATION_TIME": {
    "alert_emails": ["push@mozilla.com"],
    "expires_in_version": "55",
    "kind": "exponential",
    "high": 31622400,
    "n_buckets": 20,
    "description": "Time taken for a push subscription to expire its quota (seconds). The maximum is just over an year."
  },
  "PUSH_API_QUOTA_RESET_TO": {
    "alert_emails": ["push@mozilla.com"],
    "expires_in_version": "55",
    "kind": "exponential",
    "high": 200,
    "n_buckets": 10,
    "description": "The value a push record quota (a count) is reset to based on the user's browsing history."
  },
  "PUSH_API_NOTIFICATION_RECEIVED": {
    "alert_emails": ["push@mozilla.com"],
    "expires_in_version": "55",
    "kind": "count",
    "description": "Push notification was received from server."
  },
  "PUSH_API_NOTIFICATION_RECEIVED_BUT_DID_NOT_NOTIFY": {
    "alert_emails": ["push@mozilla.com"],
    "expires_in_version": "55",
    "kind": "enumerated",
    "n_values": 16,
    "description": "Push notification was received from server, but not delivered to ServiceWorker. Enumeration values are defined in dom/push/PushService.jsm as kDROP_NOTIFICATION_REASON_*."
  },
  "PUSH_API_NOTIFY": {
    "alert_emails": ["push@mozilla.com"],
    "expires_in_version": "55",
    "kind": "count",
    "description": "Attempt to notify ServiceWorker of push notification."
  },
  "PUSH_API_NOTIFY_REGISTRATION_LOST": {
    "alert_emails": ["push@mozilla.com"],
    "expires_in_version": "55",
    "kind": "count",
    "description": "Attempt to notify ServiceWorker of push notification resubscription."
  },
  "D3D11_SYNC_HANDLE_FAILURE": {
    "alert_emails": ["bschouten@mozilla.com","danderson@mozilla.com","msreckovic@mozilla.com","ashughes@mozilla.com"],
    "expires_in_version": "50",
    "releaseChannelCollection": "opt-out",
    "kind": "count",
    "description": "Number of times the D3D11 compositor failed to get a texture sync handle."
  },
  "GFX_CONTENT_FAILED_TO_ACQUIRE_DEVICE": {
    "alert_emails": ["gfx-telemetry-alerts@mozilla.com"],
    "expires_in_version": "never",
    "kind": "enumerated",
    "n_values": 6,
    "description": "Failed to create a gfx content device. 0=content d3d11, 1=image d3d11, 2=d2d1."
  },
  "GFX_CRASH": {
    "expires_in_version": "never",
    "kind": "enumerated",
    "n_values": 100,
    "releaseChannelCollection": "opt-out",
    "description": "Graphics Crash Reason (...)"
  },
  "PLUGIN_ACTIVATION_COUNT": {
    "alert_emails": ["cpeterson@mozilla.com"],
    "expires_in_version": "53",
    "kind": "count",
    "keyed": true,
    "releaseChannelCollection": "opt-out",
    "bug_numbers": [722110,1260065],
    "description": "Counts number of times a certain plugin has been activated."
  },
  "SCROLL_LINKED_EFFECT_FOUND": {
    "alert_emails": ["kgupta@mozilla.com"],
    "bug_numbers": [1229052],
    "expires_in_version": "50",
    "kind": "boolean",
    "description": "Attempt to determine prevalence of scroll-linked effects on the web."
  },
  "SCROLL_INPUT_METHODS": {
    "alert_emails": ["botond@mozilla.com"],
    "bug_numbers": [1238137],
    "expires_in_version": "50",
    "kind": "enumerated",
    "n_values": 64,
    "description": "Count of scroll actions triggered by different input methods. See gfx/layers/apz/util/ScrollInputMethods.h for a list of possible values and their meanings."
  },
  "WEB_NOTIFICATION_CLICKED": {
    "alert_emails": ["firefox-dev@mozilla.org"],
    "bug_numbers": [1225336],
    "expires_in_version": "50",
    "kind": "count",
    "description": "Count of times a web notification was clicked"
  },
  "WEB_NOTIFICATION_MENU": {
    "alert_emails": ["firefox-dev@mozilla.org"],
    "bug_numbers": [1225336],
    "expires_in_version": "50",
    "kind": "enumerated",
    "n_values": 5,
    "description": "Count of times a contextual menu item was used from a Notification (0: DND, 1: Disable, 2: Settings)"
  },
  "WEB_NOTIFICATION_SHOWN": {
    "releaseChannelCollection": "opt-out",
    "alert_emails": ["firefox-dev@mozilla.org"],
    "bug_numbers": [1225336],
    "expires_in_version": "50",
    "kind": "count",
    "description": "Count of times a Notification was rendered (accounting for XUL DND). A system backend may put the notification directly into the tray if its own DND is on."
  },
  "WEBFONT_DOWNLOAD_TIME": {
    "alert_emails": ["jdaggett@mozilla.com"],
    "expires_in_version": "never",
    "kind": "exponential",
    "high": 60000,
    "n_buckets": 50,
    "description": "Time to download a webfont (ms)"
  },
  "WEBFONT_DOWNLOAD_TIME_AFTER_START": {
    "alert_emails": ["jdaggett@mozilla.com"],
    "expires_in_version": "never",
    "kind": "exponential",
    "high": 60000,
    "n_buckets": 50,
    "description": "Time after navigationStart webfont download completed (ms)"
  },
  "WEBFONT_FONTTYPE": {
    "alert_emails": ["jdaggett@mozilla.com"],
    "expires_in_version": "never",
    "kind": "enumerated",
    "n_values": 10,
    "description": "Font format type (woff/woff2/ttf/...)"
  },
  "WEBFONT_SRCTYPE": {
    "alert_emails": ["jdaggett@mozilla.com"],
    "expires_in_version": "never",
    "kind": "enumerated",
    "n_values": 5,
    "description": "Font src type loaded (1 = local, 2 = url, 3 = data)"
  },
  "WEBFONT_PER_PAGE": {
    "alert_emails": ["jdaggett@mozilla.com"],
    "expires_in_version": "never",
    "kind": "count",
    "description": "Number of fonts loaded at page load"
  },
  "WEBFONT_SIZE_PER_PAGE": {
    "alert_emails": ["jdaggett@mozilla.com"],
    "expires_in_version": "never",
    "kind": "exponential",
    "high": 5000,
    "n_buckets": 50,
    "description": "Size of all fonts loaded at page load (kb)"
  },
  "WEBFONT_SIZE": {
    "alert_emails": ["jdaggett@mozilla.com"],
    "expires_in_version": "never",
    "kind": "exponential",
    "high": 5000,
    "n_buckets": 50,
    "description": "Size of font loaded (kb)"
  },
  "WEBFONT_COMPRESSION_WOFF": {
    "alert_emails": ["jdaggett@mozilla.com"],
    "expires_in_version": "never",
    "kind": "enumerated",
    "n_values": 50,
    "description": "Compression ratio of WOFF data (%)"
  },
  "WEBFONT_COMPRESSION_WOFF2": {
    "alert_emails": ["jdaggett@mozilla.com"],
    "expires_in_version": "never",
    "kind": "enumerated",
    "n_values": 50,
    "description": "Compression ratio of WOFF2 data (%)"
  },
  "WEBRTC_ICE_CHECKING_RATE": {
    "alert_emails": ["webrtc-ice-telemetry-alerts@mozilla.com"],
    "expires_in_version": "53",
    "kind": "boolean",
    "bug_numbers": [1188391],
    "description": "The number of ICE connections which immediately failed (0) vs. reached at least checking state (1)."
  },
  "ALERTS_SERVICE_DND_ENABLED": {
    "alert_emails": ["firefox-dev@mozilla.org"],
    "bug_numbers": [1219030],
    "expires_in_version": "50",
    "kind": "boolean",
    "description": "XUL-only: whether the user has toggled do not disturb."
  },
  "ALERTS_SERVICE_DND_SUPPORTED_FLAG": {
    "alert_emails": ["firefox-dev@mozilla.org"],
    "bug_numbers": [1219030],
    "expires_in_version": "50",
    "kind": "flag",
    "description": "Whether the do not disturb option is supported. True if the browser uses XUL alerts."
  },
  "WEB_NOTIFICATION_EXCEPTIONS_OPENED": {
    "alert_emails": ["firefox-dev@mozilla.org"],
    "bug_numbers": [1219030],
    "expires_in_version": "50",
    "kind": "count",
    "description": "Number of times the Notification Permissions dialog has been opened."
  },
  "WEB_NOTIFICATION_PERMISSIONS": {
    "releaseChannelCollection": "opt-out",
    "alert_emails": ["firefox-dev@mozilla.org"],
    "bug_numbers": [1219030],
    "expires_in_version": "50",
    "kind": "enumerated",
    "n_values": 10,
    "description": "Number of origins with the web notifications permission (0 = denied, 1 = allowed)."
  },
  "WEB_NOTIFICATION_PERMISSION_REMOVED": {
    "alert_emails": ["firefox-dev@mozilla.org"],
    "bug_numbers": [1219030],
    "expires_in_version": "50",
    "kind": "enumerated",
    "n_values": 10,
    "description": "Number of removed web notifications permissions (0 = remove deny, 1 = remove allow)."
  },
  "WEB_NOTIFICATION_SENDERS": {
    "releaseChannelCollection": "opt-out",
    "alert_emails": ["firefox-dev@mozilla.org"],
    "bug_numbers": [1219030],
    "expires_in_version": "50",
    "kind": "count",
    "description": "Number of origins that have shown a web notification. Excludes system alerts like update reminders and add-ons."
  },
  "YOUTUBE_REWRITABLE_EMBED_SEEN": {
    "alert_emails": ["cpeterson@mozilla.com"],
    "expires_in_version": "53",
    "kind": "flag",
    "bug_numbers": [1229971],
    "releaseChannelCollection": "opt-out",
    "description": "Flag activated whenever a rewritable youtube flash embed is seen during a session."
  },
  "YOUTUBE_NONREWRITABLE_EMBED_SEEN": {
    "alert_emails": ["cpeterson@mozilla.com"],
    "expires_in_version": "53",
    "kind": "flag",
    "bug_numbers": [1237401],
    "releaseChannelCollection": "opt-out",
    "description": "Flag activated whenever a non-rewritable (enablejsapi=1) youtube flash embed is seen during a session."
  },
  "PLUGIN_DRAWING_MODEL": {
    "alert_emails": ["danderson@mozilla.com"],
    "expires_in_version": "never",
    "kind": "enumerated",
    "bug_numbers": [1229961],
    "n_values": 12,
    "description": "Plugin drawing model. 0 when windowed, otherwise NPDrawingModel + 1."
  },
  "WEB_NOTIFICATION_REQUEST_PERMISSION_CALLBACK": {
    "alert_emails": ["push@mozilla.com"],
    "expires_in_version": "55",
    "bug_numbers": [1241278],
    "kind": "boolean",
    "description": "Usage of the deprecated Notification.requestPermission() callback argument"
  },
  "VIDEO_FASTSEEK_USED": {
    "alert_emails": ["lchristie@mozilla.com", "cpearce@mozilla.com"],
    "expires_in_version": "55",
    "bug_numbers": [1245982],
    "kind": "count",
    "description": "Uses of HTMLMediaElement.fastSeek"
  },
  "VIDEO_DROPPED_FRAMES_PROPORTION" : {
    "alert_emails": ["lchristie@mozilla.com", "cpearce@mozilla.com"],
    "expires_in_version": "55",
    "kind": "linear",
    "high": 100,
    "n_buckets": 50,
    "bug_numbers": [1238433],
    "description": "Percentage of frames decoded frames dropped in an HTMLVideoElement"
  },
  "TAB_SWITCH_CACHE_POSITION": {
    "expires_in_version": "55",
    "bug_numbers": [1242013],
    "kind": "linear",
    "high": 100,
    "n_buckets": 50,
    "description": "Position in (theoretical) tab cache of tab being switched to"
  },
  "REMOTE_JAR_PROTOCOL_USED": {
    "alert_emails": ["dev-platform@lists.mozilla.org"],
    "expires_in_version": "55",
    "bug_numbers": [1255934],
    "kind": "count",
    "description": "Remote JAR protocol usage"
  },
  "MEDIA_DECODER_BACKEND_USED": {
    "alert_emails": ["danderson@mozilla.com"],
    "bug_numbers": [1259695],
    "expires_in_version": "never",
    "kind": "enumerated",
    "n_values": 10,
    "description": "Media decoder backend (0=WMF Software, 1=DXVA2D3D9, 2=DXVA2D3D11)"
  },
  "PLUGIN_BLOCKED_FOR_STABILITY": {
    "alert_emails": ["cpeterson@mozilla.com"],
    "expires_in_version": "52",
    "kind": "count",
    "bug_numbers": [1237198],
    "description": "Count plugins blocked for stability"
  },
  "PLUGIN_TINY_CONTENT": {
    "alert_emails": ["cpeterson@mozilla.com"],
    "expires_in_version": "52",
    "kind": "count",
    "bug_numbers": [1237198],
    "description": "Count tiny plugin content"
  },
  "IPC_MESSAGE_SIZE": {
    "alert_emails": ["wmccloskey@mozilla.com"],
    "bug_numbers": [1260908],
    "expires_in_version": "55",
    "kind": "exponential",
    "high": 8000000,
    "n_buckets": 50,
    "keyed": true,
    "description": "Measures the size of IPC messages by message name"
  },
  "IPC_REPLY_SIZE": {
    "alert_emails": ["wmccloskey@mozilla.com"],
    "bug_numbers": [1264820],
    "expires_in_version": "55",
    "kind": "exponential",
    "high": 8000000,
    "n_buckets": 50,
    "keyed": true,
    "description": "Measures the size of IPC messages by message name"
  },
  "MESSAGE_MANAGER_MESSAGE_SIZE2": {
    "alert_emails": ["wmccloskey@mozilla.com","amccreight@mozilla.com"],
    "bug_numbers": [1260908],
    "expires_in_version": "55",
    "kind": "exponential",
    "low": 8192,
    "high": 8000000,
    "n_buckets": 50,
    "keyed": true,
    "description": "Each key is the message name, with digits removed, from an async message manager message that was larger than 8192 bytes, recorded in the sending process at the time of sending."
  },
  "SANDBOX_BROKER_INITIALIZED": {
    "alert_emails": ["bowen@mozilla.com"],
    "bug_numbers": [1256992],
    "expires_in_version": "55",
    "kind": "boolean",
    "description": "Result of call to SandboxBroker::Initialize"
  },
  "SANDBOX_HAS_SECCOMP_BPF": {
    "alert_emails": ["gcp@mozilla.com"],
    "bug_numbers": [1098428],
    "expires_in_version": "55",
    "kind": "boolean",
    "cpp_guard": "XP_LINUX",
    "description": "Whether the system has seccomp-bpf capability"
  },
  "SANDBOX_HAS_SECCOMP_TSYNC": {
    "alert_emails": ["gcp@mozilla.com"],
    "bug_numbers": [1098428],
    "expires_in_version": "55",
    "kind": "boolean",
    "cpp_guard": "XP_LINUX",
    "description": "Whether the system has seccomp-bpf thread-sync capability"
  },
  "SANDBOX_HAS_USER_NAMESPACES": {
    "alert_emails": ["gcp@mozilla.com"],
    "bug_numbers": [1098428],
    "expires_in_version": "55",
    "kind": "boolean",
    "cpp_guard": "XP_LINUX",
    "description": "Whether our process succedeed in creating a user namespace"
  },
  "SANDBOX_HAS_USER_NAMESPACES_PRIVILEGED": {
    "alert_emails": ["gcp@mozilla.com"],
    "bug_numbers": [1098428],
    "expires_in_version": "55",
    "kind": "boolean",
    "cpp_guard": "XP_LINUX",
    "description": "Whether the system has the capability to create privileged user namespaces"
  },
 "SANDBOX_MEDIA_ENABLED": {
    "alert_emails": ["gcp@mozilla.com"],
    "bug_numbers": [1098428],
    "expires_in_version": "55",
    "kind": "boolean",
    "cpp_guard": "XP_LINUX",
    "description": "Whether the sandbox is enabled for media/GMP plugins"
  },
 "SANDBOX_CONTENT_ENABLED": {
    "alert_emails": ["gcp@mozilla.com"],
    "bug_numbers": [1098428],
    "expires_in_version": "55",
    "kind": "boolean",
    "cpp_guard": "XP_LINUX",
    "description": "Whether the sandbox is enabled for the content process"
  },
  "SYNC_WORKER_OPERATION": {
    "alert_emails": ["amarchesini@mozilla.com", "khuey@mozilla.com" ],
    "bug_numbers": [1267904],
    "expires_in_version": "never",
    "kind": "exponential",
    "high": 5000,
    "n_buckets": 20,
    "keyed": true,
    "description": "Tracking how long a Worker thread is blocked when a sync operation is executed on the main-thread."
  },
  "SUBPROCESS_KILL_HARD": {
    "alert_emails": ["wmccloskey@mozilla.com"],
    "bug_numbers": [1269961],
    "expires_in_version": "never",
    "kind": "count",
    "keyed": true,
    "releaseChannelCollection": "opt-out",
    "description": "Counts the number of times a subprocess was forcibly killed, and the reason."
  },
  "FX_CONTENT_CRASH_DUMP_UNAVAILABLE": {
    "alert_emails": ["wmccloskey@mozilla.com"],
    "bug_numbers": [1269961],
    "expires_in_version": "never",
    "kind": "count",
    "releaseChannelCollection": "opt-out",
    "description": "Counts the number of times that about:tabcrashed was unable to find a crash dump."
  },
  "FX_CONTENT_CRASH_PRESENTED": {
    "alert_emails": ["wmccloskey@mozilla.com"],
    "bug_numbers": [1269961],
    "expires_in_version": "never",
    "kind": "count",
    "releaseChannelCollection": "opt-out",
    "description": "Counts the number of times that about:tabcrashed appeared and found a crash dump."
  },
  "FX_CONTENT_CRASH_NOT_SUBMITTED": {
    "alert_emails": ["wmccloskey@mozilla.com"],
    "bug_numbers": [1269961],
    "expires_in_version": "never",
    "kind": "count",
    "releaseChannelCollection": "opt-out",
    "description": "Counts the number of times that about:tabcrashed was unloaded without submitting."
  },
  "ABOUTCRASHES_OPENED_COUNT": {
    "alert_emails": ["bgirard@mozilla.com"],
    "expires_in_version": "55",
    "kind": "count",
    "bug_numbers": [1276714, 1276716],
    "description": "Number of times about:crashes has been opened.",
    "releaseChannelCollection": "opt-out"
  },
  "FENNEC_SESSIONSTORE_DAMAGED_SESSION_FILE": {
    "alert_emails": ["jh+bugzilla@buttercookie.de"],
    "expires_in_version": "56",
    "kind": "flag",
    "bug_numbers": [1284017],
    "description": "When restoring tabs on startup, reading from sessionstore.js failed, even though the file exists and is not containing an explicitly empty window.",
    "cpp_guard": "ANDROID"
  },
  "WEBVTT_TRACK_KINDS": {
    "alert_emails": ["alwu@mozilla.com"],
    "expires_in_version": "55",
    "kind": "enumerated",
    "n_values": 10,
    "bug_numbers": [1280644],
    "description": "Number of the use of the subtitles kind track. 0=Subtitles, 1=Captions, 2=Descriptions, 3=Chapters, 4=Metadata, 5=Undefined Error",
    "releaseChannelCollection": "opt-out"
  },
  "WEBVTT_USED_VTT_CUES": {
    "alert_emails": ["alwu@mozilla.com"],
    "expires_in_version": "55",
    "kind": "count",
    "bug_numbers": [1280644],
    "description": "Number of the use of the vtt cues.",
    "releaseChannelCollection": "opt-out"
  }
}<|MERGE_RESOLUTION|>--- conflicted
+++ resolved
@@ -4348,21 +4348,14 @@
     "description": "Firefox: If the spinner interstitial displays during tab switching, records the time in ms the graphic is visible"
   },
   "FX_TAB_SWITCH_SPINNER_VISIBLE_LONG_MS": {
-<<<<<<< HEAD
-    "expires_in_version": "54",
-=======
     "expires_in_version": "56",
->>>>>>> 5eafe0d1
     "kind": "exponential",
     "low": 1000,
     "high": 64000,
     "n_buckets": 7,
     "bug_numbers": [1301104],
     "alert_emails": ["mconley@mozilla.com"],
-<<<<<<< HEAD
-=======
-    "releaseChannelCollection": "opt-out",
->>>>>>> 5eafe0d1
+    "releaseChannelCollection": "opt-out",
     "description": "Firefox: If the spinner interstitial displays during tab switching, records the time in ms the graphic is visible. This probe is similar to FX_TAB_SWITCH_SPINNER_VISIBLE_MS, but is for truly degenerate cases."
   },
   "FX_TAB_CLICK_MS": {
